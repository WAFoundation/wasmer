use anyhow::Result;
use wasmer_middlewares::Metering;

use std::sync::Arc;
use wasmer::wasmparser::Operator;
use wasmer::FunctionEnv;
use wasmer::*;

fn cost_always_one(_: &Operator) -> u64 {
    1
}

fn run_add_with_limit(mut config: crate::Config, limit: u64) -> Result<()> {
    config
        .middlewares
        .push(Arc::new(Metering::new(limit, cost_always_one)));
    let mut store = config.store();
    let wat = r#"(module
        (func (export "add") (param i32 i32) (result i32)
           (i32.add (local.get 0)
                    (local.get 1)))
)"#;
<<<<<<< HEAD
=======

>>>>>>> 087803c0
    let import_object = imports! {};

    let module = Module::new(&store, wat).unwrap();
    let instance = Instance::new(&mut store, &module, &import_object)?;

    let f: TypedFunction<(i32, i32), i32> =
        instance.exports.get_typed_function(&mut store, "add")?;
    f.call(&mut store, 4, 6)?;
    Ok(())
}

fn run_loop(mut config: crate::Config, limit: u64, iter_count: i32) -> Result<()> {
    config
        .middlewares
        .push(Arc::new(Metering::new(limit, cost_always_one)));
    let mut store = config.store();
    let wat = r#"(module
        (func (export "test") (param i32)
           (local i32)
           (local.set 1 (i32.const 0))
           (loop
            (local.get 1)
            (i32.const 1)
            (i32.add)
            (local.tee 1)
            (local.get 0)
            (i32.ne)
            (br_if 0)
           )
        )
)"#;
    let module = Module::new(&store, wat).unwrap();
<<<<<<< HEAD
    
=======

>>>>>>> 087803c0
    let import_object = imports! {};

    let instance = Instance::new(&mut store, &module, &import_object)?;

    let f: TypedFunction<i32, ()> = instance.exports.get_typed_function(&mut store, "test")?;
    f.call(&mut store, iter_count)?;
    Ok(())
}

#[compiler_test(metering)]
fn metering_ok(config: crate::Config) -> Result<()> {
    assert!(run_add_with_limit(config, 4).is_ok());
    Ok(())
}

#[compiler_test(metering)]
fn metering_fail(config: crate::Config) -> Result<()> {
    assert!(run_add_with_limit(config, 3).is_err());
    Ok(())
}

#[compiler_test(metering)]
fn loop_once(config: crate::Config) -> Result<()> {
    assert!(run_loop(config.clone(), 12, 1).is_ok());
    assert!(run_loop(config, 11, 1).is_err());
    Ok(())
}

#[compiler_test(metering)]
fn loop_twice(config: crate::Config) -> Result<()> {
    assert!(run_loop(config.clone(), 19, 2).is_ok());
    assert!(run_loop(config, 18, 2).is_err());
    Ok(())
}

/// Ported from https://github.com/wasmerio/wasmer/blob/master/tests/middleware_common.rs
#[compiler_test(metering)]
fn complex_loop(mut config: crate::Config) -> Result<()> {
    // Assemblyscript
    // export function add_to(x: i32, y: i32): i32 {
    //    for(var i = 0; i < x; i++){
    //      if(i % 1 == 0){
    //        y += i;
    //      } else {
    //        y *= i
    //      }
    //    }
    //    return y;
    // }
    static WAT: &str = r#"
    (module
        (type $t0 (func (param i32 i32) (result i32)))
        (type $t1 (func))
        (func $add_to (export "add_to") (type $t0) (param $p0 i32) (param $p1 i32) (result i32)
        (local $l0 i32)
        block $B0
            i32.const 0
            set_local $l0
            loop $L1
            get_local $l0
            get_local $p0
            i32.lt_s
            i32.eqz
            br_if $B0
            get_local $l0
            i32.const 1
            i32.rem_s
            i32.const 0
            i32.eq
            if $I2
                get_local $p1
                get_local $l0
                i32.add
                set_local $p1
            else
                get_local $p1
                get_local $l0
                i32.mul
                set_local $p1
            end
            get_local $l0
            i32.const 1
            i32.add
            set_local $l0
            br $L1
            unreachable
            end
            unreachable
        end
        get_local $p1)
        (func $f1 (type $t1))
        (table $table (export "table") 1 anyfunc)
        (memory $memory (export "memory") 0)
        (global $g0 i32 (i32.const 8))
        (elem (i32.const 0) $f1))
    "#;
    config
        .middlewares
        .push(Arc::new(Metering::new(100, cost_always_one)));
    let mut store = config.store();
    let mut env = FunctionEnv::new(&mut store, ());

    let module = Module::new(&store, WAT).unwrap();

    let import_object = imports! {};

    let instance = Instance::new(&mut store, &module, &import_object)?;

    let f: TypedFunction<(i32, i32), i32> =
        instance.exports.get_typed_function(&mut store, "add_to")?;

    // FIXME: Since now a metering error is signaled with an `unreachable`, it is impossible to verify
    // the error type. Fix this later.
    f.call(&mut store, 10_000_000, 4).unwrap_err();
    Ok(())
}<|MERGE_RESOLUTION|>--- conflicted
+++ resolved
@@ -20,10 +20,6 @@
            (i32.add (local.get 0)
                     (local.get 1)))
 )"#;
-<<<<<<< HEAD
-=======
-
->>>>>>> 087803c0
     let import_object = imports! {};
 
     let module = Module::new(&store, wat).unwrap();
@@ -56,11 +52,6 @@
         )
 )"#;
     let module = Module::new(&store, wat).unwrap();
-<<<<<<< HEAD
-    
-=======
-
->>>>>>> 087803c0
     let import_object = imports! {};
 
     let instance = Instance::new(&mut store, &module, &import_object)?;
