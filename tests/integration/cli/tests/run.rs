--- conflicted
+++ resolved
@@ -908,11 +908,7 @@
 fn project_root() -> &'static Path {
     Path::new(env!("CARGO_MANIFEST_DIR"))
         .ancestors()
-<<<<<<< HEAD
-        .find(|path| path.join(".git").exists())
-=======
         .nth(3)
->>>>>>> 659f91f5
         .unwrap()
 }
 
