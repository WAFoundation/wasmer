#![allow(missing_docs, unused)]

mod wasi;

use std::{
    collections::BTreeMap,
    fmt::{Binary, Display},
    fs::File,
    io::{ErrorKind, LineWriter, Read, Write},
    net::SocketAddr,
    path::{Path, PathBuf},
    str::FromStr,
    sync::{Arc, Mutex},
    time::{Duration, SystemTime},
};

use anyhow::{Context, Error};
use clap::Parser;
use indicatif::{MultiProgress, ProgressBar};
use once_cell::sync::Lazy;
use sha2::{Digest, Sha256};
use tempfile::NamedTempFile;
use url::Url;
use wapm_targz_to_pirita::{webc::v1::DirOrFile, FileMap, TransformManifestFunctions};
use wasmer::{
    DeserializeError, Engine, Function, Imports, Instance, Module, Store, Type, TypedFunction,
    Value,
};
#[cfg(feature = "compiler")]
use wasmer_compiler::ArtifactBuild;
use wasmer_registry::{wasmer_env::WasmerEnv, Package};
use wasmer_wasix::{
    bin_factory::BinaryPackage,
    runners::{MappedDirectory, Runner},
    runtime::{
        module_cache::{CacheError, ModuleHash},
        package_loader::PackageLoader,
        resolver::{PackageSpecifier, QueryError},
        task_manager::VirtualTaskManagerExt,
    },
    WasiError,
};
use wasmer_wasix::{
    runners::{
        emscripten::EmscriptenRunner,
        wasi::WasiRunner,
        wcgi::{AbortHandle, WcgiRunner},
    },
    Runtime,
};
use webc::{metadata::Manifest, Container};

use crate::{commands::run::wasi::Wasi, error::PrettyError, logging::Output, store::StoreOptions};

const TICK: Duration = Duration::from_millis(250);

/// The unstable `wasmer run` subcommand.
#[derive(Debug, Parser)]
pub struct Run {
    #[clap(flatten)]
    env: WasmerEnv,
    #[clap(flatten)]
    store: StoreOptions,
    #[clap(flatten)]
    wasi: crate::commands::run::Wasi,
    #[clap(flatten)]
    wcgi: WcgiOptions,
    /// Set the default stack size (default is 1048576)
    #[clap(long = "stack-size")]
    stack_size: Option<usize>,
    /// The function or command to invoke.
    #[clap(short, long, aliases = &["command", "invoke", "command-name"])]
    entrypoint: Option<String>,
    /// Generate a coredump at this path if a WebAssembly trap occurs
    #[clap(name = "COREDUMP PATH", long)]
    coredump_on_trap: Option<PathBuf>,
    /// The file, URL, or package to run.
    #[clap(value_parser = PackageSource::infer)]
    input: PackageSource,
    /// Command-line arguments passed to the package
    args: Vec<String>,
}

impl Run {
    pub fn execute(self, output: Output) -> ! {
        let result = self.execute_inner(output);
        exit_with_wasi_exit_code(result);
    }

    fn execute_inner(self, output: Output) -> Result<(), Error> {
        let pb = ProgressBar::new_spinner();
        pb.set_draw_target(output.draw_target());
        pb.enable_steady_tick(TICK);

        pb.set_message("Initializing the WebAssembly VM");

        let runtime = tokio::runtime::Builder::new_multi_thread()
            .enable_all()
            .build()?;
        let handle = runtime.handle().clone();

        #[cfg(feature = "sys")]
        if self.stack_size.is_some() {
            wasmer_vm::set_stack_size(self.stack_size.unwrap());
        }

        let _guard = handle.enter();
        let (store, _) = self.store.get_store()?;
        let runtime =
            self.wasi
                .prepare_runtime(store.engine().clone(), &self.env, handle.clone())?;

        // This is a slow operation, so let's temporarily wrap the runtime with
        // something that displays progress
        let monitoring_runtime = Arc::new(MonitoringRuntime::new(runtime, pb.clone()));
        let runtime: Arc<dyn Runtime + Send + Sync> = monitoring_runtime.runtime.clone();
        let monitoring_runtime: Arc<dyn Runtime + Send + Sync> = monitoring_runtime;

        let target = self.input.resolve_target(&monitoring_runtime, &pb)?;

        pb.finish_and_clear();

        let result = {
            match target {
                ExecutableTarget::WebAssembly { module, path } => {
                    self.execute_wasm(&path, &module, store, runtime)
                }
                ExecutableTarget::Package(pkg) => self.execute_webc(&pkg, runtime),
            }
        };

        if let Err(e) = &result {
            self.maybe_save_coredump(e);
        }

        result
    }

    #[tracing::instrument(skip_all)]
    fn execute_wasm(
        &self,
        path: &Path,
        module: &Module,
        mut store: Store,
        runtime: Arc<dyn Runtime + Send + Sync>,
    ) -> Result<(), Error> {
        if wasmer_emscripten::is_emscripten_module(module) {
            self.execute_emscripten_module()
        } else if wasmer_wasix::is_wasi_module(module) || wasmer_wasix::is_wasix_module(module) {
            self.execute_wasi_module(path, module, runtime, store)
        } else {
            self.execute_pure_wasm_module(module, &mut store)
        }
    }

    #[tracing::instrument(skip_all)]
    fn execute_webc(
        &self,
        pkg: &BinaryPackage,
        runtime: Arc<dyn Runtime + Send + Sync>,
    ) -> Result<(), Error> {
        let id = match self.entrypoint.as_deref() {
            Some(cmd) => cmd,
            None => infer_webc_entrypoint(pkg)?,
        };
        let cmd = pkg
            .get_command(id)
            .with_context(|| format!("Unable to get metadata for the \"{id}\" command"))?;

        let uses = self.load_injected_packages(&runtime)?;

        if WcgiRunner::can_run_command(cmd.metadata())? {
            self.run_wcgi(id, pkg, uses, runtime)
        } else if WasiRunner::can_run_command(cmd.metadata())? {
            self.run_wasi(id, pkg, uses, runtime)
        } else if EmscriptenRunner::can_run_command(cmd.metadata())? {
            self.run_emscripten(id, pkg, runtime)
        } else {
            anyhow::bail!(
                "Unable to find a runner that supports \"{}\"",
                cmd.metadata().runner
            );
        }
    }

    #[tracing::instrument(level = "debug", skip_all)]
    fn load_injected_packages(
        &self,
        runtime: &Arc<dyn Runtime + Send + Sync>,
    ) -> Result<Vec<BinaryPackage>, Error> {
        let mut dependencies = Vec::new();

        for name in &self.wasi.uses {
            let specifier = PackageSpecifier::parse(name)
                .with_context(|| format!("Unable to parse \"{name}\" as a package specifier"))?;
            let pkg = {
                let specifier = specifier.clone();
                let inner_runtime = runtime.clone();
                runtime
                    .task_manager()
                    .spawn_and_block_on(async move {
                        BinaryPackage::from_registry(&specifier, inner_runtime.as_ref()).await
                    })
                    .with_context(|| format!("Unable to load \"{name}\""))?
            };
            dependencies.push(pkg);
        }

        Ok(dependencies)
    }

    fn run_wasi(
        &self,
        command_name: &str,
        pkg: &BinaryPackage,
        uses: Vec<BinaryPackage>,
        runtime: Arc<dyn Runtime + Send + Sync>,
    ) -> Result<(), Error> {
        let mut runner = wasmer_wasix::runners::wasi::WasiRunner::new()
            .with_args(self.args.clone())
            .with_envs(self.wasi.env_vars.clone())
            .with_mapped_directories(self.wasi.mapped_dirs.clone())
            .with_injected_packages(uses);
        if self.wasi.forward_host_env {
            runner.set_forward_host_env();
        }

        *runner.capabilities() = self.wasi.capabilities();

        runner.run_command(command_name, pkg, runtime)
    }

    fn run_wcgi(
        &self,
        command_name: &str,
        pkg: &BinaryPackage,
        uses: Vec<BinaryPackage>,
        runtime: Arc<dyn Runtime + Send + Sync>,
    ) -> Result<(), Error> {
        let mut runner = wasmer_wasix::runners::wcgi::WcgiRunner::new();

        runner
            .config()
            .args(self.args.clone())
            .addr(self.wcgi.addr)
            .envs(self.wasi.env_vars.clone())
            .map_directories(self.wasi.mapped_dirs.clone())
            .callbacks(Callbacks::new(self.wcgi.addr))
            .inject_packages(uses);
        *runner.config().capabilities() = self.wasi.capabilities();
        if self.wasi.forward_host_env {
            runner.config().forward_host_env();
        }

        runner.run_command(command_name, pkg, runtime)
    }

    fn run_emscripten(
        &self,
        command_name: &str,
        pkg: &BinaryPackage,
        runtime: Arc<dyn Runtime + Send + Sync>,
    ) -> Result<(), Error> {
        let mut runner = wasmer_wasix::runners::emscripten::EmscriptenRunner::new();
        runner.set_args(self.args.clone());

        runner.run_command(command_name, pkg, runtime)
    }

    #[tracing::instrument(skip_all)]
    fn execute_pure_wasm_module(&self, module: &Module, store: &mut Store) -> Result<(), Error> {
        let imports = Imports::default();
        let instance = Instance::new(store, module, &imports)
            .context("Unable to instantiate the WebAssembly module")?;

        let entrypoint  = match &self.entrypoint {
            Some(entry) => {
                instance.exports
                    .get_function(entry)
                    .with_context(|| format!("The module doesn't contain a \"{entry}\" function"))?
            },
            None => {
                instance.exports.get_function("_start")
                    .context("The module doesn't contain a \"_start\" function. Either implement it or specify an entrypoint function.")?
            }
        };

        let return_values = invoke_function(&instance, store, entrypoint, &self.args)?;

        println!(
            "{}",
            return_values
                .iter()
                .map(|val| val.to_string())
                .collect::<Vec<String>>()
                .join(" ")
        );

        Ok(())
    }

    #[tracing::instrument(skip_all)]
    fn execute_wasi_module(
        &self,
        wasm_path: &Path,
        module: &Module,
        runtime: Arc<dyn Runtime + Send + Sync>,
        store: Store,
    ) -> Result<(), Error> {
        let program_name = wasm_path.display().to_string();

        let builder = self
            .wasi
            .prepare(module, program_name, self.args.clone(), runtime)?;

        builder.run_with_store_async(module.clone(), store)?;

        Ok(())
    }

    #[tracing::instrument(skip_all)]
    fn execute_emscripten_module(&self) -> Result<(), Error> {
        anyhow::bail!("Emscripten packages are not currently supported")
    }

    #[allow(unused_variables)]
    fn maybe_save_coredump(&self, e: &Error) {
        #[cfg(feature = "coredump")]
        if let Some(coredump) = &self.coredump_on_trap {
            if let Err(e) = generate_coredump(e, self.input.to_string(), coredump) {
                tracing::warn!(
                    error = &*e as &dyn std::error::Error,
                    coredump_path=%coredump.display(),
                    "Unable to generate a coredump",
                );
            }
        }
    }

    /// Create Run instance for arguments/env, assuming we're being run from a
    /// CFP binfmt interpreter.
    pub fn from_binfmt_args() -> Self {
        Run::from_binfmt_args_fallible().unwrap_or_else(|e| {
            crate::error::PrettyError::report::<()>(
                Err(e).context("Failed to set up wasmer binfmt invocation"),
            )
        })
    }

    fn from_binfmt_args_fallible() -> Result<Self, Error> {
        if !cfg!(linux) {
            anyhow::bail!("binfmt_misc is only available on linux.");
        }

        let argv = std::env::args().collect::<Vec<_>>();
        let (_interpreter, executable, original_executable, args) = match &argv[..] {
            [a, b, c, rest @ ..] => (a, b, c, rest),
            _ => {
                bail!("Wasmer binfmt interpreter needs at least three arguments (including $0) - must be registered as binfmt interpreter with the CFP flags. (Got arguments: {:?})", argv);
            }
        };
        let store = StoreOptions::default();
        Ok(Run {
            env: WasmerEnv::default(),
            store,
            wasi: Wasi::for_binfmt_interpreter()?,
            wcgi: WcgiOptions::default(),
            stack_size: None,
            entrypoint: Some(original_executable.to_string()),
            coredump_on_trap: None,
            input: PackageSource::infer(executable)?,
            args: args.to_vec(),
        })
    }
}

fn invoke_function(
    instance: &Instance,
    store: &mut Store,
    func: &Function,
    args: &[String],
) -> Result<Box<[Value]>, Error> {
    let func_ty = func.ty(store);
    let required_arguments = func_ty.params().len();
    let provided_arguments = args.len();

    anyhow::ensure!(
        required_arguments == provided_arguments,
        "Function expected {} arguments, but received {}",
        required_arguments,
        provided_arguments,
    );

    let invoke_args = args
        .iter()
        .zip(func_ty.params().iter())
        .map(|(arg, param_type)| {
            parse_value(arg, *param_type)
                .with_context(|| format!("Unable to convert {arg:?} to {param_type:?}"))
        })
        .collect::<Result<Vec<_>, _>>()?;

    let return_values = func.call(store, &invoke_args)?;

    Ok(return_values)
}

fn parse_value(s: &str, ty: wasmer_types::Type) -> Result<Value, Error> {
    let value = match ty {
        Type::I32 => Value::I32(s.parse()?),
        Type::I64 => Value::I64(s.parse()?),
        Type::F32 => Value::F32(s.parse()?),
        Type::F64 => Value::F64(s.parse()?),
        Type::V128 => Value::V128(s.parse()?),
        _ => anyhow::bail!("There is no known conversion from {s:?} to {ty:?}"),
    };
    Ok(value)
}

fn infer_webc_entrypoint(pkg: &BinaryPackage) -> Result<&str, Error> {
    if let Some(entrypoint) = pkg.entrypoint_cmd.as_deref() {
        return Ok(entrypoint);
    }

    match pkg.commands.as_slice() {
        [] => anyhow::bail!("The WEBC file doesn't contain any executable commands"),
        [one] => Ok(one.name()),
        [..] => {
            let mut commands: Vec<_> = pkg.commands.iter().map(|cmd| cmd.name()).collect();
            commands.sort();
            anyhow::bail!(
                "Unable to determine the WEBC file's entrypoint. Please choose one of {:?}",
                commands,
            );
        }
    }
}

/// The input that was passed in via the command-line.
#[derive(Debug, Clone, PartialEq)]
enum PackageSource {
    /// A file on disk (`*.wasm`, `*.webc`, etc.).
    File(PathBuf),
    /// A directory containing a `wasmer.toml` file
    Dir(PathBuf),
    /// A package to be downloaded (a URL, package name, etc.)
    Package(PackageSpecifier),
}

impl PackageSource {
    fn infer(s: &str) -> Result<PackageSource, Error> {
        let path = Path::new(s);
        if path.is_file() {
            return Ok(PackageSource::File(path.to_path_buf()));
        } else if path.is_dir() {
            return Ok(PackageSource::Dir(path.to_path_buf()));
        }

        if let Ok(pkg) = PackageSpecifier::parse(s) {
            return Ok(PackageSource::Package(pkg));
        }

        Err(anyhow::anyhow!(
            "Unable to resolve \"{s}\" as a URL, package name, or file on disk"
        ))
    }

    /// Try to resolve the [`PackageSource`] to an executable artifact.
    ///
    /// This will try to automatically download and cache any resources from the
    /// internet.
    fn resolve_target(
        &self,
        rt: &Arc<dyn Runtime + Send + Sync>,
        pb: &ProgressBar,
    ) -> Result<ExecutableTarget, Error> {
        match self {
            PackageSource::File(path) => ExecutableTarget::from_file(path, rt, pb),
            PackageSource::Dir(d) => ExecutableTarget::from_dir(d, rt, pb),
            PackageSource::Package(pkg) => {
                pb.set_message("Loading from the registry");
                let inner_pck = pkg.clone();
                let inner_rt = rt.clone();
                let pkg = rt.task_manager().spawn_and_block_on(async move {
                    BinaryPackage::from_registry(&inner_pck, inner_rt.as_ref()).await
                })?;
                Ok(ExecutableTarget::Package(pkg))
            }
        }
    }
}

impl Display for PackageSource {
    fn fmt(&self, f: &mut std::fmt::Formatter<'_>) -> std::fmt::Result {
        match self {
            PackageSource::File(path) | PackageSource::Dir(path) => write!(f, "{}", path.display()),
            PackageSource::Package(p) => write!(f, "{p}"),
        }
    }
}

/// We've been given the path for a file... What does it contain and how should
/// that be run?
#[derive(Debug, Clone)]
enum TargetOnDisk {
    WebAssemblyBinary,
    Wat,
    LocalWebc,
    Artifact,
}

impl TargetOnDisk {
    fn from_file(path: &Path) -> Result<TargetOnDisk, Error> {
        // Normally the first couple hundred bytes is enough to figure
        // out what type of file this is.
        let mut buffer = [0_u8; 512];

        let mut f = File::open(path)
            .with_context(|| format!("Unable to open \"{}\" for reading", path.display(),))?;
        let bytes_read = f.read(&mut buffer)?;

        let leading_bytes = &buffer[..bytes_read];

        if wasmer::is_wasm(leading_bytes) {
            return Ok(TargetOnDisk::WebAssemblyBinary);
        }

        if webc::detect(leading_bytes).is_ok() {
            return Ok(TargetOnDisk::LocalWebc);
        }

        #[cfg(feature = "compiler")]
        if ArtifactBuild::is_deserializable(leading_bytes) {
            return Ok(TargetOnDisk::Artifact);
        }

        // If we can't figure out the file type based on its content, fall back
        // to checking the extension.

        match path.extension().and_then(|s| s.to_str()) {
            Some("wat") => Ok(TargetOnDisk::Wat),
            Some("wasm") => Ok(TargetOnDisk::WebAssemblyBinary),
            Some("webc") => Ok(TargetOnDisk::LocalWebc),
            Some("wasmu") => Ok(TargetOnDisk::WebAssemblyBinary),
            _ => anyhow::bail!("Unable to determine how to execute \"{}\"", path.display()),
        }
    }
}

#[derive(Debug, Clone)]
enum ExecutableTarget {
    WebAssembly { module: Module, path: PathBuf },
    Package(BinaryPackage),
}

impl ExecutableTarget {
    /// Try to load a Wasmer package from a directory containing a `wasmer.toml`
    /// file.
    fn from_dir(
        dir: &Path,
        runtime: &Arc<dyn Runtime + Send + Sync>,
        pb: &ProgressBar,
    ) -> Result<Self, Error> {
        pb.set_message(format!("Loading \"{}\" into memory", dir.display()));

        let webc = construct_webc_in_memory(dir)?;
        let container = Container::from_bytes(webc)?;

        pb.set_message("Resolving dependencies");
        let inner_runtime = runtime.clone();
        let pkg = runtime.task_manager().spawn_and_block_on(async move {
            BinaryPackage::from_webc(&container, inner_runtime.as_ref()).await
        })?;

        Ok(ExecutableTarget::Package(pkg))
    }

    /// Try to load a file into something that can be used to run it.
    #[tracing::instrument(skip_all)]
    fn from_file(
        path: &Path,
        runtime: &Arc<dyn Runtime + Send + Sync>,
        pb: &ProgressBar,
    ) -> Result<Self, Error> {
        pb.set_message(format!("Loading from \"{}\"", path.display()));

        match TargetOnDisk::from_file(path)? {
            TargetOnDisk::WebAssemblyBinary | TargetOnDisk::Wat => {
                let wasm = std::fs::read(path)?;

<<<<<<< HEAD
                pb.set_message("Compiling to WebAssembly");
                let module = runtime
                    .load_module_sync(&wasm)
                    .with_context(|| format!("Unable to compile \"{}\"", path.display()))?;
=======
                let tasks = runtime.task_manager();
                let module_cache = runtime.module_cache();
                let module_hash = ModuleHash::sha256(&wasm);

                let ret = {
                    let module_cache = module_cache.clone();
                    let engine = engine.clone();
                    tasks.spawn_and_block_on(async move {
                        module_cache.load(module_hash, &engine).await
                    })
                };
                let module = match ret {
                    Ok(m) => m,
                    Err(e) => {
                        if !matches!(e, CacheError::NotFound) {
                            tracing::warn!(
                                module.path=%path.display(),
                                module.hash=%module_hash,
                                error=&e as &dyn std::error::Error,
                                "Unable to deserialize the pre-compiled module from the module cache",
                            );
                        }

                        let module = tracing::debug_span!("compiling_wasm")
                            .in_scope(|| Module::new(&engine, &wasm))
                            .with_context(|| format!("Unable to compile \"{}\"", path.display()))?;

                        tasks.spawn_and_block_on({
                            let module = module.clone();
                            async move { module_cache.save(module_hash, &engine, &module).await }
                        })?;

                        module
                    }
                };
>>>>>>> 2a0c1774

                Ok(ExecutableTarget::WebAssembly {
                    module,
                    path: path.to_path_buf(),
                })
            }
            TargetOnDisk::Artifact => {
                let engine = runtime.engine().context("No engine available")?;
                pb.set_message("Deserializing pre-compiled WebAssembly module");
                let module = unsafe { Module::deserialize_from_file(&engine, path)? };

                Ok(ExecutableTarget::WebAssembly {
                    module,
                    path: path.to_path_buf(),
                })
            }
            TargetOnDisk::LocalWebc => {
                let container = Container::from_disk(path)?;
                pb.set_message("Resolving dependencies");

                let inner_runtime = runtime.clone();
                let pkg = runtime.task_manager().spawn_and_block_on(async move {
                    BinaryPackage::from_webc(&container, inner_runtime.as_ref()).await
                })?;
                Ok(ExecutableTarget::Package(pkg))
            }
        }
    }
}

#[tracing::instrument(level = "debug", skip_all)]
fn construct_webc_in_memory(dir: &Path) -> Result<Vec<u8>, Error> {
    let mut files = BTreeMap::new();
    load_files_from_disk(&mut files, dir, dir)?;

    let wasmer_toml = DirOrFile::File("wasmer.toml".into());
    if let Some(toml_data) = files.remove(&wasmer_toml) {
        // HACK(Michael-F-Bryan): The version of wapm-targz-to-pirita we are
        // using doesn't know we renamed "wapm.toml" to "wasmer.toml", so we
        // manually patch things up if people have already migrated their
        // projects.
        files
            .entry(DirOrFile::File("wapm.toml".into()))
            .or_insert(toml_data);
    }

    let functions = TransformManifestFunctions::default();
    let webc = wapm_targz_to_pirita::generate_webc_file(files, dir, &functions)?;

    Ok(webc)
}

fn load_files_from_disk(files: &mut FileMap, dir: &Path, base: &Path) -> Result<(), Error> {
    let entries = dir
        .read_dir()
        .with_context(|| format!("Unable to read the contents of \"{}\"", dir.display()))?;

    for entry in entries {
        let path = entry?.path();
        let relative_path = path.strip_prefix(base)?.to_path_buf();

        if path.is_dir() {
            load_files_from_disk(files, &path, base)?;
            files.insert(DirOrFile::Dir(relative_path), Vec::new());
        } else if path.is_file() {
            let data = std::fs::read(&path)
                .with_context(|| format!("Unable to read \"{}\"", path.display()))?;
            files.insert(DirOrFile::File(relative_path), data);
        }
    }
    Ok(())
}

#[cfg(feature = "coredump")]
fn generate_coredump(err: &Error, source_name: String, coredump_path: &Path) -> Result<(), Error> {
    let err: &wasmer::RuntimeError = match err.downcast_ref() {
        Some(e) => e,
        None => {
            log::warn!("no runtime error found to generate coredump with");
            return Ok(());
        }
    };

    let mut coredump_builder =
        wasm_coredump_builder::CoredumpBuilder::new().executable_name(&source_name);

    let mut thread_builder = wasm_coredump_builder::ThreadBuilder::new().thread_name("main");

    for frame in err.trace() {
        let coredump_frame = wasm_coredump_builder::FrameBuilder::new()
            .codeoffset(frame.func_offset() as u32)
            .funcidx(frame.func_index())
            .build();
        thread_builder.add_frame(coredump_frame);
    }

    coredump_builder.add_thread(thread_builder.build());

    let coredump = coredump_builder
        .serialize()
        .map_err(Error::msg)
        .context("Coredump serializing failed")?;

    std::fs::write(coredump_path, &coredump).with_context(|| {
        format!(
            "Unable to save the coredump to \"{}\"",
            coredump_path.display()
        )
    })?;

    Ok(())
}

#[derive(Debug, Clone, Parser)]
pub(crate) struct WcgiOptions {
    /// The address to serve on.
    #[clap(long, short, env, default_value_t = ([127, 0, 0, 1], 8000).into())]
    pub(crate) addr: SocketAddr,
}

impl Default for WcgiOptions {
    fn default() -> Self {
        Self {
            addr: ([127, 0, 0, 1], 8000).into(),
        }
    }
}

#[derive(Debug)]
struct Callbacks {
    stderr: Mutex<LineWriter<std::io::Stderr>>,
    addr: SocketAddr,
}

impl Callbacks {
    fn new(addr: SocketAddr) -> Self {
        Callbacks {
            stderr: Mutex::new(LineWriter::new(std::io::stderr())),
            addr,
        }
    }
}

impl wasmer_wasix::runners::wcgi::Callbacks for Callbacks {
    fn started(&self, _abort: AbortHandle) {
        println!("WCGI Server running at http://{}/", self.addr);
    }

    fn on_stderr(&self, raw_message: &[u8]) {
        if let Ok(mut stderr) = self.stderr.lock() {
            // If the WCGI runner printed any log messages we want to make sure
            // they get propagated to the user. Line buffering is important here
            // because it helps prevent the output from becoming a complete
            // mess.
            let _ = stderr.write_all(raw_message);
        }
    }
}

/// Exit the current process, using the WASI exit code if the error contains
/// one.
fn exit_with_wasi_exit_code(result: Result<(), Error>) -> ! {
    let exit_code = match result {
        Ok(_) => 0,
        Err(error) => {
            match error.chain().find_map(get_exit_code) {
                Some(exit_code) => exit_code.raw(),
                None => {
                    eprintln!("{:?}", PrettyError::new(error));
                    // Something else happened
                    1
                }
            }
        }
    };

    std::io::stdout().flush().ok();
    std::io::stderr().flush().ok();

    std::process::exit(exit_code);
}

fn get_exit_code(
    error: &(dyn std::error::Error + 'static),
) -> Option<wasmer_wasix::types::wasi::ExitCode> {
    if let Some(WasiError::Exit(exit_code)) = error.downcast_ref() {
        return Some(*exit_code);
    }
    if let Some(error) = error.downcast_ref::<wasmer_wasix::WasiRuntimeError>() {
        return error.as_exit_code();
    }

    None
}

#[derive(Debug)]
struct MonitoringRuntime<R> {
    runtime: Arc<R>,
    progress: ProgressBar,
}

impl<R> MonitoringRuntime<R> {
    fn new(runtime: R, progress: ProgressBar) -> Self {
        MonitoringRuntime {
            runtime: Arc::new(runtime),
            progress,
        }
    }
}

impl<R: wasmer_wasix::Runtime + Send + Sync> wasmer_wasix::Runtime for MonitoringRuntime<R> {
    fn networking(&self) -> &virtual_net::DynVirtualNetworking {
        self.runtime.networking()
    }

    fn task_manager(&self) -> &Arc<dyn wasmer_wasix::VirtualTaskManager> {
        self.runtime.task_manager()
    }

    fn package_loader(
        &self,
    ) -> Arc<dyn wasmer_wasix::runtime::package_loader::PackageLoader + Send + Sync> {
        let inner = self.runtime.package_loader();
        Arc::new(MonitoringPackageLoader {
            inner,
            progress: self.progress.clone(),
        })
    }

    fn module_cache(
        &self,
    ) -> Arc<dyn wasmer_wasix::runtime::module_cache::ModuleCache + Send + Sync> {
        self.runtime.module_cache()
    }

    fn source(&self) -> Arc<dyn wasmer_wasix::runtime::resolver::Source + Send + Sync> {
        let inner = self.runtime.source();
        Arc::new(MonitoringSource {
            inner,
            progress: self.progress.clone(),
        })
    }

    fn engine(&self) -> Option<wasmer::Engine> {
        self.runtime.engine()
    }

    fn new_store(&self) -> wasmer::Store {
        self.runtime.new_store()
    }

    fn http_client(&self) -> Option<&wasmer_wasix::http::DynHttpClient> {
        self.runtime.http_client()
    }

    fn tty(&self) -> Option<&(dyn wasmer_wasix::os::TtyBridge + Send + Sync)> {
        self.runtime.tty()
    }
}

#[derive(Debug)]
struct MonitoringSource {
    inner: Arc<dyn wasmer_wasix::runtime::resolver::Source + Send + Sync>,
    progress: ProgressBar,
}

#[async_trait::async_trait]
impl wasmer_wasix::runtime::resolver::Source for MonitoringSource {
    async fn query(
        &self,
        package: &PackageSpecifier,
    ) -> Result<Vec<wasmer_wasix::runtime::resolver::PackageSummary>, QueryError> {
        self.progress.set_message(format!("Looking up {package}"));
        self.inner.query(package).await
    }
}

#[derive(Debug)]
struct MonitoringPackageLoader {
    inner: Arc<dyn wasmer_wasix::runtime::package_loader::PackageLoader + Send + Sync>,
    progress: ProgressBar,
}

#[async_trait::async_trait]
impl wasmer_wasix::runtime::package_loader::PackageLoader for MonitoringPackageLoader {
    async fn load(
        &self,
        summary: &wasmer_wasix::runtime::resolver::PackageSummary,
    ) -> Result<Container, Error> {
        let pkg_id = summary.package_id();
        self.progress.set_message(format!("Downloading {pkg_id}"));

        let result = self.inner.load(summary).await;

        result
    }

    async fn load_package_tree(
        &self,
        root: &Container,
        resolution: &wasmer_wasix::runtime::resolver::Resolution,
    ) -> Result<BinaryPackage, Error> {
        self.inner.load_package_tree(root, resolution).await
    }
}<|MERGE_RESOLUTION|>--- conflicted
+++ resolved
@@ -588,48 +588,10 @@
             TargetOnDisk::WebAssemblyBinary | TargetOnDisk::Wat => {
                 let wasm = std::fs::read(path)?;
 
-<<<<<<< HEAD
                 pb.set_message("Compiling to WebAssembly");
                 let module = runtime
                     .load_module_sync(&wasm)
                     .with_context(|| format!("Unable to compile \"{}\"", path.display()))?;
-=======
-                let tasks = runtime.task_manager();
-                let module_cache = runtime.module_cache();
-                let module_hash = ModuleHash::sha256(&wasm);
-
-                let ret = {
-                    let module_cache = module_cache.clone();
-                    let engine = engine.clone();
-                    tasks.spawn_and_block_on(async move {
-                        module_cache.load(module_hash, &engine).await
-                    })
-                };
-                let module = match ret {
-                    Ok(m) => m,
-                    Err(e) => {
-                        if !matches!(e, CacheError::NotFound) {
-                            tracing::warn!(
-                                module.path=%path.display(),
-                                module.hash=%module_hash,
-                                error=&e as &dyn std::error::Error,
-                                "Unable to deserialize the pre-compiled module from the module cache",
-                            );
-                        }
-
-                        let module = tracing::debug_span!("compiling_wasm")
-                            .in_scope(|| Module::new(&engine, &wasm))
-                            .with_context(|| format!("Unable to compile \"{}\"", path.display()))?;
-
-                        tasks.spawn_and_block_on({
-                            let module = module.clone();
-                            async move { module_cache.save(module_hash, &engine, &module).await }
-                        })?;
-
-                        module
-                    }
-                };
->>>>>>> 2a0c1774
 
                 Ok(ExecutableTarget::WebAssembly {
                     module,
