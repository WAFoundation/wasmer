--- conflicted
+++ resolved
@@ -49,10 +49,7 @@
 no-time = []
 # Enables memory tracking/limiting functionality for the in-memory filesystem.
 tracking = []
-<<<<<<< HEAD
 symlink = []
-=======
 
 [package.metadata.docs.rs]
-rustc-args = ["--cfg", "docsrs"]
->>>>>>> bb79130c
+rustc-args = ["--cfg", "docsrs"]