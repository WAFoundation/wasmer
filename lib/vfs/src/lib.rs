--- conflicted
+++ resolved
@@ -28,14 +28,10 @@
 pub mod tmp_fs;
 pub mod union_fs;
 pub mod zero_file;
-<<<<<<< HEAD
-// tty_file -> see wasmer_wasix::tty_file
-=======
 // tty_file -> see wasmer_wasi::tty_file
 mod filesystems;
 pub(crate) mod ops;
 mod overlay_fs;
->>>>>>> e4805831
 pub mod pipe;
 #[cfg(feature = "static-fs")]
 pub mod static_fs;
