[package]
name = "wasmer-compiler-singlepass"
description = "Singlepass compiler for Wasmer WebAssembly runtime"
categories = ["wasm"]
keywords = ["wasm", "webassembly", "compiler", "singlepass"]
documentation = "https://docs.rs/wasmer-compiler-singlepass/"
readme = "README.md"
authors.workspace = true
edition.workspace = true
homepage.workspace = true
license.workspace = true
repository.workspace = true
rust-version.workspace = true
version.workspace = true

[dependencies]
<<<<<<< HEAD
wasmer-compiler = { path = "../compiler", version = "=5.0.2", features = ["translator", "compiler"], default-features = false }
wasmer-types = { path = "../types", version = "=5.0.2", default-features = false, features = ["std"] }
=======
wasmer-compiler = { path = "../compiler", version = "=5.1.0", features = ["translator", "compiler"], default-features = false }
wasmer-types = { path = "../types", version = "=5.1.0", default-features = false, features = ["std"] }
>>>>>>> 5790d227
hashbrown = { version = "0.11", optional = true }
gimli = { workspace = true, optional = true }
enumset.workspace = true
more-asserts = "0.2"
dynasm = "1.2.3"
dynasmrt = "1.2.3"
lazy_static = "1.4"
byteorder = "1.3"
smallvec = "1.6"

[target.'cfg(not(target_arch = "wasm32"))'.dependencies]
rayon = { version = "1.5", optional = true }

[dev-dependencies]
target-lexicon = { version = "0.12.2", default-features = false }

[badges]
maintenance = { status = "actively-developed" }

[features]
default = ["std", "rayon", "unwind", "avx"]
wasm = ["std", "unwind", "avx"]
std = ["wasmer-compiler/std", "wasmer-types/std"]
core = ["hashbrown", "wasmer-types/core"]
unwind = ["gimli"]
sse = []
avx = []
enable-serde = []

[package.metadata.docs.rs]
rustc-args = ["--cfg", "docsrs"]<|MERGE_RESOLUTION|>--- conflicted
+++ resolved
@@ -14,13 +14,8 @@
 version.workspace = true
 
 [dependencies]
-<<<<<<< HEAD
-wasmer-compiler = { path = "../compiler", version = "=5.0.2", features = ["translator", "compiler"], default-features = false }
-wasmer-types = { path = "../types", version = "=5.0.2", default-features = false, features = ["std"] }
-=======
 wasmer-compiler = { path = "../compiler", version = "=5.1.0", features = ["translator", "compiler"], default-features = false }
 wasmer-types = { path = "../types", version = "=5.1.0", default-features = false, features = ["std"] }
->>>>>>> 5790d227
 hashbrown = { version = "0.11", optional = true }
 gimli = { workspace = true, optional = true }
 enumset.workspace = true
