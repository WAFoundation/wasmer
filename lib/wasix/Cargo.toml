--- conflicted
+++ resolved
@@ -17,13 +17,8 @@
 wasmer-wasix-types = { path = "../wasi-types", version = "0.32.0", features = [
 	"enable-serde",
 ] }
-<<<<<<< HEAD
-wasmer-types = { path = "../types", version = "=5.0.2", default-features = false }
-wasmer = { path = "../api", version = "=5.0.2", default-features = false, features = [
-=======
 wasmer-types = { path = "../types", version = "=5.1.0", default-features = false }
 wasmer = { path = "../api", version = "=5.1.0", default-features = false, features = [
->>>>>>> 5790d227
 	"wat",
 	"js-serializable-module",
 ] }
@@ -156,11 +151,7 @@
 terminal_size = { version = "0.3.0" }
 
 [dev-dependencies]
-<<<<<<< HEAD
-wasmer = { path = "../api", version = "=5.0.2", default-features = false, features = [
-=======
 wasmer = { path = "../api", version = "=5.1.0", default-features = false, features = [
->>>>>>> 5790d227
 	"wat",
 	"js-serializable-module",
 ] }
@@ -181,11 +172,7 @@
 
 [target.'cfg(not(target_arch = "wasm32"))'.dev-dependencies]
 tracing-subscriber = { version = "^0.3" }
-<<<<<<< HEAD
-wasmer = { path = "../api", version = "=5.0.2", default-features = false, features = [
-=======
 wasmer = { path = "../api", version = "=5.1.0", default-features = false, features = [
->>>>>>> 5790d227
 	"wat",
 	"js-serializable-module",
 	"cranelift",
