--- conflicted
+++ resolved
@@ -15,13 +15,10 @@
     capabilities::Capabilities,
     runners::MappedDirectory,
     snapshot::{DynSnapshotCapturer, SnapshotTrigger},
-    WasiEnvBuilder, state::SnapshotRestore,
+    state::SnapshotRestore,
+    WasiEnvBuilder,
 };
 
-<<<<<<< HEAD
-#[derive(Derivative, Default, Clone)]
-#[derivative(Debug)]
-=======
 #[derive(Debug, Clone)]
 pub struct MappedCommand {
     /// The new alias.
@@ -30,8 +27,8 @@
     pub target: String,
 }
 
-#[derive(Debug, Default, Clone)]
->>>>>>> 54b8253d
+#[derive(Derivative, Default, Clone)]
+#[derivative(Debug)]
 pub(crate) struct CommonWasiOptions {
     pub(crate) args: Vec<String>,
     pub(crate) env: HashMap<String, String>,
@@ -40,15 +37,12 @@
     pub(crate) mapped_host_commands: Vec<MappedCommand>,
     pub(crate) injected_packages: Vec<BinaryPackage>,
     pub(crate) capabilities: Capabilities,
-<<<<<<< HEAD
     #[derivative(Debug = "ignore")]
     pub(crate) snapshot_save: Option<Arc<DynSnapshotCapturer>>,
     #[derivative(Debug = "ignore")]
     pub(crate) snapshot_restore: Option<SnapshotRestore>,
     pub(crate) snapshot_on: Vec<SnapshotTrigger>,
-=======
     pub(crate) current_dir: Option<PathBuf>,
->>>>>>> 54b8253d
 }
 
 impl CommonWasiOptions {
