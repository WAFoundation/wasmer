// TODO: should be behind a different , tokio specific feature flag.
#[cfg(feature = "sys-thread")]
pub mod tokio;

use std::{pin::Pin, time::Duration};

use ::tokio::runtime::Handle;
use futures::Future;
<<<<<<< HEAD
use wasmer::{MemoryType, Module, Store};

#[cfg(feature = "js")]
use wasmer::VMMemory;

#[cfg(not(target_family = "wasm"))]
=======
>>>>>>> 4629a32d
use wasmer::vm::VMMemory;
use wasmer::MemoryType;

#[cfg(feature = "sys")]
use wasmer_types::MemoryStyle;

use crate::os::task::thread::WasiThreadError;

#[derive(Debug)]
pub struct SpawnedMemory {
    pub ty: MemoryType,
    // TODO: don't put behind a feature (Option<MemoryStyle>?)
    #[cfg(feature = "sys")]
    pub style: MemoryStyle,
}

#[derive(Debug)]
pub enum SpawnType {
    Create,
    CreateWithType(SpawnedMemory),
    NewThread(VMMemory),
}

/// An implementation of task management
#[async_trait::async_trait]
#[allow(unused_variables)]
pub trait VirtualTaskManager: std::fmt::Debug + Send + Sync + 'static {
    /// Build a new Webassembly memory.
    ///
    /// May return `None` if the memory can just be auto-constructed.
    fn build_memory(&self, spawn_type: SpawnType) -> Result<Option<VMMemory>, WasiThreadError>;

    /// Invokes whenever a WASM thread goes idle. In some runtimes (like singlethreaded
    /// execution environments) they will need to do asynchronous work whenever the main
    /// thread goes idle and this is the place to hook for that.
    async fn sleep_now(&self, time: Duration);

    /// Starts an asynchronous task that will run on a shared worker pool
    /// This task must not block the execution or it could cause a deadlock
    fn task_shared(
        &self,
        task: Box<
            dyn FnOnce() -> Pin<Box<dyn Future<Output = ()> + Send + 'static>> + Send + 'static,
        >,
    ) -> Result<(), WasiThreadError>;

    /// Returns a runtime that can be used for asynchronous tasks
    fn runtime(&self) -> &Handle;

    /// Enters a runtime context
    #[allow(dyn_drop)]
    fn runtime_enter<'g>(&'g self) -> Box<dyn std::ops::Drop + 'g>;

    /// Starts an asynchronous task will will run on a dedicated thread
    /// pulled from the worker pool that has a stateful thread local variable
    /// It is ok for this task to block execution and any async futures within its scope
    fn task_wasm(
        &self,
        task: Box<dyn FnOnce(Store, Module, Option<VMMemory>) + Send + 'static>,
        store: Store,
        module: Module,
        spawn_type: SpawnType,
    ) -> Result<(), WasiThreadError>;

    /// Starts an asynchronous task will will run on a dedicated thread
    /// pulled from the worker pool. It is ok for this task to block execution
    /// and any async futures within its scope
    fn task_dedicated(
        &self,
        task: Box<dyn FnOnce() + Send + 'static>,
    ) -> Result<(), WasiThreadError>;

    /// Returns the amount of parallelism that is possible on this platform
    fn thread_parallelism(&self) -> Result<usize, WasiThreadError>;
}

impl dyn VirtualTaskManager {
    /// Execute a future and return the output.
    /// This method blocks until the future is complete.
    // This needs to be a generic impl on `dyn T` because it is generic, and hence not object-safe.
    pub fn block_on<'a, A>(&self, task: impl Future<Output = A> + 'a) -> A {
        self.runtime().block_on(task)
    }
}

/// Generic utility methods for VirtualTaskManager
pub trait VirtualTaskManagerExt {
    fn block_on<'a, A>(&self, task: impl Future<Output = A> + 'a) -> A;
}

impl<'a, T: VirtualTaskManager> VirtualTaskManagerExt for &'a T {
    fn block_on<'x, A>(&self, task: impl Future<Output = A> + 'x) -> A {
        self.runtime().block_on(task)
    }
}

impl<T: VirtualTaskManager + ?Sized> VirtualTaskManagerExt for std::sync::Arc<T> {
    fn block_on<'x, A>(&self, task: impl Future<Output = A> + 'x) -> A {
        self.runtime().block_on(task)
    }
}<|MERGE_RESOLUTION|>--- conflicted
+++ resolved
@@ -6,17 +6,8 @@
 
 use ::tokio::runtime::Handle;
 use futures::Future;
-<<<<<<< HEAD
+use wasmer::vm::VMMemory;
 use wasmer::{MemoryType, Module, Store};
-
-#[cfg(feature = "js")]
-use wasmer::VMMemory;
-
-#[cfg(not(target_family = "wasm"))]
-=======
->>>>>>> 4629a32d
-use wasmer::vm::VMMemory;
-use wasmer::MemoryType;
 
 #[cfg(feature = "sys")]
 use wasmer_types::MemoryStyle;
