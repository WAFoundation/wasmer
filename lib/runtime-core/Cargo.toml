--- conflicted
+++ resolved
@@ -52,12 +52,5 @@
 [features]
 debug = []
 trace = ["debug"]
-<<<<<<< HEAD
-# backend flags no longer used
-"backend-cranelift" = []
-"backend-singlepass" = []
-"backend-llvm" = []
-=======
->>>>>>> b27c3532
 managed = []
 deterministic-execution = ["wasmparser/deterministic"]