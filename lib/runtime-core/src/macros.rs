<<<<<<< HEAD
#[macro_export]
#[cfg(feature = "debug")]
macro_rules! debug {
    ($fmt:expr) => (println!(concat!("wasmer-runtime(:{})::", $fmt), line!()));
    ($fmt:expr, $($arg:tt)*) => (println!(concat!("wasmer-runtime(:{})::", $fmt, "\n"), line!(), $($arg)*));
}

#[macro_export]
#[cfg(not(feature = "debug"))]
=======
#![allow(unused)]

>>>>>>> c183a11d
macro_rules! debug {
    ($fmt:expr) => {};
    ($fmt:expr, $($arg:tt)*) => {};
}

#[macro_export]
macro_rules! func {
    ($func:ident, [ $( $params:ident ),* ] -> [ $( $returns:ident ),* ] ) => {{
        use $crate::{
            export::{Context, Export, FuncPointer},
            types::{FuncSig, Type},
            vm,
        };

        let func: extern fn( $( $params, )* &mut vm::Ctx) -> ($( $returns )*) = $func;

        Export::Function {
            func: unsafe { FuncPointer::new(func as _) },
            ctx: Context::Internal,
            signature: FuncSig::new(
                &[$($crate::__export_func_convert_type!($params),)*] as &[Type],
                &[$($crate::__export_func_convert_type!($returns),)*] as &[Type],
            ).into(),
        }
    }};
}

#[macro_export]
#[doc(hidden)]
macro_rules! __export_func_convert_type {
    (i32) => {
        Type::I32
    };
    (u32) => {
        Type::I32
    };
    (i64) => {
        Type::I64
    };
    (u64) => {
        Type::I64
    };
    (f32) => {
        Type::F32
    };
    (f64) => {
        Type::F64
    };
    ($x:ty) => {
        compile_error!("Only `i32`, `u32`, `i64`, `u64`, `f32`, and `f64` are supported for argument and return types")
    };
}

/// Generate an [`ImportObject`] safely.
///
/// [`ImportObject`]: struct.ImportObject.html
///
/// # Note:
/// The `import` macro currently only supports
/// importing functions.
///
///
/// # Usage:
/// ```
/// # use wasmer_runtime_core::{imports, func};
/// # use wasmer_runtime_core::vm::Ctx;
/// let import_object = imports! {
///     "env" => {
///         "foo" => func!(foo, [i32] -> [i32]),
///     },
/// };
///
/// extern fn foo(n: i32, _: &mut Ctx) -> i32 {
///     n
/// }
/// ```
#[macro_export]
macro_rules! imports {
    ( $( $ns_name:expr => $ns:tt, )* ) => {{
        use $crate::{
            import::{ImportObject, Namespace},
        };

        let mut import_object = ImportObject::new();

        $({
            let ns = $crate::__imports_internal!($ns);

            import_object.register($ns_name, ns);
        })*

        import_object
    }};
}

#[macro_export]
#[doc(hidden)]
macro_rules! __imports_internal {
    ( { $( $imp_name:expr => $import_item:expr, )* } ) => {{
        let mut ns = Namespace::new();
        $(
            ns.insert($imp_name, $import_item);
        )*
        ns
    }};
    ($ns:ident) => {
        $ns
    };
}<|MERGE_RESOLUTION|>--- conflicted
+++ resolved
@@ -1,4 +1,3 @@
-<<<<<<< HEAD
 #[macro_export]
 #[cfg(feature = "debug")]
 macro_rules! debug {
@@ -8,10 +7,6 @@
 
 #[macro_export]
 #[cfg(not(feature = "debug"))]
-=======
-#![allow(unused)]
-
->>>>>>> c183a11d
 macro_rules! debug {
     ($fmt:expr) => {};
     ($fmt:expr, $($arg:tt)*) => {};
