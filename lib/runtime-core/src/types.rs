use crate::{memory::MemoryType, module::ModuleInner, structures::TypedIndex, units::Pages};
use std::{borrow::Cow, mem};

/// Represents a WebAssembly type.
#[cfg_attr(feature = "cache", derive(Serialize, Deserialize))]
#[derive(Debug, Clone, Copy, PartialEq, Eq, Hash)]
pub enum Type {
    /// The `i32` type.
    I32,
    /// The `i64` type.
    I64,
    /// The `f32` type.
    F32,
    /// The `f64` type.
    F64,
}

impl std::fmt::Display for Type {
    fn fmt(&self, f: &mut std::fmt::Formatter) -> std::fmt::Result {
        write!(f, "{:?}", self)
    }
}

/// Represents a WebAssembly value.
///
/// As the number of types in WebAssembly expand,
/// this structure will expand as well.
#[cfg_attr(feature = "cache", derive(Serialize, Deserialize))]
#[derive(Debug, Clone, PartialEq)]
pub enum Value {
    /// The `i32` type.
    I32(i32),
    /// The `i64` type.
    I64(i64),
    /// The `f32` type.
    F32(f32),
    /// The `f64` type.
    F64(f64),
}

impl Value {
    pub fn ty(&self) -> Type {
        match self {
            Value::I32(_) => Type::I32,
            Value::I64(_) => Type::I64,
            Value::F32(_) => Type::F32,
            Value::F64(_) => Type::F64,
        }
    }
}

impl From<i32> for Value {
    fn from(i: i32) -> Self {
        Value::I32(i)
    }
}

impl From<i64> for Value {
    fn from(i: i64) -> Self {
        Value::I64(i)
    }
}

impl From<f32> for Value {
    fn from(f: f32) -> Self {
        Value::F32(f)
    }
}

impl From<f64> for Value {
    fn from(f: f64) -> Self {
        Value::F64(f)
    }
}

pub unsafe trait WasmExternType: Copy + Clone
where
    Self: Sized,
{
    const TYPE: Type;
}
unsafe impl WasmExternType for i32 {
    const TYPE: Type = Type::I32;
}
unsafe impl WasmExternType for u32 {
    const TYPE: Type = Type::I32;
}
unsafe impl WasmExternType for i64 {
    const TYPE: Type = Type::I64;
}
unsafe impl WasmExternType for u64 {
    const TYPE: Type = Type::I64;
}
unsafe impl WasmExternType for f32 {
    const TYPE: Type = Type::F32;
}
unsafe impl WasmExternType for f64 {
    const TYPE: Type = Type::F64;
}

// pub trait IntegerAtomic
// where
//     Self: Sized
// {
//     type Primitive;

//     fn add(&self, other: Self::Primitive) -> Self::Primitive;
//     fn sub(&self, other: Self::Primitive) -> Self::Primitive;
//     fn and(&self, other: Self::Primitive) -> Self::Primitive;
//     fn or(&self, other: Self::Primitive) -> Self::Primitive;
//     fn xor(&self, other: Self::Primitive) -> Self::Primitive;
//     fn load(&self) -> Self::Primitive;
//     fn store(&self, other: Self::Primitive) -> Self::Primitive;
//     fn compare_exchange(&self, expected: Self::Primitive, new: Self::Primitive) -> Self::Primitive;
//     fn swap(&self, other: Self::Primitive) -> Self::Primitive;
// }

pub enum ValueError {
    BufferTooSmall,
}

pub trait ValueType: Copy
where
    Self: Sized,
{
    fn into_le(self, buffer: &mut [u8]);
    fn from_le(buffer: &[u8]) -> Result<Self, ValueError>;
}

macro_rules! convert_value_impl {
    ($t:ty) => {
        impl ValueType for $t {
            fn into_le(self, buffer: &mut [u8]) {
                buffer[..mem::size_of::<Self>()].copy_from_slice(&self.to_le_bytes());
            }
            fn from_le(buffer: &[u8]) -> Result<Self, ValueError> {
                if buffer.len() >= mem::size_of::<Self>() {
                    let mut array = [0u8; mem::size_of::<Self>()];
                    array.copy_from_slice(&buffer[..mem::size_of::<Self>()]);
                    Ok(Self::from_le_bytes(array))
                } else {
                    Err(ValueError::BufferTooSmall)
                }
            }
        }
    };
    ( $($t:ty),* ) => {
        $(
            convert_value_impl!($t);
        )*
    };
}

convert_value_impl!(u8, i8, u16, i16, u32, i32, u64, i64);

impl ValueType for f32 {
    fn into_le(self, buffer: &mut [u8]) {
        self.to_bits().into_le(buffer);
    }
    fn from_le(buffer: &[u8]) -> Result<Self, ValueError> {
        Ok(f32::from_bits(<u32 as ValueType>::from_le(buffer)?))
    }
}

impl ValueType for f64 {
    fn into_le(self, buffer: &mut [u8]) {
        self.to_bits().into_le(buffer);
    }
    fn from_le(buffer: &[u8]) -> Result<Self, ValueError> {
        Ok(f64::from_bits(<u64 as ValueType>::from_le(buffer)?))
    }
}

#[cfg_attr(feature = "cache", derive(Serialize, Deserialize))]
#[derive(Debug, Clone, Copy, PartialEq, Eq)]
pub enum ElementType {
    /// Any wasm function.
    Anyfunc,
}

#[cfg_attr(feature = "cache", derive(Serialize, Deserialize))]
#[derive(Debug, Clone, Copy)]
pub struct TableDescriptor {
    /// Type of data stored in this table.
    pub element: ElementType,
    /// The minimum number of elements that must be stored in this table.
    pub minimum: u32,
    /// The maximum number of elements in this table.
    pub maximum: Option<u32>,
}

impl TableDescriptor {
    pub(crate) fn fits_in_imported(&self, imported: TableDescriptor) -> bool {
        // TODO: We should define implementation limits.
        let imported_max = imported.maximum.unwrap_or(u32::max_value());
        let self_max = self.maximum.unwrap_or(u32::max_value());
        self.element == imported.element
            && imported_max <= self_max
            && self.minimum <= imported.minimum
    }
}

/// A const value initializer.
/// Over time, this will be able to represent more and more
/// complex expressions.
#[cfg_attr(feature = "cache", derive(Serialize, Deserialize))]
#[derive(Debug, Clone, PartialEq)]
pub enum Initializer {
    /// Corresponds to a `const.*` instruction.
    Const(Value),
    /// Corresponds to a `get_global` instruction.
    GetGlobal(ImportedGlobalIndex),
}

#[cfg_attr(feature = "cache", derive(Serialize, Deserialize))]
#[derive(Debug, Clone, Copy, PartialEq, Eq)]
pub struct GlobalDescriptor {
    pub mutable: bool,
    pub ty: Type,
}

/// A wasm global.
#[cfg_attr(feature = "cache", derive(Serialize, Deserialize))]
#[derive(Debug, Clone)]
pub struct GlobalInit {
    pub desc: GlobalDescriptor,
    pub init: Initializer,
}

/// A wasm memory.
#[cfg_attr(feature = "cache", derive(Serialize, Deserialize))]
#[derive(Debug, Clone, Copy, PartialEq, Eq)]
pub struct MemoryDescriptor {
    /// The minimum number of allowed pages.
    pub minimum: Pages,
    /// The maximum number of allowed pages.
    pub maximum: Option<Pages>,
    /// This memory can be shared between wasm threads.
    pub shared: bool,
}

impl MemoryDescriptor {
    pub fn memory_type(self) -> MemoryType {
        match (self.maximum.is_some(), self.shared) {
            (true, true) => MemoryType::SharedStatic,
            (true, false) => MemoryType::Static,
            (false, false) => MemoryType::Dynamic,
            (false, true) => panic!("shared memory without a max is not allowed"),
        }
    }

    pub(crate) fn fits_in_imported(&self, imported: MemoryDescriptor) -> bool {
        let imported_max = imported.maximum.unwrap_or(Pages(65_536));
        let self_max = self.maximum.unwrap_or(Pages(65_536));

        self.shared == imported.shared
            && imported_max <= self_max
            && self.minimum <= imported.minimum
    }
}

/// The signature of a function that is either implemented
/// in a wasm module or exposed to wasm by the host.
#[cfg_attr(feature = "cache", derive(Serialize, Deserialize))]
#[derive(Debug, Clone, PartialEq, Eq, Hash)]
pub struct FuncSig {
    params: Cow<'static, [Type]>,
    returns: Cow<'static, [Type]>,
}

impl FuncSig {
    pub fn new<Params, Returns>(params: Params, returns: Returns) -> Self
    where
        Params: Into<Cow<'static, [Type]>>,
        Returns: Into<Cow<'static, [Type]>>,
    {
        Self {
            params: params.into(),
            returns: returns.into(),
        }
    }

    pub fn params(&self) -> &[Type] {
        &self.params
    }

    pub fn returns(&self) -> &[Type] {
        &self.returns
    }

    pub fn check_param_value_types(&self, params: &[Value]) -> bool {
        self.params.len() == params.len()
            && self
                .params
                .iter()
                .zip(params.iter().map(|val| val.ty()))
                .all(|(t0, ref t1)| t0 == t1)
    }
}

impl std::fmt::Display for FuncSig {
    fn fmt(&self, f: &mut std::fmt::Formatter) -> std::fmt::Result {
        let params = self
            .params
            .iter()
            .map(|p| p.to_string())
            .collect::<Vec<_>>()
            .join(", ");
        let returns = self
            .returns
            .iter()
            .map(|p| p.to_string())
            .collect::<Vec<_>>()
            .join(", ");
<<<<<<< HEAD
        write!(
            f,
            "Signature resolution error: [{}] -> [{}]",
            params, returns
        )
=======
        write!(f, "[{}] -> [{}]", params, returns)
>>>>>>> 24d028e2
    }
}

pub trait LocalImport {
    type Local: TypedIndex;
    type Import: TypedIndex;
}

#[rustfmt::skip]
macro_rules! define_map_index {
    ($ty:ident) => {
        #[cfg_attr(feature = "cache", derive(Serialize, Deserialize))]
        #[derive(Debug, Copy, Clone, PartialEq, Eq, Hash)]
        pub struct $ty (u32);
        impl TypedIndex for $ty {
            #[doc(hidden)]
            fn new(index: usize) -> Self {
                $ty (index as _)
            }

            #[doc(hidden)]
            fn index(&self) -> usize {
                self.0 as usize
            }
        }
    };
    ($($normal_ty:ident,)* | local: $($local_ty:ident,)* | imported: $($imported_ty:ident,)*) => {
        $(
            define_map_index!($normal_ty);
            define_map_index!($local_ty);
            define_map_index!($imported_ty);

            impl LocalImport for $normal_ty {
                type Local = $local_ty;
                type Import = $imported_ty;
            }
        )*
    };
}

#[rustfmt::skip]
define_map_index![
    FuncIndex, MemoryIndex, TableIndex, GlobalIndex,
    | local: LocalFuncIndex, LocalMemoryIndex, LocalTableIndex, LocalGlobalIndex,
    | imported: ImportedFuncIndex, ImportedMemoryIndex, ImportedTableIndex, ImportedGlobalIndex,
];

#[rustfmt::skip]
macro_rules! define_local_or_import {
    ($ty:ident, $local_ty:ident, $imported_ty:ident, $imports:ident) => {
        impl $ty {
            pub fn local_or_import(self, module: &ModuleInner) -> LocalOrImport<$ty> {
                if self.index() < module.info.$imports.len() {
                    LocalOrImport::Import(<Self as LocalImport>::Import::new(self.index()))
                } else {
                    LocalOrImport::Local(<Self as LocalImport>::Local::new(self.index() - module.info.$imports.len()))
                }
            }
        }

        impl $local_ty {
            pub fn convert_up(self, module: &ModuleInner) -> $ty {
                $ty ((self.index() + module.info.$imports.len()) as u32)
            }
        }

        impl $imported_ty {
            pub fn convert_up(self, _module: &ModuleInner) -> $ty {
                $ty (self.index() as u32)
            }
        }
    };
    ($(($ty:ident | ($local_ty:ident, $imported_ty:ident): $imports:ident),)*) => {
        $(
            define_local_or_import!($ty, $local_ty, $imported_ty, $imports);
        )*
    };
}

#[rustfmt::skip]
define_local_or_import![
    (FuncIndex | (LocalFuncIndex, ImportedFuncIndex): imported_functions),
    (MemoryIndex | (LocalMemoryIndex, ImportedMemoryIndex): imported_memories),
    (TableIndex | (LocalTableIndex, ImportedTableIndex): imported_tables),
    (GlobalIndex | (LocalGlobalIndex, ImportedGlobalIndex): imported_globals),
];

#[cfg_attr(feature = "cache", derive(Serialize, Deserialize))]
#[derive(Debug, Copy, Clone, PartialEq, Eq, Hash)]
pub struct SigIndex(u32);
impl TypedIndex for SigIndex {
    #[doc(hidden)]
    fn new(index: usize) -> Self {
        SigIndex(index as _)
    }

    #[doc(hidden)]
    fn index(&self) -> usize {
        self.0 as usize
    }
}

pub enum LocalOrImport<T>
where
    T: LocalImport,
{
    Local(T::Local),
    Import(T::Import),
}

impl<T> LocalOrImport<T>
where
    T: LocalImport,
{
    pub fn local(self) -> Option<T::Local> {
        match self {
            LocalOrImport::Local(local) => Some(local),
            LocalOrImport::Import(_) => None,
        }
    }

    pub fn import(self) -> Option<T::Import> {
        match self {
            LocalOrImport::Import(import) => Some(import),
            LocalOrImport::Local(_) => None,
        }
    }
}<|MERGE_RESOLUTION|>--- conflicted
+++ resolved
@@ -312,15 +312,7 @@
             .map(|p| p.to_string())
             .collect::<Vec<_>>()
             .join(", ");
-<<<<<<< HEAD
-        write!(
-            f,
-            "Signature resolution error: [{}] -> [{}]",
-            params, returns
-        )
-=======
         write!(f, "[{}] -> [{}]", params, returns)
->>>>>>> 24d028e2
     }
 }
 
