--- conflicted
+++ resolved
@@ -56,17 +56,6 @@
 # Dependencies and Development Dependencies for `sys`.
 [target.'cfg(not(target_arch = "wasm32"))'.dependencies]
 # - Mandatory dependencies for `sys`.
-<<<<<<< HEAD
-wasmer-vm = { path = "../vm", version = "=5.0.2" }
-wasmer-compiler = { path = "../compiler", version = "=5.0.2" }
-wasmer-derive = { path = "../derive", version = "=5.0.2" }
-wasmer-types = { path = "../types", version = "=5.0.2" }
-target-lexicon = { version = "0.12.2", default-features = false }
-# - Optional dependencies for `sys`.
-wasmer-compiler-singlepass = { path = "../compiler-singlepass", version = "=5.0.2", optional = true }
-wasmer-compiler-cranelift = { path = "../compiler-cranelift", version = "=5.0.2", optional = true }
-wasmer-compiler-llvm = { path = "../compiler-llvm", version = "=5.0.2", optional = true }
-=======
 wasmer-vm = { path = "../vm", version = "=5.1.0" }
 wasmer-compiler = { path = "../compiler", version = "=5.1.0" }
 wasmer-derive = { path = "../derive", version = "=5.1.0" }
@@ -76,7 +65,6 @@
 wasmer-compiler-singlepass = { path = "../compiler-singlepass", version = "=5.1.0", optional = true }
 wasmer-compiler-cranelift = { path = "../compiler-cranelift", version = "=5.1.0", optional = true }
 wasmer-compiler-llvm = { path = "../compiler-llvm", version = "=5.1.0", optional = true }
->>>>>>> 5790d227
 
 wasm-bindgen = { version = "0.2.74", optional = true }
 js-sys = { version = "0.3.51", optional = true }
@@ -91,29 +79,17 @@
 wat = "1.0"
 tempfile = "3.6.0"
 anyhow = "1.0"
-<<<<<<< HEAD
-macro-wasmer-universal-test = { version = "5.0.2", path = "./macro-wasmer-universal-test" }
-=======
 macro-wasmer-universal-test = { version = "5.1.0", path = "./macro-wasmer-universal-test" }
->>>>>>> 5790d227
 
 # Dependencies and Develoment Dependencies for `js`.
 [target.'cfg(target_arch = "wasm32")'.dependencies]
 # - Mandatory dependencies for `js`.
-<<<<<<< HEAD
-wasmer-types = { path = "../types", version = "=5.0.2", default-features = false, features = [
-=======
 wasmer-types = { path = "../types", version = "=5.1.0", default-features = false, features = [
->>>>>>> 5790d227
 	"std",
 ] }
 wasm-bindgen = "0.2.74"
 js-sys = "0.3.51"
-<<<<<<< HEAD
-wasmer-derive = { path = "../derive", version = "=5.0.2" }
-=======
 wasmer-derive = { path = "../derive", version = "=5.1.0" }
->>>>>>> 5790d227
 # - Optional dependencies for `js`.
 wasmparser = { workspace = true, default-features = false, optional = true }
 hashbrown = { version = "0.11", optional = true }
@@ -126,12 +102,7 @@
 wat = "1.0"
 anyhow = "1.0"
 wasm-bindgen-test = "0.3.0"
-<<<<<<< HEAD
-macro-wasmer-universal-test = { version = "5.0.2", path = "./macro-wasmer-universal-test" }
-=======
 macro-wasmer-universal-test = { version = "5.1.0", path = "./macro-wasmer-universal-test" }
->>>>>>> 5790d227
-
 # Specific to `js`.
 #
 # `wasm-opt` is on by default in for the release profile, but it can be
