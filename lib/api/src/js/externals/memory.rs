use crate::js::export::{Export, VMMemory};
use crate::js::exports::{ExportError, Exportable};
use crate::js::externals::Extern;
use crate::js::store::Store;
use crate::js::{MemoryAccessError, MemoryType};
use std::convert::TryInto;
use std::mem::MaybeUninit;
use std::slice;
use thiserror::Error;

use wasm_bindgen::prelude::*;
use wasm_bindgen::JsCast;
use wasmer_types::{Bytes, Pages};

/// Error type describing things that can go wrong when operating on Wasm Memories.
#[derive(Error, Debug, Clone, PartialEq, Hash)]
pub enum MemoryError {
    /// The operation would cause the size of the memory to exceed the maximum or would cause
    /// an overflow leading to unindexable memory.
    #[error("The memory could not grow: current size {} pages, requested increase: {} pages", current.0, attempted_delta.0)]
    CouldNotGrow {
        /// The current size in pages.
        current: Pages,
        /// The attempted amount to grow by in pages.
        attempted_delta: Pages,
    },
    /// A user defined error value, used for error cases not listed above.
    #[error("A user-defined error occurred: {0}")]
    Generic(String),
}

#[wasm_bindgen]
extern "C" {
    /// [MDN documentation](https://developer.mozilla.org/en-US/docs/Web/JavaScript/Reference/Global_Objects/WebAssembly/Memory)
    #[wasm_bindgen(js_namespace = WebAssembly, extends = js_sys::Object, typescript_type = "WebAssembly.Memory")]
    #[derive(Clone, Debug, PartialEq, Eq)]
    pub type JSMemory;

    /// The `grow()` protoype method of the `Memory` object increases the
    /// size of the memory instance by a specified number of WebAssembly
    /// pages.
    ///
    /// Takes the number of pages to grow (64KiB in size) and returns the
    /// previous size of memory, in pages.
    ///
    /// # Reimplementation
    ///
    /// We re-implement `WebAssembly.Memory.grow` because it is
    /// different from what `wasm-bindgen` declares. It marks the function
    /// as `catch`, which means it can throw an exception.
    ///
    /// See [the opened patch](https://github.com/rustwasm/wasm-bindgen/pull/2599).
    ///
    /// # Exceptions
    ///
    /// A `RangeError` is thrown if adding pages would exceed the maximum
    /// memory.
    ///
    /// [MDN documentation](https://developer.mozilla.org/en-US/docs/Web/JavaScript/Reference/Global_Objects/WebAssembly/Memory/grow)
    #[wasm_bindgen(catch, method, js_namespace = WebAssembly)]
    pub fn grow(this: &JSMemory, pages: u32) -> Result<u32, JsValue>;
}

/// A WebAssembly `memory` instance.
///
/// A memory instance is the runtime representation of a linear memory.
/// It consists of a vector of bytes and an optional maximum size.
///
/// The length of the vector always is a multiple of the WebAssembly
/// page size, which is defined to be the constant 65536 – abbreviated 64Ki.
/// Like in a memory type, the maximum size in a memory instance is
/// given in units of this page size.
///
/// A memory created by the host or in WebAssembly code will be accessible and
/// mutable from both host and WebAssembly.
///
/// Spec: <https://webassembly.github.io/spec/core/exec/runtime.html#memory-instances>
#[derive(Debug, Clone)]
pub struct Memory {
    store: Store,
    vm_memory: VMMemory,
    view: js_sys::Uint8Array,
}

unsafe impl Send for Memory {}
unsafe impl Sync for Memory {}

impl Memory {
    /// Creates a new host `Memory` from the provided [`MemoryType`].
    ///
    /// This function will construct the `Memory` using the store
    /// [`BaseTunables`][crate::js::tunables::BaseTunables].
    ///
    /// # Example
    ///
    /// ```
    /// # use wasmer::{Memory, MemoryType, Pages, Store, Type, Value};
    /// # let store = Store::default();
    /// #
    /// let m = Memory::new(&store, MemoryType::new(1, None, false)).unwrap();
    /// ```
    pub fn new(store: &Store, ty: MemoryType) -> Result<Self, MemoryError> {
        let descriptor = js_sys::Object::new();
        js_sys::Reflect::set(&descriptor, &"initial".into(), &ty.minimum.0.into()).unwrap();
        if let Some(max) = ty.maximum {
            js_sys::Reflect::set(&descriptor, &"maximum".into(), &max.0.into()).unwrap();
        }
        js_sys::Reflect::set(&descriptor, &"shared".into(), &ty.shared.into()).unwrap();

        let js_memory = js_sys::WebAssembly::Memory::new(&descriptor)
            .map_err(|_e| MemoryError::Generic("Error while creating the memory".to_owned()))?;

        let memory = VMMemory::new(js_memory, ty);
        let view = js_sys::Uint8Array::new(&memory.memory.buffer());
        Ok(Self {
            store: store.clone(),
            vm_memory: memory,
            view,
        })
    }

    /// Returns the [`MemoryType`] of the `Memory`.
    ///
    /// # Example
    ///
    /// ```
    /// # use wasmer::{Memory, MemoryType, Pages, Store, Type, Value};
    /// # let store = Store::default();
    /// #
    /// let mt = MemoryType::new(1, None, false);
    /// let m = Memory::new(&store, mt).unwrap();
    ///
    /// assert_eq!(m.ty(), mt);
    /// ```
    pub fn ty(&self) -> MemoryType {
        let mut ty = self.vm_memory.ty.clone();
        ty.minimum = self.size();
        ty
    }

    /// Returns the [`Store`] where the `Memory` belongs.
    ///
    /// # Example
    ///
    /// ```
    /// # use wasmer::{Memory, MemoryType, Pages, Store, Type, Value};
    /// # let store = Store::default();
    /// #
    /// let m = Memory::new(&store, MemoryType::new(1, None, false)).unwrap();
    ///
    /// assert_eq!(m.store(), &store);
    /// ```
    pub fn store(&self) -> &Store {
        &self.store
    }

    /// Returns the pointer to the raw bytes of the `Memory`.
    #[doc(hidden)]
    pub fn data_ptr(&self) -> *mut u8 {
        unimplemented!("direct data pointer access is not possible in JavaScript");
    }

    /// Returns the size (in bytes) of the `Memory`.
    pub fn data_size(&self) -> u64 {
        js_sys::Reflect::get(&self.vm_memory.memory.buffer(), &"byteLength".into())
            .unwrap()
            .as_f64()
            .unwrap() as _
    }

    /// Returns the size (in [`Pages`]) of the `Memory`.
    ///
    /// # Example
    ///
    /// ```
    /// # use wasmer::{Memory, MemoryType, Pages, Store, Type, Value};
    /// # let store = Store::default();
    /// #
    /// let m = Memory::new(&store, MemoryType::new(1, None, false)).unwrap();
    ///
    /// assert_eq!(m.size(), Pages(1));
    /// ```
    pub fn size(&self) -> Pages {
        let bytes = js_sys::Reflect::get(&self.vm_memory.memory.buffer(), &"byteLength".into())
            .unwrap()
            .as_f64()
            .unwrap() as u64;
        Bytes(bytes as usize).try_into().unwrap()
    }

    /// Grow memory by the specified amount of WebAssembly [`Pages`] and return
    /// the previous memory size.
    ///
    /// # Example
    ///
    /// ```
    /// # use wasmer::{Memory, MemoryType, Pages, Store, Type, Value, WASM_MAX_PAGES};
    /// # let store = Store::default();
    /// #
    /// let m = Memory::new(&store, MemoryType::new(1, Some(3), false)).unwrap();
    /// let p = m.grow(2).unwrap();
    ///
    /// assert_eq!(p, Pages(1));
    /// assert_eq!(m.size(), Pages(3));
    /// ```
    ///
    /// # Errors
    ///
    /// Returns an error if memory can't be grown by the specified amount
    /// of pages.
    ///
    /// ```should_panic
    /// # use wasmer::{Memory, MemoryType, Pages, Store, Type, Value, WASM_MAX_PAGES};
    /// # let store = Store::default();
    /// #
    /// let m = Memory::new(&store, MemoryType::new(1, Some(1), false)).unwrap();
    ///
    /// // This results in an error: `MemoryError::CouldNotGrow`.
    /// let s = m.grow(1).unwrap();
    /// ```
    pub fn grow<IntoPages>(&self, delta: IntoPages) -> Result<Pages, MemoryError>
    where
        IntoPages: Into<Pages>,
    {
        let pages = delta.into();
        let js_memory = self.vm_memory.memory.clone().unchecked_into::<JSMemory>();
        let new_pages = js_memory.grow(pages.0).map_err(|err| {
            if err.is_instance_of::<js_sys::RangeError>() {
                MemoryError::CouldNotGrow {
                    current: self.size(),
                    attempted_delta: pages,
                }
            } else {
                MemoryError::Generic(err.as_string().unwrap())
            }
        })?;
        Ok(Pages(new_pages))
    }

<<<<<<< HEAD
    pub(crate) fn uint8view(&self) -> js_sys::Uint8Array {
        js_sys::Uint8Array::new(&self.vm_memory.memory.buffer())
=======
    /// Used by tests
    #[doc(hidden)]
    pub fn uint8view(&self) -> js_sys::Uint8Array {
        self.view.clone()
>>>>>>> 2ecbe2fa
    }

    pub(crate) fn from_vm_export(store: &Store, vm_memory: VMMemory) -> Self {
        let view = js_sys::Uint8Array::new(&vm_memory.memory.buffer());
        Self {
            store: store.clone(),
            vm_memory,
            view,
        }
    }

    /// Returns whether or not these two memories refer to the same data.
    ///
    /// # Example
    ///
    /// ```
    /// # use wasmer::{Memory, MemoryType, Store, Value};
    /// # let store = Store::default();
    /// #
    /// let m = Memory::new(&store, MemoryType::new(1, None, false)).unwrap();
    ///
    /// assert!(m.same(&m));
    /// ```
    pub fn same(&self, other: &Self) -> bool {
        self.vm_memory == other.vm_memory
    }

    /// Safely reads bytes from the memory at the given offset.
    ///
    /// The full buffer will be filled, otherwise a `MemoryAccessError` is returned
    /// to indicate an out-of-bounds access.
    ///
    /// This method is guaranteed to be safe (from the host side) in the face of
    /// concurrent writes.
    pub fn read(&self, offset: u64, buf: &mut [u8]) -> Result<(), MemoryAccessError> {
<<<<<<< HEAD
        let view = self.uint8view();
=======
>>>>>>> 2ecbe2fa
        let offset: u32 = offset.try_into().map_err(|_| MemoryAccessError::Overflow)?;
        let len: u32 = buf
            .len()
            .try_into()
            .map_err(|_| MemoryAccessError::Overflow)?;
        let end = offset.checked_add(len).ok_or(MemoryAccessError::Overflow)?;
<<<<<<< HEAD
        if end > view.length() {
            Err(MemoryAccessError::HeapOutOfBounds)?;
        }
        view.subarray(offset, end).copy_to(buf);
=======
        if end > self.view.length() {
            Err(MemoryAccessError::HeapOutOfBounds)?;
        }
        self.view.subarray(offset, end).copy_to(buf);
>>>>>>> 2ecbe2fa
        Ok(())
    }

    /// Safely reads bytes from the memory at the given offset.
    ///
    /// This method is similar to `read` but allows reading into an
    /// uninitialized buffer. An initialized view of the buffer is returned.
    ///
    /// The full buffer will be filled, otherwise a `MemoryAccessError` is returned
    /// to indicate an out-of-bounds access.
    ///
    /// This method is guaranteed to be safe (from the host side) in the face of
    /// concurrent writes.
    pub fn read_uninit<'a>(
        &self,
        offset: u64,
        buf: &'a mut [MaybeUninit<u8>],
    ) -> Result<&'a mut [u8], MemoryAccessError> {
<<<<<<< HEAD
        let view = self.uint8view();
=======
>>>>>>> 2ecbe2fa
        let offset: u32 = offset.try_into().map_err(|_| MemoryAccessError::Overflow)?;
        let len: u32 = buf
            .len()
            .try_into()
            .map_err(|_| MemoryAccessError::Overflow)?;
        let end = offset.checked_add(len).ok_or(MemoryAccessError::Overflow)?;
<<<<<<< HEAD
        if end > view.length() {
=======
        if end > self.view.length() {
>>>>>>> 2ecbe2fa
            Err(MemoryAccessError::HeapOutOfBounds)?;
        }

        // Zero-initialize the buffer to avoid undefined behavior with
        // uninitialized data.
        for elem in buf.iter_mut() {
            *elem = MaybeUninit::new(0);
        }
        let buf = unsafe { slice::from_raw_parts_mut(buf.as_mut_ptr() as *mut u8, buf.len()) };

<<<<<<< HEAD
        view.subarray(offset, end).copy_to(buf);
=======
        self.view.subarray(offset, end).copy_to(buf);
>>>>>>> 2ecbe2fa
        Ok(buf)
    }

    /// Safely writes bytes to the memory at the given offset.
    ///
    /// If the write exceeds the bounds of the memory then a `MemoryAccessError` is
    /// returned.
    ///
    /// This method is guaranteed to be safe (from the host side) in the face of
    /// concurrent reads/writes.
    pub fn write(&self, offset: u64, data: &[u8]) -> Result<(), MemoryAccessError> {
<<<<<<< HEAD
        let view = self.uint8view();
=======
>>>>>>> 2ecbe2fa
        let offset: u32 = offset.try_into().map_err(|_| MemoryAccessError::Overflow)?;
        let len: u32 = data
            .len()
            .try_into()
            .map_err(|_| MemoryAccessError::Overflow)?;
<<<<<<< HEAD
            let view = self.uint8view();
        let end = offset.checked_add(len).ok_or(MemoryAccessError::Overflow)?;
        if end > view.length() {
            Err(MemoryAccessError::HeapOutOfBounds)?;
        }
        view.subarray(offset, end).copy_from(data);
=======
        let end = offset.checked_add(len).ok_or(MemoryAccessError::Overflow)?;
        if end > self.view.length() {
            Err(MemoryAccessError::HeapOutOfBounds)?;
        }
        self.view.subarray(offset, end).copy_from(data);
>>>>>>> 2ecbe2fa
        Ok(())
    }
}

impl<'a> Exportable<'a> for Memory {
    fn to_export(&self) -> Export {
        Export::Memory(self.vm_memory.clone())
    }

    fn get_self_from_extern(_extern: &'a Extern) -> Result<&'a Self, ExportError> {
        match _extern {
            Extern::Memory(memory) => Ok(memory),
            _ => Err(ExportError::IncompatibleType),
        }
    }
}<|MERGE_RESOLUTION|>--- conflicted
+++ resolved
@@ -237,15 +237,8 @@
         Ok(Pages(new_pages))
     }
 
-<<<<<<< HEAD
     pub(crate) fn uint8view(&self) -> js_sys::Uint8Array {
         js_sys::Uint8Array::new(&self.vm_memory.memory.buffer())
-=======
-    /// Used by tests
-    #[doc(hidden)]
-    pub fn uint8view(&self) -> js_sys::Uint8Array {
-        self.view.clone()
->>>>>>> 2ecbe2fa
     }
 
     pub(crate) fn from_vm_export(store: &Store, vm_memory: VMMemory) -> Self {
@@ -281,27 +274,17 @@
     /// This method is guaranteed to be safe (from the host side) in the face of
     /// concurrent writes.
     pub fn read(&self, offset: u64, buf: &mut [u8]) -> Result<(), MemoryAccessError> {
-<<<<<<< HEAD
         let view = self.uint8view();
-=======
->>>>>>> 2ecbe2fa
         let offset: u32 = offset.try_into().map_err(|_| MemoryAccessError::Overflow)?;
         let len: u32 = buf
             .len()
             .try_into()
             .map_err(|_| MemoryAccessError::Overflow)?;
         let end = offset.checked_add(len).ok_or(MemoryAccessError::Overflow)?;
-<<<<<<< HEAD
         if end > view.length() {
             Err(MemoryAccessError::HeapOutOfBounds)?;
         }
         view.subarray(offset, end).copy_to(buf);
-=======
-        if end > self.view.length() {
-            Err(MemoryAccessError::HeapOutOfBounds)?;
-        }
-        self.view.subarray(offset, end).copy_to(buf);
->>>>>>> 2ecbe2fa
         Ok(())
     }
 
@@ -320,21 +303,14 @@
         offset: u64,
         buf: &'a mut [MaybeUninit<u8>],
     ) -> Result<&'a mut [u8], MemoryAccessError> {
-<<<<<<< HEAD
         let view = self.uint8view();
-=======
->>>>>>> 2ecbe2fa
         let offset: u32 = offset.try_into().map_err(|_| MemoryAccessError::Overflow)?;
         let len: u32 = buf
             .len()
             .try_into()
             .map_err(|_| MemoryAccessError::Overflow)?;
         let end = offset.checked_add(len).ok_or(MemoryAccessError::Overflow)?;
-<<<<<<< HEAD
         if end > view.length() {
-=======
-        if end > self.view.length() {
->>>>>>> 2ecbe2fa
             Err(MemoryAccessError::HeapOutOfBounds)?;
         }
 
@@ -345,11 +321,7 @@
         }
         let buf = unsafe { slice::from_raw_parts_mut(buf.as_mut_ptr() as *mut u8, buf.len()) };
 
-<<<<<<< HEAD
         view.subarray(offset, end).copy_to(buf);
-=======
-        self.view.subarray(offset, end).copy_to(buf);
->>>>>>> 2ecbe2fa
         Ok(buf)
     }
 
@@ -361,29 +333,18 @@
     /// This method is guaranteed to be safe (from the host side) in the face of
     /// concurrent reads/writes.
     pub fn write(&self, offset: u64, data: &[u8]) -> Result<(), MemoryAccessError> {
-<<<<<<< HEAD
         let view = self.uint8view();
-=======
->>>>>>> 2ecbe2fa
         let offset: u32 = offset.try_into().map_err(|_| MemoryAccessError::Overflow)?;
         let len: u32 = data
             .len()
             .try_into()
             .map_err(|_| MemoryAccessError::Overflow)?;
-<<<<<<< HEAD
-            let view = self.uint8view();
+        let view = self.uint8view();
         let end = offset.checked_add(len).ok_or(MemoryAccessError::Overflow)?;
         if end > view.length() {
             Err(MemoryAccessError::HeapOutOfBounds)?;
         }
         view.subarray(offset, end).copy_from(data);
-=======
-        let end = offset.checked_add(len).ok_or(MemoryAccessError::Overflow)?;
-        if end > self.view.length() {
-            Err(MemoryAccessError::HeapOutOfBounds)?;
-        }
-        self.view.subarray(offset, end).copy_from(data);
->>>>>>> 2ecbe2fa
         Ok(())
     }
 }
