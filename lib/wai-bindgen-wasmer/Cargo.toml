[package]
name = "wai-bindgen-wasmer"
description = "Generate WAI glue for a Rust Wasmer host"
version = "0.32.0"
categories = ["wasm", "os"]
keywords = ["wasm", "webassembly", "wasi", "sandbox", "ABI"]
readme = "README.md"
authors.workspace = true
edition.workspace = true
homepage.workspace = true
license.workspace = true
repository.workspace = true
rust-version.workspace = true

[dependencies]
anyhow = "1.0"
async-trait = { version = "0.1.50", optional = true }
bitflags = "1.2"
once_cell = "1.13"
thiserror = "1.0"
tracing-lib = { version = "0.1.26", optional = true, package = "tracing" }
wai-bindgen-wasmer-impl = { version = "0.2.2" }
<<<<<<< HEAD
wasmer = { version = "=5.0.2", path = "../api", default-features = false }
=======
wasmer = { version = "=5.1.0", path = "../api", default-features = false }
>>>>>>> 5790d227

[features]
# Enables generated code to emit events via the `tracing` crate whenever wasm is
# entered and when native functions are called. Note that tracing is currently
# only done for imported functions.
tracing = ["tracing-lib", "wai-bindgen-wasmer-impl/tracing"]

# Enables async support for generated code, although when enabled this still
# needs to be configured through the macro invocation.
async = ["async-trait", "wai-bindgen-wasmer-impl/async"]

# Wasmer features
js = ["wasmer/js-default"]
sys = ["wasmer/sys"]

# Wasmer compiler (with `sys` feature only)
cranelift = ["wasmer/cranelift"]
singlepass = ["wasmer/singlepass"]
llvm = ["wasmer/llvm"]

[package.metadata.docs.rs]
features = ["wasmer/sys"]
rustc-args = ["--cfg", "docsrs"]<|MERGE_RESOLUTION|>--- conflicted
+++ resolved
@@ -20,11 +20,7 @@
 thiserror = "1.0"
 tracing-lib = { version = "0.1.26", optional = true, package = "tracing" }
 wai-bindgen-wasmer-impl = { version = "0.2.2" }
-<<<<<<< HEAD
-wasmer = { version = "=5.0.2", path = "../api", default-features = false }
-=======
 wasmer = { version = "=5.1.0", path = "../api", default-features = false }
->>>>>>> 5790d227
 
 [features]
 # Enables generated code to emit events via the `tracing` crate whenever wasm is
