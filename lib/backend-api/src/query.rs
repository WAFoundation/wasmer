--- conflicted
+++ resolved
@@ -822,8 +822,6 @@
 pub async fn get_domain(
     client: &WasmerClient,
     domain: String,
-<<<<<<< HEAD
-=======
 ) -> Result<Option<types::DnsDomain>, anyhow::Error> {
     let vars = types::GetDomainVars { domain };
 
@@ -856,7 +854,6 @@
 pub async fn get_domain_with_records(
     client: &WasmerClient,
     domain: String,
->>>>>>> 4d0f2687
 ) -> Result<Option<types::DnsDomainWithRecords>, anyhow::Error> {
     let vars = types::GetDomainVars { domain };
 
@@ -868,8 +865,6 @@
     Ok(opt)
 }
 
-<<<<<<< HEAD
-=======
 /// Register a new domain
 pub async fn register_domain(
     client: &WasmerClient,
@@ -893,7 +888,6 @@
     Ok(opt)
 }
 
->>>>>>> 4d0f2687
 /// Retrieve all DNS records.
 ///
 /// NOTE: this is a privileged operation that requires extra permissions.
@@ -908,8 +902,6 @@
         .map(|x| x.get_all_dnsrecords)
 }
 
-<<<<<<< HEAD
-=======
 /// Retrieve all DNS domains.
 pub async fn get_all_domains(
     client: &WasmerClient,
@@ -929,7 +921,6 @@
         .collect())
 }
 
->>>>>>> 4d0f2687
 /// Retrieve a domain by its name.
 ///
 /// Specify with_records to also retrieve all records for the domain.
