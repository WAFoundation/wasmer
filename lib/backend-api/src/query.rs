--- conflicted
+++ resolved
@@ -823,27 +823,6 @@
 pub async fn get_domain(
     client: &WasmerClient,
     domain: String,
-<<<<<<< HEAD
-    with_records: bool,
-) -> Result<Option<types::DnsDomain>, anyhow::Error> {
-    let vars = types::GetDomainVars { domain };
-
-    let domain = if with_records {
-        client
-            .run_graphql(types::GetDomainWithRecords::build(vars))
-            .await
-            .map_err(anyhow::Error::from)?
-            .get_domain
-    } else {
-        client
-            .run_graphql(types::GetDomain::build(vars))
-            .await
-            .map_err(anyhow::Error::from)?
-            .get_domain
-    };
-
-    Ok(domain)
-=======
 ) -> Result<Option<types::DnsDomainWithRecords>, anyhow::Error> {
     let vars = types::GetDomainVars { domain };
 
@@ -853,7 +832,6 @@
         .map_err(anyhow::Error::from)?
         .get_domain;
     Ok(opt)
->>>>>>> 353b1a0b
 }
 
 /// Retrieve all DNS records.
