/// NOTE: These syscalls only support wasm_32 for now because they take u32 offset
use libc::{
    c_int, c_long, getenv, getgrnam as libc_getgrnam, getpwnam as libc_getpwnam, putenv, setenv,
    sysconf, unsetenv,
};
use std::ffi::CStr;
use std::mem;
use std::os::raw::c_char;

use super::utils::{allocate_on_stack, copy_cstr_into_wasm, copy_terminated_array_of_cstrs};
<<<<<<< HEAD
use wasmer_runtime_core::{types::Value, Instance};
//use super::EmscriptenData;

//impl Instance {
//    pub fn memory_offset_addr(&self, index: usize, offset: usize) -> *const usize {
//        unimplemented!("TODO replace this stub")
//    }
//
//    pub fn emscripten_data(&self) -> &'static mut Option<EmscriptenData> {
//        unimplemented!("TODO replace this stub")
//    }
//}
=======
use wasmer_runtime::{vm::Ctx, types::{Value, MemoryIndex}, structures::{TypedIndex}};
>>>>>>> 1d51fa2c

// #[no_mangle]
/// emscripten: _getenv // (name: *const char) -> *const c_char;
pub extern "C" fn _getenv(name: c_int, vmctx: &mut Ctx) -> u32 {
    debug!("emscripten::_getenv");

    let name_addr = vmctx.memory(MemoryIndex::new(0))[name as usize] as *const c_char;

    debug!("=> name({:?})", unsafe { CStr::from_ptr(name_addr) });

    let c_str = unsafe { getenv(name_addr) };
    if c_str.is_null() {
        return 0;
    }

    unsafe { copy_cstr_into_wasm(vmctx, c_str) }
}

/// emscripten: _setenv // (name: *const char, name: *const value, overwrite: int);
pub extern "C" fn _setenv(name: c_int, value: c_int, overwrite: c_int, vmctx: &mut Ctx) {
    debug!("emscripten::_setenv");

    let name_addr = vmctx.memory(MemoryIndex::new(0))[name as usize] as *const c_char;
    let value_addr = vmctx.memory(MemoryIndex::new(0))[value as usize] as *const c_char;

    debug!("=> name({:?})", unsafe { CStr::from_ptr(name_addr) });
    debug!("=> value({:?})", unsafe { CStr::from_ptr(value_addr) });

    unsafe { setenv(name_addr, value_addr, overwrite) };
}

/// emscripten: _putenv // (name: *const char);
pub extern "C" fn _putenv(name: c_int, vmctx: &mut Ctx) {
    debug!("emscripten::_putenv");

    let name_addr = vmctx.memory(MemoryIndex::new(0))[name as usize] as *const c_char;

    debug!("=> name({:?})", unsafe { CStr::from_ptr(name_addr) });

    unsafe { putenv(name_addr as _) };
}

/// emscripten: _unsetenv // (name: *const char);
pub extern "C" fn _unsetenv(name: c_int, vmctx: &mut Ctx) {
    debug!("emscripten::_unsetenv");

    let name_addr = vmctx.memory(MemoryIndex::new(0))[name as usize] as *const c_char;

    debug!("=> name({:?})", unsafe { CStr::from_ptr(name_addr) });

    unsafe { unsetenv(name_addr) };
}

#[allow(clippy::cast_ptr_alignment)]
pub extern "C" fn _getpwnam(name_ptr: c_int, vmctx: &mut Ctx) -> c_int {
    debug!("emscripten::_getpwnam {}", name_ptr);

    #[repr(C)]
    struct GuestPasswd {
        pw_name: u32,
        pw_passwd: u32,
        pw_uid: u32,
        pw_gid: u32,
        pw_gecos: u32,
        pw_dir: u32,
        pw_shell: u32,
    }

    let name = unsafe {
        let memory_name_ptr = vmctx.memory(MemoryIndex::new(0))[name_ptr as usize] as *const c_char;
        CStr::from_ptr(memory_name_ptr)
    };

    unsafe {
        let passwd = &*libc_getpwnam(name.as_ptr());
        let passwd_struct_offset = call_malloc(mem::size_of::<GuestPasswd>() as _, vmctx);

        let passwd_struct_ptr =
            vmctx.memory(MemoryIndex::new(0))[passwd_struct_offset as usize] as *mut GuestPasswd;
        (*passwd_struct_ptr).pw_name = copy_cstr_into_wasm(vmctx, passwd.pw_name);
        (*passwd_struct_ptr).pw_passwd = copy_cstr_into_wasm(vmctx, passwd.pw_passwd);
        (*passwd_struct_ptr).pw_gecos = copy_cstr_into_wasm(vmctx, passwd.pw_gecos);
        (*passwd_struct_ptr).pw_dir = copy_cstr_into_wasm(vmctx, passwd.pw_dir);
        (*passwd_struct_ptr).pw_shell = copy_cstr_into_wasm(vmctx, passwd.pw_shell);
        (*passwd_struct_ptr).pw_uid = passwd.pw_uid;
        (*passwd_struct_ptr).pw_gid = passwd.pw_gid;

        passwd_struct_offset as c_int
    }
}

#[allow(clippy::cast_ptr_alignment)]
pub extern "C" fn _getgrnam(name_ptr: c_int, vmctx: &mut Ctx) -> c_int {
    debug!("emscripten::_getgrnam {}", name_ptr);

    #[repr(C)]
    struct GuestGroup {
        gr_name: u32,
        gr_passwd: u32,
        gr_gid: u32,
        gr_mem: u32,
    }

    let name = unsafe {
        let memory_name_ptr = vmctx.memory(MemoryIndex::new(0))[name_ptr as usize] as *const c_char;
        CStr::from_ptr(memory_name_ptr)
    };

    unsafe {
        let group = &*libc_getgrnam(name.as_ptr());
        let group_struct_offset = call_malloc(mem::size_of::<GuestGroup>() as _, vmctx);

        let group_struct_ptr =
            vmctx.memory(MemoryIndex::new(0))[group_struct_offset as usize] as *mut GuestGroup;
        (*group_struct_ptr).gr_name = copy_cstr_into_wasm(vmctx, group.gr_name);
        (*group_struct_ptr).gr_passwd = copy_cstr_into_wasm(vmctx, group.gr_passwd);
        (*group_struct_ptr).gr_gid = group.gr_gid;
        (*group_struct_ptr).gr_mem = copy_terminated_array_of_cstrs(vmctx, group.gr_mem);

        group_struct_offset as c_int
    }
}

pub fn call_malloc(size: i32, vmctx: &mut Ctx) -> u32 {
    let ret = call(vmctx, "_malloc", &[Value::I32(size)])
        .expect("_malloc call failed");
<<<<<<< HEAD
    if let [Value::I32(x)] = ret.as_slice() {
        *x as u32
=======

    if let Some(Value::I32(ptr)) = ret {
        ptr as u32
>>>>>>> 1d51fa2c
    } else {
        panic!("unexpected value from _malloc: {:?}", ret);
    }
}

pub fn call_memalign(alignment: u32, size: u32, vmctx: &mut Ctx) -> u32 {
    let ret =
        call(
            vmctx,
            "_memalign",
            &[Value::I32(alignment as i32), Value::I32(size as i32)],
        )
        .expect("_memalign call failed");
<<<<<<< HEAD
    if let [Value::I32(x)] = ret.as_slice() {
        *x as u32
=======

    if let Some(Value::I32(res)) = ret {
        res as u32
>>>>>>> 1d51fa2c
    } else {
        panic!("unexpected value from _memalign {:?}", ret);
    }
}

pub fn call_memset(pointer: u32, value: i32, size: u32, vmctx: &mut Ctx) -> u32 {
    let ret =
        call(
            vmctx,
            "_memset",
            &[
                Value::I32(pointer as i32),
                Value::I32(value),
                Value::I32(size as i32),
            ],
        )
        .expect("_memset call failed");
<<<<<<< HEAD
    if let [Value::I32(x)] = ret.as_slice() {
        *x as u32
=======

    if let Some(Value::I32(res)) = ret {
        res as u32
>>>>>>> 1d51fa2c
    } else {
        panic!("unexpected value from _memset {:?}", ret);
    }
}

pub extern "C" fn _getpagesize() -> u32 {
    debug!("emscripten::_getpagesize");
    16384
}

#[allow(clippy::cast_ptr_alignment)]
pub extern "C" fn ___build_environment(environ: c_int, vmctx: &mut Ctx) {
    debug!("emscripten::___build_environment {}", environ);
    const MAX_ENV_VALUES: u32 = 64;
    const TOTAL_ENV_SIZE: u32 = 1024;
    let mut environment = vmctx.memory(MemoryIndex::new(0))[environ as usize] as *mut c_int;
    unsafe {
        let (pool_offset, _pool_slice): (u32, &mut [u8]) =
            allocate_on_stack(TOTAL_ENV_SIZE as u32, vmctx);
        let (env_offset, _env_slice): (u32, &mut [u8]) =
            allocate_on_stack((MAX_ENV_VALUES * 4) as u32, vmctx);
        let mut env_ptr = vmctx.memory(MemoryIndex::new(0))[env_offset as usize] as *mut c_int;
        let mut _pool_ptr = vmctx.memory(MemoryIndex::new(0))[pool_offset as usize] as *mut c_int;
        *env_ptr = pool_offset as i32;
        *environment = env_offset as i32;

        // *env_ptr = 0;
    };
    // unsafe {
    //     *env_ptr = 0;
    // };
}

pub extern "C" fn _sysconf(name: c_int, _vmctx: &mut Ctx) -> c_long {
    debug!("emscripten::_sysconf {}", name);
    // TODO: Implement like emscripten expects regarding memory/page size
    unsafe { sysconf(name) }
}

use libffi::high::{arg as libffi_arg, call as libffi_call, CodePtr};
use std::iter;
use wasmer_runtime::{
    error::{CallResult, CallError},
    types::{Type, LocalOrImport, FuncIndex, FuncSig},
    export::{FuncPointer, Context},
    module::ExportIndex,
    recovery::call_protected,
};

/// TODO: May need to implement some sort of trampoline or caching or rethinking of the
/// the implementation as a whole.
///
/// Calls an exported function from within the vm context.
pub fn call(vmctx: &Ctx, name: &str, args: &[Value]) -> CallResult<Option<Value>> {
    println!("Hello");
    let module = unsafe { &*vmctx.module };
    let export_index = module
            .exports
            .get(name)
            .ok_or_else(|| CallError::NoSuchExport {
                name: name.to_string(),
            })?;

    let func_index = if let ExportIndex::Func(func_index) = export_index {
        *func_index
    } else {
        return Err(CallError::ExportNotFunc {
            name: name.to_string(),
        }
        .into());
    };

    call_with_index(vmctx, func_index, args)
}

/// Call an exported function in vmctx by its index.
fn call_with_index(
    vmctx: &Ctx,
    func_index: FuncIndex,
    args: &[Value],
) -> CallResult<Option<Value>> {
    let (func_ref, _, signature) = get_func_from_index(vmctx, func_index);

    let func_ptr = CodePtr::from_ptr(func_ref.inner() as _);

    assert!(
        signature.returns.len() <= 1,
        "multi-value returns not yet supported"
    );

    if !signature.check_sig(args) {
        Err(CallError::Signature {
            expected: signature.clone(),
            found: args.iter().map(|val| val.ty()).collect(),
        })?
    }

    let vmctx = unsafe {
        std::mem::transmute::<&Ctx, *mut Ctx>(vmctx)
    };

    let libffi_args: Vec<_> = args
        .iter()
        .map(|val| match val {
            Value::I32(ref x) => libffi_arg(x),
            Value::I64(ref x) => libffi_arg(x),
            Value::F32(ref x) => libffi_arg(x),
            Value::F64(ref x) => libffi_arg(x),
        })
        .chain(iter::once(libffi_arg(&vmctx)))
        .collect();

    Ok(call_protected(|| {
        signature
            .returns
            .first()
            .map(|ty| match ty {
                Type::I32 => Value::I32(unsafe { libffi_call(func_ptr, &libffi_args) }),
                Type::I64 => Value::I64(unsafe { libffi_call(func_ptr, &libffi_args) }),
                Type::F32 => Value::F32(unsafe { libffi_call(func_ptr, &libffi_args) }),
                Type::F64 => Value::F64(unsafe { libffi_call(func_ptr, &libffi_args) }),
            })
            .or_else(|| {
                // call with no returns
                unsafe {
                    libffi_call::<()>(func_ptr, &libffi_args);
                }
                None
            })
    })?)
}

/// Get function details by its index.
fn get_func_from_index(
    vmctx: &Ctx,
    func_index: FuncIndex,
) -> (FuncPointer, Context, FuncSig) {
    let module = unsafe { &*vmctx.module };

    let sig_index = *module
        .func_assoc
        .get(func_index)
        .expect("broken invariant, incorrect func index");

    let (func_ptr, ctx) = match func_index.local_or_import(module) {
        LocalOrImport::Local(local_func_index) => (
            module
                .func_resolver
                .get(&module, local_func_index)
                .expect("broken invariant, func resolver not synced with module.exports")
                .cast()
                .as_ptr() as *const _,
            Context::Internal,
        ),
        LocalOrImport::Import(imported_func_index) => {
            let imported_func = unsafe { &(*vmctx.import_backing).functions[imported_func_index] };
            (
                imported_func.func as *const _,
                Context::External(imported_func.vmctx),
            )
        }
    };

    let signature = module.sig_registry.lookup_func_sig(sig_index).clone();

    (unsafe { FuncPointer::new(func_ptr) }, ctx, signature)
}<|MERGE_RESOLUTION|>--- conflicted
+++ resolved
@@ -8,8 +8,7 @@
 use std::os::raw::c_char;
 
 use super::utils::{allocate_on_stack, copy_cstr_into_wasm, copy_terminated_array_of_cstrs};
-<<<<<<< HEAD
-use wasmer_runtime_core::{types::Value, Instance};
+use wasmer_runtime_core::{types::Value, vm::Ctx};
 //use super::EmscriptenData;
 
 //impl Instance {
@@ -21,16 +20,13 @@
 //        unimplemented!("TODO replace this stub")
 //    }
 //}
-=======
-use wasmer_runtime::{vm::Ctx, types::{Value, MemoryIndex}, structures::{TypedIndex}};
->>>>>>> 1d51fa2c
 
 // #[no_mangle]
 /// emscripten: _getenv // (name: *const char) -> *const c_char;
 pub extern "C" fn _getenv(name: c_int, vmctx: &mut Ctx) -> u32 {
     debug!("emscripten::_getenv");
 
-    let name_addr = vmctx.memory(MemoryIndex::new(0))[name as usize] as *const c_char;
+    let name_addr = vmctx.memory(0)[name as usize] as *const c_char;
 
     debug!("=> name({:?})", unsafe { CStr::from_ptr(name_addr) });
 
@@ -46,8 +42,8 @@
 pub extern "C" fn _setenv(name: c_int, value: c_int, overwrite: c_int, vmctx: &mut Ctx) {
     debug!("emscripten::_setenv");
 
-    let name_addr = vmctx.memory(MemoryIndex::new(0))[name as usize] as *const c_char;
-    let value_addr = vmctx.memory(MemoryIndex::new(0))[value as usize] as *const c_char;
+    let name_addr = vmctx.memory(0)[name as usize] as *const c_char;
+    let value_addr = vmctx.memory(0)[value as usize] as *const c_char;
 
     debug!("=> name({:?})", unsafe { CStr::from_ptr(name_addr) });
     debug!("=> value({:?})", unsafe { CStr::from_ptr(value_addr) });
@@ -59,7 +55,7 @@
 pub extern "C" fn _putenv(name: c_int, vmctx: &mut Ctx) {
     debug!("emscripten::_putenv");
 
-    let name_addr = vmctx.memory(MemoryIndex::new(0))[name as usize] as *const c_char;
+    let name_addr = vmctx.memory(0)[name as usize] as *const c_char;
 
     debug!("=> name({:?})", unsafe { CStr::from_ptr(name_addr) });
 
@@ -70,7 +66,7 @@
 pub extern "C" fn _unsetenv(name: c_int, vmctx: &mut Ctx) {
     debug!("emscripten::_unsetenv");
 
-    let name_addr = vmctx.memory(MemoryIndex::new(0))[name as usize] as *const c_char;
+    let name_addr = vmctx.memory(0)[name as usize] as *const c_char;
 
     debug!("=> name({:?})", unsafe { CStr::from_ptr(name_addr) });
 
@@ -93,7 +89,7 @@
     }
 
     let name = unsafe {
-        let memory_name_ptr = vmctx.memory(MemoryIndex::new(0))[name_ptr as usize] as *const c_char;
+        let memory_name_ptr = vmctx.memory(0)[name_ptr as usize] as *const c_char;
         CStr::from_ptr(memory_name_ptr)
     };
 
@@ -102,7 +98,7 @@
         let passwd_struct_offset = call_malloc(mem::size_of::<GuestPasswd>() as _, vmctx);
 
         let passwd_struct_ptr =
-            vmctx.memory(MemoryIndex::new(0))[passwd_struct_offset as usize] as *mut GuestPasswd;
+            vmctx.memory(0)[passwd_struct_offset as usize] as *mut GuestPasswd;
         (*passwd_struct_ptr).pw_name = copy_cstr_into_wasm(vmctx, passwd.pw_name);
         (*passwd_struct_ptr).pw_passwd = copy_cstr_into_wasm(vmctx, passwd.pw_passwd);
         (*passwd_struct_ptr).pw_gecos = copy_cstr_into_wasm(vmctx, passwd.pw_gecos);
@@ -128,7 +124,7 @@
     }
 
     let name = unsafe {
-        let memory_name_ptr = vmctx.memory(MemoryIndex::new(0))[name_ptr as usize] as *const c_char;
+        let memory_name_ptr = vmctx.memory(0)[name_ptr as usize] as *const c_char;
         CStr::from_ptr(memory_name_ptr)
     };
 
@@ -137,7 +133,7 @@
         let group_struct_offset = call_malloc(mem::size_of::<GuestGroup>() as _, vmctx);
 
         let group_struct_ptr =
-            vmctx.memory(MemoryIndex::new(0))[group_struct_offset as usize] as *mut GuestGroup;
+            vmctx.memory(0)[group_struct_offset as usize] as *mut GuestGroup;
         (*group_struct_ptr).gr_name = copy_cstr_into_wasm(vmctx, group.gr_name);
         (*group_struct_ptr).gr_passwd = copy_cstr_into_wasm(vmctx, group.gr_passwd);
         (*group_struct_ptr).gr_gid = group.gr_gid;
@@ -148,65 +144,50 @@
 }
 
 pub fn call_malloc(size: i32, vmctx: &mut Ctx) -> u32 {
-    let ret = call(vmctx, "_malloc", &[Value::I32(size)])
-        .expect("_malloc call failed");
-<<<<<<< HEAD
-    if let [Value::I32(x)] = ret.as_slice() {
-        *x as u32
-=======
-
-    if let Some(Value::I32(ptr)) = ret {
-        ptr as u32
->>>>>>> 1d51fa2c
-    } else {
-        panic!("unexpected value from _malloc: {:?}", ret);
-    }
+    unimplemented!()
+    // let ret = call(vmctx, "_malloc", &[Value::I32(size)])
+    //     .expect("_malloc call failed");
+    // if let [Value::I32(x)] = ret.as_slice() {
+    //     *x as u32
+    // } else {
+    //     panic!("unexpected value from _malloc: {:?}", ret);
+    // }
 }
 
 pub fn call_memalign(alignment: u32, size: u32, vmctx: &mut Ctx) -> u32 {
-    let ret =
-        call(
-            vmctx,
-            "_memalign",
-            &[Value::I32(alignment as i32), Value::I32(size as i32)],
-        )
-        .expect("_memalign call failed");
-<<<<<<< HEAD
-    if let [Value::I32(x)] = ret.as_slice() {
-        *x as u32
-=======
-
-    if let Some(Value::I32(res)) = ret {
-        res as u32
->>>>>>> 1d51fa2c
-    } else {
-        panic!("unexpected value from _memalign {:?}", ret);
-    }
+    unimplemented!()
+    // let ret =
+    //     call(
+    //         vmctx,
+    //         "_memalign",
+    //         &[Value::I32(alignment as i32), Value::I32(size as i32)],
+    //     )
+    //     .expect("_memalign call failed");
+    // if let [Value::I32(x)] = ret.as_slice() {
+    //     *x as u32
+    // } else {
+    //     panic!("unexpected value from _memalign {:?}", ret);
+    // }
 }
 
 pub fn call_memset(pointer: u32, value: i32, size: u32, vmctx: &mut Ctx) -> u32 {
-    let ret =
-        call(
-            vmctx,
-            "_memset",
-            &[
-                Value::I32(pointer as i32),
-                Value::I32(value),
-                Value::I32(size as i32),
-            ],
-        )
-        .expect("_memset call failed");
-<<<<<<< HEAD
-    if let [Value::I32(x)] = ret.as_slice() {
-        *x as u32
-=======
-
-    if let Some(Value::I32(res)) = ret {
-        res as u32
->>>>>>> 1d51fa2c
-    } else {
-        panic!("unexpected value from _memset {:?}", ret);
-    }
+    unimplemented!()
+    // let ret =
+    //     call(
+    //         vmctx,
+    //         "_memset",
+    //         &[
+    //             Value::I32(pointer as i32),
+    //             Value::I32(value),
+    //             Value::I32(size as i32),
+    //         ],
+    //     )
+    //     .expect("_memset call failed");
+    // if let [Value::I32(x)] = ret.as_slice() {
+    //     *x as u32
+    // } else {
+    //     panic!("unexpected value from _memset {:?}", ret);
+    // }
 }
 
 pub extern "C" fn _getpagesize() -> u32 {
@@ -219,14 +200,14 @@
     debug!("emscripten::___build_environment {}", environ);
     const MAX_ENV_VALUES: u32 = 64;
     const TOTAL_ENV_SIZE: u32 = 1024;
-    let mut environment = vmctx.memory(MemoryIndex::new(0))[environ as usize] as *mut c_int;
+    let mut environment = vmctx.memory(0)[environ as usize] as *mut c_int;
     unsafe {
         let (pool_offset, _pool_slice): (u32, &mut [u8]) =
             allocate_on_stack(TOTAL_ENV_SIZE as u32, vmctx);
         let (env_offset, _env_slice): (u32, &mut [u8]) =
             allocate_on_stack((MAX_ENV_VALUES * 4) as u32, vmctx);
-        let mut env_ptr = vmctx.memory(MemoryIndex::new(0))[env_offset as usize] as *mut c_int;
-        let mut _pool_ptr = vmctx.memory(MemoryIndex::new(0))[pool_offset as usize] as *mut c_int;
+        let mut env_ptr = vmctx.memory(0)[env_offset as usize] as *mut c_int;
+        let mut _pool_ptr = vmctx.memory(0)[pool_offset as usize] as *mut c_int;
         *env_ptr = pool_offset as i32;
         *environment = env_offset as i32;
 
@@ -242,132 +223,3 @@
     // TODO: Implement like emscripten expects regarding memory/page size
     unsafe { sysconf(name) }
 }
-
-use libffi::high::{arg as libffi_arg, call as libffi_call, CodePtr};
-use std::iter;
-use wasmer_runtime::{
-    error::{CallResult, CallError},
-    types::{Type, LocalOrImport, FuncIndex, FuncSig},
-    export::{FuncPointer, Context},
-    module::ExportIndex,
-    recovery::call_protected,
-};
-
-/// TODO: May need to implement some sort of trampoline or caching or rethinking of the
-/// the implementation as a whole.
-///
-/// Calls an exported function from within the vm context.
-pub fn call(vmctx: &Ctx, name: &str, args: &[Value]) -> CallResult<Option<Value>> {
-    println!("Hello");
-    let module = unsafe { &*vmctx.module };
-    let export_index = module
-            .exports
-            .get(name)
-            .ok_or_else(|| CallError::NoSuchExport {
-                name: name.to_string(),
-            })?;
-
-    let func_index = if let ExportIndex::Func(func_index) = export_index {
-        *func_index
-    } else {
-        return Err(CallError::ExportNotFunc {
-            name: name.to_string(),
-        }
-        .into());
-    };
-
-    call_with_index(vmctx, func_index, args)
-}
-
-/// Call an exported function in vmctx by its index.
-fn call_with_index(
-    vmctx: &Ctx,
-    func_index: FuncIndex,
-    args: &[Value],
-) -> CallResult<Option<Value>> {
-    let (func_ref, _, signature) = get_func_from_index(vmctx, func_index);
-
-    let func_ptr = CodePtr::from_ptr(func_ref.inner() as _);
-
-    assert!(
-        signature.returns.len() <= 1,
-        "multi-value returns not yet supported"
-    );
-
-    if !signature.check_sig(args) {
-        Err(CallError::Signature {
-            expected: signature.clone(),
-            found: args.iter().map(|val| val.ty()).collect(),
-        })?
-    }
-
-    let vmctx = unsafe {
-        std::mem::transmute::<&Ctx, *mut Ctx>(vmctx)
-    };
-
-    let libffi_args: Vec<_> = args
-        .iter()
-        .map(|val| match val {
-            Value::I32(ref x) => libffi_arg(x),
-            Value::I64(ref x) => libffi_arg(x),
-            Value::F32(ref x) => libffi_arg(x),
-            Value::F64(ref x) => libffi_arg(x),
-        })
-        .chain(iter::once(libffi_arg(&vmctx)))
-        .collect();
-
-    Ok(call_protected(|| {
-        signature
-            .returns
-            .first()
-            .map(|ty| match ty {
-                Type::I32 => Value::I32(unsafe { libffi_call(func_ptr, &libffi_args) }),
-                Type::I64 => Value::I64(unsafe { libffi_call(func_ptr, &libffi_args) }),
-                Type::F32 => Value::F32(unsafe { libffi_call(func_ptr, &libffi_args) }),
-                Type::F64 => Value::F64(unsafe { libffi_call(func_ptr, &libffi_args) }),
-            })
-            .or_else(|| {
-                // call with no returns
-                unsafe {
-                    libffi_call::<()>(func_ptr, &libffi_args);
-                }
-                None
-            })
-    })?)
-}
-
-/// Get function details by its index.
-fn get_func_from_index(
-    vmctx: &Ctx,
-    func_index: FuncIndex,
-) -> (FuncPointer, Context, FuncSig) {
-    let module = unsafe { &*vmctx.module };
-
-    let sig_index = *module
-        .func_assoc
-        .get(func_index)
-        .expect("broken invariant, incorrect func index");
-
-    let (func_ptr, ctx) = match func_index.local_or_import(module) {
-        LocalOrImport::Local(local_func_index) => (
-            module
-                .func_resolver
-                .get(&module, local_func_index)
-                .expect("broken invariant, func resolver not synced with module.exports")
-                .cast()
-                .as_ptr() as *const _,
-            Context::Internal,
-        ),
-        LocalOrImport::Import(imported_func_index) => {
-            let imported_func = unsafe { &(*vmctx.import_backing).functions[imported_func_index] };
-            (
-                imported_func.func as *const _,
-                Context::External(imported_func.vmctx),
-            )
-        }
-    };
-
-    let signature = module.sig_registry.lookup_func_sig(sig_index).clone();
-
-    (unsafe { FuncPointer::new(func_ptr) }, ctx, signature)
-}