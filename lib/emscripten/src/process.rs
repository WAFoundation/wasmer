--- conflicted
+++ resolved
@@ -1,11 +1,7 @@
 use libc::{abort, c_char, c_int, exit, pid_t, EAGAIN};
 
 use std::ffi::CStr;
-<<<<<<< HEAD
-use wasmer_runtime_core::Instance;
-=======
-use wasmer_runtime::{vm::Ctx, types::MemoryIndex, structures::TypedIndex};
->>>>>>> 1d51fa2c
+use wasmer_runtime_core::vm::Ctx;
 
 pub extern "C" fn abort_with_message(message: &str) {
     debug!("emscripten::abort_with_message");
@@ -35,7 +31,7 @@
 
 pub extern "C" fn em_abort(message: u32, vmctx: &mut Ctx) {
     debug!("emscripten::em_abort {}", message);
-    let message_addr = vmctx.memory(MemoryIndex::new(0))[message as usize] as *mut c_char;
+    let message_addr = vmctx.memory(0)[message as usize] as *mut c_char;
     unsafe {
         let message = CStr::from_ptr(message_addr)
             .to_str()
