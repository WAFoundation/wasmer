use super::process::abort_with_message;
use libc::{c_int, c_void, memcpy, size_t};
<<<<<<< HEAD
use wasmer_runtime_core::Instance;
=======
use wasmer_runtime::{vm::Ctx, types::MemoryIndex, structures::TypedIndex};
>>>>>>> 1d51fa2c

/// emscripten: _emscripten_memcpy_big
pub extern "C" fn _emscripten_memcpy_big(
    dest: u32,
    src: u32,
    len: u32,
    vmctx: &mut Ctx,
) -> u32 {
    debug!(
        "emscripten::_emscripten_memcpy_big {}, {}, {}",
        dest, src, len
    );
    let dest_addr = vmctx.memory(MemoryIndex::new(0))[dest as usize] as *mut c_void;
    let src_addr = vmctx.memory(MemoryIndex::new(0))[src as usize] as *mut c_void;
    unsafe {
        memcpy(dest_addr, src_addr, len as size_t);
    }
    dest
}

/// emscripten: getTotalMemory
pub extern "C" fn get_total_memory(_vmctx: &mut Ctx) -> u32 {
    debug!("emscripten::get_total_memory");
    // instance.memories[0].current_pages()
    // TODO: Fix implementation
    16_777_216
}

/// emscripten: enlargeMemory
pub extern "C" fn enlarge_memory(_vmctx: &mut Ctx) {
    debug!("emscripten::enlarge_memory");
    // TODO: Fix implementation
    // instance.memories[0].grow(100);
}

/// emscripten: abortOnCannotGrowMemory
pub extern "C" fn abort_on_cannot_grow_memory() {
    debug!("emscripten::abort_on_cannot_grow_memory");
    abort_with_message("Cannot enlarge memory arrays!");
}

/// emscripten: ___map_file
pub extern "C" fn ___map_file() -> c_int {
    debug!("emscripten::___map_file");
    // NOTE: TODO: Em returns -1 here as well. May need to implement properly
    -1
}<|MERGE_RESOLUTION|>--- conflicted
+++ resolved
@@ -1,10 +1,6 @@
 use super::process::abort_with_message;
 use libc::{c_int, c_void, memcpy, size_t};
-<<<<<<< HEAD
-use wasmer_runtime_core::Instance;
-=======
-use wasmer_runtime::{vm::Ctx, types::MemoryIndex, structures::TypedIndex};
->>>>>>> 1d51fa2c
+use wasmer_runtime_core::vm::Ctx;
 
 /// emscripten: _emscripten_memcpy_big
 pub extern "C" fn _emscripten_memcpy_big(
@@ -17,8 +13,8 @@
         "emscripten::_emscripten_memcpy_big {}, {}, {}",
         dest, src, len
     );
-    let dest_addr = vmctx.memory(MemoryIndex::new(0))[dest as usize] as *mut c_void;
-    let src_addr = vmctx.memory(MemoryIndex::new(0))[src as usize] as *mut c_void;
+    let dest_addr = vmctx.memory(0)[dest as usize] as *mut c_void;
+    let src_addr = vmctx.memory(0)[src as usize] as *mut c_void;
     unsafe {
         memcpy(dest_addr, src_addr, len as size_t);
     }
