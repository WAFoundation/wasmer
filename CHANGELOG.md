# Changelog

*The format is based on [Keep a Changelog].*

[Keep a Changelog]: http://keepachangelog.com/en/1.0.0/

Looking for changes that affect our C API? See the [C API Changelog](lib/c-api/CHANGELOG.md).


## **Unreleased**

<<<<<<< HEAD
## 5.0.2 - 22/11/2024

This release mostly consists of bug fixes and clean ups.
=======
## 5.1.0 - 22/11/2024
>>>>>>> 5790d227

## Added

  - [#5259](https://github.com/wasmerio/wasmer/pull/5259) Fix alignment and padding of the WASIX snapshot type to align with wasix-libc
  - [#5236](https://github.com/wasmerio/wasmer/pull/5236) feat(benches): Add compilation benches, use remote artifacts
  - [#5230](https://github.com/wasmerio/wasmer/pull/5230) fix(llvm): Fix `ADD_ABS_LO12_NC` relocation
  - [#5226](https://github.com/wasmerio/wasmer/pull/5226) Add make target for building `wasmer-api` with `js` feature as `cdylib`

## Changed

  - [#4997](https://github.com/wasmerio/wasmer/pull/4997) Rework WasiFs to use a "holey" FdList instead of hashmap + seed + fre…
  - [#5257](https://github.com/wasmerio/wasmer/pull/5257) ci: update `CONTRIBUTING.md` reference
  - [#5250](https://github.com/wasmerio/wasmer/pull/5250) deps: Remove usage of unmaintained derivative crate
  - [#5256](https://github.com/wasmerio/wasmer/pull/5256) deps: Upgrade wcgi crates to 0.3.0
  - [#5253](https://github.com/wasmerio/wasmer/pull/5253) chore(wasix): Downgrade debug logs to trace
  - [#5245](https://github.com/wasmerio/wasmer/pull/5245) Relax `wat` version requirement
  - [#5244](https://github.com/wasmerio/wasmer/pull/5244) Alias `.` to cwd in wasi env
  - [#5225](https://github.com/wasmerio/wasmer/pull/5225) Move compilation types inside of wasmer compiler

## Fixed

<<<<<<< HEAD
  - [#5268](https://github.com/wasmerio/wasmer/pull/5268) Fix musl builds
=======
>>>>>>> 5790d227
  - [#5231](https://github.com/wasmerio/wasmer/pull/5231) Fix LLVM detection
  - [#5235](https://github.com/wasmerio/wasmer/pull/5235) c-api/README.md: Fix double include in usage section
  - [#5238](https://github.com/wasmerio/wasmer/pull/5238) Revert "Fix handling of the root dir in `path_create_directory` and `get_inode_at_path_inner`"
  - [#5237](https://github.com/wasmerio/wasmer/pull/5237) Fix handling of the root dir in `path_create_directory` and `get_inode_at_path_inner`



## 5.0.1 - 06/11/2024

This release adds LLVM support to MacOS ARM64 binaries and contains minor fixes and improvements.

## Added

  - [#5220](https://github.com/wasmerio/wasmer/pull/5220) fix(ci): Move addition of `brew` libs to other step
  - [#5218](https://github.com/wasmerio/wasmer/pull/5218) fix(ci): Add `brew` libs to `RUSTFLAGS` in aarch64
  - [#5129](https://github.com/wasmerio/wasmer/pull/5129) Experimental: Add support for WASMI
  - [#5205](https://github.com/wasmerio/wasmer/pull/5205) Add LLVM to docs CI

## Changed

  - [#5216](https://github.com/wasmerio/wasmer/pull/5216) Bump up webc version
  - [#5215](https://github.com/wasmerio/wasmer/pull/5215) Re-enable RISC-V
  - [#5194](https://github.com/wasmerio/wasmer/pull/5194) build: Update nix flake devshell for LLVM 18
  - [#5202](https://github.com/wasmerio/wasmer/pull/5202) chore: Remove `isle-in-source-tree` feature from `cranelift-codegen`

## Fixed

  - [#5210](https://github.com/wasmerio/wasmer/pull/5210) Fix(LLVM): Implement the missing relocations on aarch64, fix SIMD operations
  - [#5209](https://github.com/wasmerio/wasmer/pull/5209) Revert "Fix(LLVM): Implement the missing relocations on aarch64, fix SIMD operations"
  - [#5207](https://github.com/wasmerio/wasmer/pull/5207) Fix(LLVM): Implement the missing relocations on aarch64, fix SIMD operations
  - [#5203](https://github.com/wasmerio/wasmer/pull/5203) Fix the wasmer-swift crate build



## 5.0.0 - 29/10/2024

The main star of this release is the experimental support for three new backends: v8, wamr and wasmi. Also, many dependencies, namely LLVM, Cranelift, and rkyv are updated
which bring significant enhancements.

## Added

  - [#5185](https://github.com/wasmerio/wasmer/pull/5185) Add execution benchmarks
  - [#5174](https://github.com/wasmerio/wasmer/pull/5174) chore(wasix): Additional logging in wasix HTTP client
  - [#5152](https://github.com/wasmerio/wasmer/pull/5152) Experimental: add support for loongarch64 on LLVM

## Changed

  - [#5188](https://github.com/wasmerio/wasmer/pull/5188) feat: Rename `wasmer-api` to `wasmer-backend-api`
  - [#5186](https://github.com/wasmerio/wasmer/pull/5186) Remove support for emscripten
  - [#5181](https://github.com/wasmerio/wasmer/pull/5181) Sunset `wasmer-registry`, `wasmer-interface` and update misc dependencies
  - [#5165](https://github.com/wasmerio/wasmer/pull/5165) 5.0.0-rc.1 post release
  - [#5151](https://github.com/wasmerio/wasmer/pull/5151) Remove negative variant of exit code
  - [#5153](https://github.com/wasmerio/wasmer/pull/5153) Terminate entire wasix process when a worker thread fails or calls exit
  - [#5172](https://github.com/wasmerio/wasmer/pull/5172) chore(backend-api): Update GraphQL schema
  - [#5176](https://github.com/wasmerio/wasmer/pull/5176) Remove unused edge-util dependency
  - [#5171](https://github.com/wasmerio/wasmer/pull/5171) Refactor webc usage
  - [#5144](https://github.com/wasmerio/wasmer/pull/5144) Implement app-deployment related CLI commands
  - [#5163](https://github.com/wasmerio/wasmer/pull/5163) Correct the example of the README in the WASIX crate

## Fixed

  - [#5184](https://github.com/wasmerio/wasmer/pull/5184) fix(api/wamr): Build `wamr` on `iOS`
  - [#5179](https://github.com/wasmerio/wasmer/pull/5179) Fix build CI
  - [#5178](https://github.com/wasmerio/wasmer/pull/5178) Fix usage of exit code
  - [#5162](https://github.com/wasmerio/wasmer/pull/5162) Fix append-ness of new fd affecting old fds
  - [#5160](https://github.com/wasmerio/wasmer/pull/5160) Fix fd with append flag can't seek correctly



## 5.0.0-rc.1 - 21/10/2024

This is a release candidate as we are preparing for the final release of 5.0

## Added

  - [#5154](https://github.com/wasmerio/wasmer/pull/5154) Add build steps for interpreter backends
  - [#5138](https://github.com/wasmerio/wasmer/pull/5138) Experimental: Add support for v8
  - [#5129](https://github.com/wasmerio/wasmer/pull/5129) Experimental: Add support for WASMI
  - [#4515](https://github.com/wasmerio/wasmer/pull/4515) Experimental: Add interpreter support for Wasmer

## Changed

  - [#5158](https://github.com/wasmerio/wasmer/pull/5158) path_create_directory shouldn't behave recursively
  - [#5156](https://github.com/wasmerio/wasmer/pull/5156) Resolve double-free error in c-api
  - [#5149](https://github.com/wasmerio/wasmer/pull/5149) Merge 5.0 release candidate into main
  - [#5148](https://github.com/wasmerio/wasmer/pull/5148) Remove deprecated methods and types
  - [#5147](https://github.com/wasmerio/wasmer/pull/5147) Feat(compiler/llvm): Replace runtime assertions (in debug mode) with errors
  - [#5146](https://github.com/wasmerio/wasmer/pull/5146) feat(api/build/v8): Use blob to build v8
  - [#5142](https://github.com/wasmerio/wasmer/pull/5142) Upgrade `rkyv`
  - [#5098](https://github.com/wasmerio/wasmer/pull/5098) `js::module`: leave warning comment on the `Send` impl
  - [#5139](https://github.com/wasmerio/wasmer/pull/5139) deps: Update corosensei
  - [#5136](https://github.com/wasmerio/wasmer/pull/5136) Replace v3 usage of download-artifact
  - [#5135](https://github.com/wasmerio/wasmer/pull/5135) Use upload/download artifact v4

## Fixed

  - [#4834](https://github.com/wasmerio/wasmer/pull/4834) Fix `path_open` trailing slash edge case
  - [#4821](https://github.com/wasmerio/wasmer/pull/4821) Fix `path_open` sometimes ignoring trailing slash
  - [#5137](https://github.com/wasmerio/wasmer/pull/5137) Trying to fix js build



## 4.4.0 - 04/10/2024

This release adds support for object size estimation, adds better proxy support, improves executable spawning, and contains various bug fixes.

## Added

  - [#5079](https://github.com/wasmerio/wasmer/pull/5079) Add feature for objects' sizes estimation
  - [#5125](https://github.com/wasmerio/wasmer/pull/5125) oss-fuzz: add cifuzz
  - [#5110](https://github.com/wasmerio/wasmer/pull/5110) Add new --invoke arg for choosing entry function for single WASM modules + fix --invoke not working for WASI(X) modules
  - [#5090](https://github.com/wasmerio/wasmer/pull/5090) Add the right to fetch stats on pipes
  - [#5088](https://github.com/wasmerio/wasmer/pull/5088) Various cleanup chores + add a new test

## Changed

  - [#5127](https://github.com/wasmerio/wasmer/pull/5127) Implement proper executable spawn
  - [#5098](https://github.com/wasmerio/wasmer/pull/5098) `js::module`: leave warning comment on the `Send` impl
  - [#5120](https://github.com/wasmerio/wasmer/pull/5120) Improve QueryError
  - [#5118](https://github.com/wasmerio/wasmer/pull/5118) InMemory/MultiSource Improvements
  - [#5104](https://github.com/wasmerio/wasmer/pull/5104) Transfer the file size when renamed
  - [#5102](https://github.com/wasmerio/wasmer/pull/5102) chore(wasix): Reduce syscall instrumentation levels
  - [#5096](https://github.com/wasmerio/wasmer/pull/5096) Update cargo-deny config
  - [#4983](https://github.com/wasmerio/wasmer/pull/4983) deps: Upgrade some dependencies + lift to workspace root
  - [#5092](https://github.com/wasmerio/wasmer/pull/5092) Replace `WASM_ANYREF` with `WASM_EXTERNREF`
  - [#5091](https://github.com/wasmerio/wasmer/pull/5091) Apply the proxy setting in wasmer config
  - [#5089](https://github.com/wasmerio/wasmer/pull/5089) feat(cli): Restore packages from webcs

## Fixed

  - [#5124](https://github.com/wasmerio/wasmer/pull/5124) Various fixes to get wasmer-js compiling
  - [#5108](https://github.com/wasmerio/wasmer/pull/5108) Fix error in metering middleware



## 4.3.7 - 06/09/2024

This release adds support for rotating secrets, fixes a regression with the filesystem, and contains other fixes and improvments.

## Added

  - [#5070](https://github.com/wasmerio/wasmer/pull/5070) Add `rotate-secrets` subcommand for volumes and minor changes
  - [#5057](https://github.com/wasmerio/wasmer/pull/5057) Add `cwd` to the manifest as a command annotation
  - [#5060](https://github.com/wasmerio/wasmer/pull/5060) feat(backend-api): Add env var to toggle GQL variable logging
  - [#5059](https://github.com/wasmerio/wasmer/pull/5059) feat(backend-api): Add updatedAt timestamps to Edge App/Version
  - [#5016](https://github.com/wasmerio/wasmer/pull/5016) add access to php integration test secrets
  - [#5036](https://github.com/wasmerio/wasmer/pull/5036) Add help-docs for the `--watch` flag in `wasmer app logs`

## Changed

  - [#5066](https://github.com/wasmerio/wasmer/pull/5066) Prevent redundant merging of the filesystems
  - [#5037](https://github.com/wasmerio/wasmer/pull/5037) post slack message on integration tests ci failure
  - [#5063](https://github.com/wasmerio/wasmer/pull/5063) refactor volumes schema
  - [#5056](https://github.com/wasmerio/wasmer/pull/5056) Improve validation requests in "wasmer deploy"
  - [#5053](https://github.com/wasmerio/wasmer/pull/5053) Reduce overhead of chunk timeouts in wasix package downloads
  - [#5042](https://github.com/wasmerio/wasmer/pull/5042) Expose memory and wasi generic imports
  - [#5040](https://github.com/wasmerio/wasmer/pull/5040) deps: bump tun-tap version for wasmer-cli
  - [#5043](https://github.com/wasmerio/wasmer/pull/5043) Remove serde_cbor as a dependency
  - [#5030](https://github.com/wasmerio/wasmer/pull/5030) Improve loop metering tests

## Fixed

  - [#5039](https://github.com/wasmerio/wasmer/pull/5039) Fix missing hash from a compiled artifact



## 4.3.6 - 22/08/2024

The star of this release is the volume subcommand that allows inspecting and interacting with volumes through the client. There are also
numerous bug fixes and quality of life improvements included in this release.

## Added

  - [#5022](https://github.com/wasmerio/wasmer/pull/5022) feat(cli): Add --print-rclone-config to "app volumes s3-credentials"
  - [#4980](https://github.com/wasmerio/wasmer/pull/4980) feat(backend-api): Add disabledAt/Reason to AppVersion
  - [#5007](https://github.com/wasmerio/wasmer/pull/5007) add access to php integration test secrets
  - [#5003](https://github.com/wasmerio/wasmer/pull/5003) Added a transaction and auto_consistency journal
  - [#5011](https://github.com/wasmerio/wasmer/pull/5011) Add module-level middleware errors
  - [#4982](https://github.com/wasmerio/wasmer/pull/4982) Mount [fs] entries as additional mapped directories when running a lo…
  - [#4990](https://github.com/wasmerio/wasmer/pull/4990) Added a patch for corrupt freed FD lists after replaying journals
  - [#4967](https://github.com/wasmerio/wasmer/pull/4967) CLI: Add flag and logic to redeploy an app after changing secrets
  - [#4960](https://github.com/wasmerio/wasmer/pull/4960) Add `regions` subcommand to `app` subcommand
  - [#4941](https://github.com/wasmerio/wasmer/pull/4941) App config: add `locality` field

## Changed

  - [#5020](https://github.com/wasmerio/wasmer/pull/5020) Allow memories exported from WASI(X) modules to be named anything
  - [#5025](https://github.com/wasmerio/wasmer/pull/5025) CLI: Allow sorting in "app list" command
  - [#5018](https://github.com/wasmerio/wasmer/pull/5018) Translate English sentance in German README.md
  - [#5008](https://github.com/wasmerio/wasmer/pull/5008) Allow nested mounted paths in `UnionFilesystem`
  - [#5021](https://github.com/wasmerio/wasmer/pull/5021) feat(virtual-fs): Expose create_dir_all
  - [#5017](https://github.com/wasmerio/wasmer/pull/5017) Use ___chkstk_ms for mingw
  - [#4996](https://github.com/wasmerio/wasmer/pull/4996) CLI(package/tag): Don't cache previously fetched user package
  - [#5015](https://github.com/wasmerio/wasmer/pull/5015) Consume unused result in `lib/compiler/src/engine/artifact.rs`
  - [#5013](https://github.com/wasmerio/wasmer/pull/5013) CLI: Volumes commands
  - [#5001](https://github.com/wasmerio/wasmer/pull/5001) deps: use windows-sys instead of winapi
  - [#4994](https://github.com/wasmerio/wasmer/pull/4994) Check if a user can deploy an app before deploying it
  - [#4995](https://github.com/wasmerio/wasmer/pull/4995) refactor(cli): Rename "container unpack" command to "package unpack"
  - [#4988](https://github.com/wasmerio/wasmer/pull/4988) chore: Use hex encoding for Sha256Hash debug impl
  - [#4780](https://github.com/wasmerio/wasmer/pull/4780) WASIX Test Suite
  - [#4987](https://github.com/wasmerio/wasmer/pull/4987) feat: Support filtering logs by request id and by instance id
  - [#4975](https://github.com/wasmerio/wasmer/pull/4975) CLI: Ask users to allow networking capabilities if not set
  - [#4977](https://github.com/wasmerio/wasmer/pull/4977) feat(wasix): Expose the builtin package loder module
  - [#4968](https://github.com/wasmerio/wasmer/pull/4968) CLI: Introduce new `auth` subcommand
  - [#4973](https://github.com/wasmerio/wasmer/pull/4973) feat: Implement image validation in BuiltinPackageLoader
  - [#4976](https://github.com/wasmerio/wasmer/pull/4976) CLI: No string manipulation on `app.yaml`
  - [#4970](https://github.com/wasmerio/wasmer/pull/4970) CLI: Cache templates from different registries in diffferent directories
  - [#4965](https://github.com/wasmerio/wasmer/pull/4965) CLI: Try to fetch owner from `app_id` if necessary while deploying
  - [#4955](https://github.com/wasmerio/wasmer/pull/4955) Move `WasmerConfig` out of the `registry_api` crate and introduce a `logout` subcommand
  - [#4943](https://github.com/wasmerio/wasmer/pull/4943) Run tests in wasmer-integration-tests repo on pull requests
  - [#4954](https://github.com/wasmerio/wasmer/pull/4954) App config: https redirect setting
  - [#4689](https://github.com/wasmerio/wasmer/pull/4689) redirect to child node in a different fs
  - [#4939](https://github.com/wasmerio/wasmer/pull/4939) Clearer doc comments

## Fixed

  - [#5032](https://github.com/wasmerio/wasmer/pull/5032) fix(wasix): Prevent blocking package hash validations after downloads
  - [#5026](https://github.com/wasmerio/wasmer/pull/5026) Various volumes CLI fixes
  - [#4986](https://github.com/wasmerio/wasmer/pull/4986) Multiple fixes for the journal to fix bootstrapping
  - [#5005](https://github.com/wasmerio/wasmer/pull/5005) Enable feature `net` for mio in virtual-net, fix #5004
  - [#4992](https://github.com/wasmerio/wasmer/pull/4992) fix(cli/WasmerEnv): strip `registry.` only if hostname starts with it
  - [#4989](https://github.com/wasmerio/wasmer/pull/4989) fix(wasix): Fix panic on unknown socket in sock_send
  - [#4956](https://github.com/wasmerio/wasmer/pull/4956) Fix impossible relocation error in emit sdiv64 for singlepass compiler
  - [#4938](https://github.com/wasmerio/wasmer/pull/4938) fix(cli/package/tag): Better messages when tagging an existing package
  - [#4946](https://github.com/wasmerio/wasmer/pull/4946) Fixes a panic caused on the recv_from path
  - [#4942](https://github.com/wasmerio/wasmer/pull/4942) Fix size computation for `pwrite`



## 4.3.5 - 16/07/2024

This release adds support for managing secrets alongside fixes and refactors to help with stability.

## Added

  - [#4930](https://github.com/wasmerio/wasmer/pull/4930) CLI: Add support for Secrets

## Changed

  - [#4933](https://github.com/wasmerio/wasmer/pull/4933) CLI: Manually exit upon SIGINT reception
  - [#4927](https://github.com/wasmerio/wasmer/pull/4927) Upgrade to Hyper 1.x
  - [#4932](https://github.com/wasmerio/wasmer/pull/4932) Follow directory when deploying from create
  - [#4928](https://github.com/wasmerio/wasmer/pull/4928) Prevent unnecessary panics when compiling on x86_64 CPUs that dont support AVX or SSE4.2
  - [#4920](https://github.com/wasmerio/wasmer/pull/4920) Compile `wasmer-api` crate to `wasm32-unknown-unknown`

## Fixed

  - [#4925](https://github.com/wasmerio/wasmer/pull/4925) Fix stack_low detection when data_end is above stack_pointer and stac…
  - [#4929](https://github.com/wasmerio/wasmer/pull/4929) Fix indirect call to dynamic imported function



## 4.3.4 - 08/07/2024

This release contains a fix for the webc version resolution logic.

## Added

  - [#4914](https://github.com/wasmerio/wasmer/pull/4914) Add tests for `msync`

## Changed


## Fixed

  - [#4922](https://github.com/wasmerio/wasmer/pull/4922) fix(wasix): Fix incorrect webc version mapping



## 4.3.3 - 04/07/2024

This release mainly contains fixes and refactors to help with the stability. Also some improvements to the cli and journaling.

## Added

  - [#4885](https://github.com/wasmerio/wasmer/pull/4885) Added another journal transaction point used for durability
  - [#4906](https://github.com/wasmerio/wasmer/pull/4906) feat(backend-api): Add query for retrieving app versions by id
  - [#4861](https://github.com/wasmerio/wasmer/pull/4861) feat(cli/deploy): Add `--path` flag

## Changed

  - [#4898](https://github.com/wasmerio/wasmer/pull/4898) chore: More logging during package downloads
  - [#4912](https://github.com/wasmerio/wasmer/pull/4912) feat(cli/push): Push with name if available (+ CLI flag)
  - [#4907](https://github.com/wasmerio/wasmer/pull/4907) Update README: new zig bindings for wasmer with WASI Support
  - [#4897](https://github.com/wasmerio/wasmer/pull/4897) App create: Ask for framework before fetching templates
  - [#4896](https://github.com/wasmerio/wasmer/pull/4896) Re-use previously closed FDs
  - [#4883](https://github.com/wasmerio/wasmer/pull/4883) cli(app/create): Ask for directory to create the app in
  - [#4884](https://github.com/wasmerio/wasmer/pull/4884) feat(cli): Amend `app` command description
  - [#4874](https://github.com/wasmerio/wasmer/pull/4874) Switch to webc v3 by default
  - [#4860](https://github.com/wasmerio/wasmer/pull/4860) CLI: Use a channel to signal that the main fn is done
  - [#4877](https://github.com/wasmerio/wasmer/pull/4877) Replace mach with mach2
  - [#4824](https://github.com/wasmerio/wasmer/pull/4824) Merge `ScopedDirectoryFileSystem` into `host_fs::Filesystem`
  - [#4862](https://github.com/wasmerio/wasmer/pull/4862) feat(cli/deploy): Check status when waiting for the app to be available
  - [#4848](https://github.com/wasmerio/wasmer/pull/4848) feat(cli/package-tag): Manifest is not mandatory anymore while tagging
  - [#4858](https://github.com/wasmerio/wasmer/pull/4858) chore: Small tracing log improvements for wasix
  - [#4841](https://github.com/wasmerio/wasmer/pull/4841) Restore cursor after SIGINT during dialogue
  - [#4846](https://github.com/wasmerio/wasmer/pull/4846) Restored sockets from journals will no longer attempt to send data
  - [#4836](https://github.com/wasmerio/wasmer/pull/4836) Dynamically detect libgcc-vs-libunwind
  - [#4838](https://github.com/wasmerio/wasmer/pull/4838) Don't pass auth header when downloading a package
  - [#4832](https://github.com/wasmerio/wasmer/pull/4832) 4.3.2 post release

## Fixed

  - [#4913](https://github.com/wasmerio/wasmer/pull/4913) Fix mac runners
  - [#4840](https://github.com/wasmerio/wasmer/pull/4840) fix(journal): Correctly handle client socket closing during compaction
  - [#4844](https://github.com/wasmerio/wasmer/pull/4844) fix(cli): Respect WASMER_REGISTRY env var in all commands
  - [#4834](https://github.com/wasmerio/wasmer/pull/4834) Fix `path_open` trailing slash edge case
  - [#4835](https://github.com/wasmerio/wasmer/pull/4835) Fix for dead sockets restored in the journal



## 4.3.2 - 11/06/2024

This release mainly introduces the InstaBoot feature. Numerous bug fixes to the virtual-fs is also included, making it
more robust. Support for the execve syscall is also added to the runtime alongside the ability to spawn local wasm files.

## Added

  - [#4819](https://github.com/wasmerio/wasmer/pull/4819) Add support for spawning local wasm files
  - [#4813](https://github.com/wasmerio/wasmer/pull/4813) feat(configs): Add headers and max_age to InstaBoot capability
  - [#4810](https://github.com/wasmerio/wasmer/pull/4810) feat(cli): Add "app purge-cache" command
  - [#4754](https://github.com/wasmerio/wasmer/pull/4754) feat(config): Add app instaboot config
  - [#4735](https://github.com/wasmerio/wasmer/pull/4735) Add traversal for `Root` inode
  - [#4743](https://github.com/wasmerio/wasmer/pull/4743) Benchmarks: add new benchmark for function imports in modules

## Changed

  - [#4797](https://github.com/wasmerio/wasmer/pull/4797) feat(cli): Show exact version of package in "package download" command
  - [#4749](https://github.com/wasmerio/wasmer/pull/4749) Only warn if needed
  - [#4826](https://github.com/wasmerio/wasmer/pull/4826) chore(virtual-fs)!: Remove old stale WebcFileSystem
  - [#4805](https://github.com/wasmerio/wasmer/pull/4805) CLI: app create - Template handling improvements
  - [#4823](https://github.com/wasmerio/wasmer/pull/4823) Enable mounting `tmp` directory locally
  - [#4756](https://github.com/wasmerio/wasmer/pull/4756) Introduce `proc_exec2`
  - [#4817](https://github.com/wasmerio/wasmer/pull/4817) chore(cli): Update yanked `zip` version
  - [#4815](https://github.com/wasmerio/wasmer/pull/4815) Useful link
  - [#4759](https://github.com/wasmerio/wasmer/pull/4759) Disallow empty path on path_open
  - [#4794](https://github.com/wasmerio/wasmer/pull/4794) Disallow opening directory with rights::fd_write
  - [#4793](https://github.com/wasmerio/wasmer/pull/4793) Respect `oflags::excl` when opening all files
  - [#4790](https://github.com/wasmerio/wasmer/pull/4790) chore: Minor tweaks to the HttpRequest definitions
  - [#4730](https://github.com/wasmerio/wasmer/pull/4730) Mount current directory to `/home` and Set CWD to `/home` when running WASI
  - [#4770](https://github.com/wasmerio/wasmer/pull/4770) Reduce package upload chunk size to make the progress bar smoother
  - [#4769](https://github.com/wasmerio/wasmer/pull/4769) Use `_strict` graphql function so the error from backend is reported
  - [#4765](https://github.com/wasmerio/wasmer/pull/4765) Update the webc dependency
  - [#4706](https://github.com/wasmerio/wasmer/pull/4706) Multiple improvements for the journal load times
  - [#4739](https://github.com/wasmerio/wasmer/pull/4739) Allow blocking for realtime

## Fixed

  - [#4821](https://github.com/wasmerio/wasmer/pull/4821) Fix `path_open` sometimes ignoring trailing slash
  - [#4822](https://github.com/wasmerio/wasmer/pull/4822) fix(cli): Respect owner in app.yaml during app resolution
  - [#4779](https://github.com/wasmerio/wasmer/pull/4779) Multiple fixes for journaling with fast boot and resumption
  - [#4776](https://github.com/wasmerio/wasmer/pull/4776) Fix wasi-fyi test.sh on darwin
  - [#4747](https://github.com/wasmerio/wasmer/pull/4747) Fix for interrupts
  - [#4762](https://github.com/wasmerio/wasmer/pull/4762) fix(wasix): Remove redundant module hash generation in BinaryPackage
  - [#4783](https://github.com/wasmerio/wasmer/pull/4783) Fix metadata conversion to carry over the modified timestamp
  - [#4740](https://github.com/wasmerio/wasmer/pull/4740) Fix wasi-fyi tests



## 4.3.1 - 23/05/2024

This release adds support for subcommands to generate shell completions and manual pages. Also, number of fixes
to the cli are included to further improve the developer experience. Various bug fixes and stability improvements 
are also added to WASIX.

## Added

  - [#4736](https://github.com/wasmerio/wasmer/pull/4736) Argus: Compare v2 and v3 + add webhook message
  - [#4710](https://github.com/wasmerio/wasmer/pull/4710) Add libc dep to workspace dependency
  - [#4683](https://github.com/wasmerio/wasmer/pull/4683) Add subcommands to generate shell completions and manual pages
  - [#4673](https://github.com/wasmerio/wasmer/pull/4673) Add tracing setup support in C API

## Changed

  - [#4733](https://github.com/wasmerio/wasmer/pull/4733) New CLI integration tests
  - [#4732](https://github.com/wasmerio/wasmer/pull/4732) Poll for write-readiness after connecting a blocking socket
  - [#4731](https://github.com/wasmerio/wasmer/pull/4731) Change the default directory the manual pages are generated to
  - [#4715](https://github.com/wasmerio/wasmer/pull/4715) Refactor `wasmer_config::package::PackageHash` to be an enum
  - [#4726](https://github.com/wasmerio/wasmer/pull/4726) Update LLVM install instructions to use v15
  - [#4720](https://github.com/wasmerio/wasmer/pull/4720) Revert "make path_create_directory return error if no dir was created"
  - [#4719](https://github.com/wasmerio/wasmer/pull/4719) Enable windows in CI again
  - [#4714](https://github.com/wasmerio/wasmer/pull/4714) Disable windows in Unit-test packages job
  - [#4713](https://github.com/wasmerio/wasmer/pull/4713) Remove owner and spurious informations from templates
  - [#4703](https://github.com/wasmerio/wasmer/pull/4703) Use registry templates to create new app
  - [#4709](https://github.com/wasmerio/wasmer/pull/4709) Remove `clock_time_get` instrumentation
  - [#4700](https://github.com/wasmerio/wasmer/pull/4700) `wasmer app logs`: support app IDs, improve output format
  - [#4702](https://github.com/wasmerio/wasmer/pull/4702) Rename when redirect is to the same fs
  - [#4693](https://github.com/wasmerio/wasmer/pull/4693) feat(cli): Reimplement the webc upload progress bar
  - [#4695](https://github.com/wasmerio/wasmer/pull/4695) feat(cli): Allow "wasmer app get" with an app version id
  - [#4689](https://github.com/wasmerio/wasmer/pull/4689) redirect to child node in a different fs
  - [#4692](https://github.com/wasmerio/wasmer/pull/4692) Pass down owner from deploy to publish
  - [#4682](https://github.com/wasmerio/wasmer/pull/4682) Calculate the duration when timeout is absolute
  - [#4670](https://github.com/wasmerio/wasmer/pull/4670) V4.3.0 post release

## Fixed

  - [#4734](https://github.com/wasmerio/wasmer/pull/4734) fix(cli): Actively wait for packages only after tag
  - [#4728](https://github.com/wasmerio/wasmer/pull/4728) feat(cli): Fix erroneous subcommand as a `run` tentative
  - [#4716](https://github.com/wasmerio/wasmer/pull/4716) Fix progress bar tick chars
  - [#4708](https://github.com/wasmerio/wasmer/pull/4708) Fix wasi-fyi tests
  - [#4698](https://github.com/wasmerio/wasmer/pull/4698) Fix calculation of stat.st_size in the presence of combined seeks and writes
  - [#4679](https://github.com/wasmerio/wasmer/pull/4679) [bugfix] correct error message when app version is not found
  - [#4685](https://github.com/wasmerio/wasmer/pull/4685) Fix offset in append mode



## 4.3.0 - 10/05/2024

This release stabilizes the new and improved publish and deploy flow. Also, wasmer is 25% faster (on cold startups) and more stable since
various fixes and stability improvements are included.

## Added

  - [#4666](https://github.com/wasmerio/wasmer/pull/4666) Add integration tests for deploy
  - [#4651](https://github.com/wasmerio/wasmer/pull/4651) Add option for using webc v3
  - [#4640](https://github.com/wasmerio/wasmer/pull/4640) add proxy support to the `package download` subcommand

## Changed

  - [#4668](https://github.com/wasmerio/wasmer/pull/4668) Allow users to specify an "incomplete" registry url via CLI flag
  - [#4654](https://github.com/wasmerio/wasmer/pull/4654) Store and restore hash from a compiled module
  - [#4662](https://github.com/wasmerio/wasmer/pull/4662) feat(cli): Better final messages for `push`, `tag` and `publish`
  - [#4658](https://github.com/wasmerio/wasmer/pull/4658) Third solution to the rewind buffer issue: Read lower end of stack from __stack_low or __data_end
  - [#4661](https://github.com/wasmerio/wasmer/pull/4661) Remove a leftover println from the tag command
  - [#4660](https://github.com/wasmerio/wasmer/pull/4660) Miscellaneous nitpicks for publish (and deploy)
  - [#4653](https://github.com/wasmerio/wasmer/pull/4653) Revert `wasmer-wasix` dependency to per project instead of workspace
  - [#4648](https://github.com/wasmerio/wasmer/pull/4648) return non-zero modified timestamp when using webc v2

## Fixed

  - [#4665](https://github.com/wasmerio/wasmer/pull/4665) Fix for an exit function that is not running on rewind exits, this could leak memory
  - [#4652](https://github.com/wasmerio/wasmer/pull/4652) Fix deprecated usage of the `time` crate



## 4.3.0-beta.1 - 08/05/2024

This release improves the deploy and publish flow. Also, it contains bug fixes to virtual fs, caching, and a memory corruption issue when unwinding the stack.

## Added

  - [#4633](https://github.com/wasmerio/wasmer/pull/4633) Added a fix so that try_read calls close the connection without returning errors and causing a panic
  - [#4566](https://github.com/wasmerio/wasmer/pull/4566) feat(backend-api): Add permalink to DeployApp

## Changed

  - [#4643](https://github.com/wasmerio/wasmer/pull/4643) Adopt the push-tag publishing mechanism
  - [#4645](https://github.com/wasmerio/wasmer/pull/4645) sync modified timestamp upon creating the inode
  - [#4639](https://github.com/wasmerio/wasmer/pull/4639) Move rewind buffer to after TLS area if it's at the bottom of the stack
  - [#4644](https://github.com/wasmerio/wasmer/pull/4644) prepare wasmer-config 0.2.0 release
  - [#4638](https://github.com/wasmerio/wasmer/pull/4638) Handle local package resolution
  - [#4627](https://github.com/wasmerio/wasmer/pull/4627) reuse atom signatures
  - [#4630](https://github.com/wasmerio/wasmer/pull/4630) Support partial manifest fields
  - [#4631](https://github.com/wasmerio/wasmer/pull/4631) enable socks support
  - [#4624](https://github.com/wasmerio/wasmer/pull/4624) respect proxy env vars
  - [#4629](https://github.com/wasmerio/wasmer/pull/4629) chore(wasix): More logging improvements
  - [#4625](https://github.com/wasmerio/wasmer/pull/4625) expose modified time in `webc_volume_fs`
  - [#4618](https://github.com/wasmerio/wasmer/pull/4618) propagate timestamps to virtual file handles
  - [#4622](https://github.com/wasmerio/wasmer/pull/4622) Improve error message for unknown atoms
  - [#4619](https://github.com/wasmerio/wasmer/pull/4619) feat(wasix): More improvements to spawn error propagation
  - [#4616](https://github.com/wasmerio/wasmer/pull/4616) feat: Improve wasix SpawnError
  - [#4614](https://github.com/wasmerio/wasmer/pull/4614) Renamed all master -> main

## Fixed

  - [#4617](https://github.com/wasmerio/wasmer/pull/4617) 4.3.0 alpha.1 leftover fixes
  - [#4628](https://github.com/wasmerio/wasmer/pull/4628) Fix for the sha256 caching issue
  - [#4623](https://github.com/wasmerio/wasmer/pull/4623) fix(CLI): Pass the `no_wait` flag to `Deploy`



## 4.3.0-alpha.1 - 25/04/2024

This release introduces support for publishing unnamed packages. It also fixes an issue with code generation when using Singlepass and contains fixes to WASIX.

## Added

  - [#4532](https://github.com/wasmerio/wasmer/pull/4532) Unnamed packages
  - [#4548](https://github.com/wasmerio/wasmer/pull/4548) Added a fix so that closed sockets do not cause errors
  - [#4560](https://github.com/wasmerio/wasmer/pull/4560) chore(backend-api): Add hostname to AppAlias type
  - [#4543](https://github.com/wasmerio/wasmer/pull/4543) build: Add Wasmer CLI package definition to Nix flake

## Changed

  - [#4582](https://github.com/wasmerio/wasmer/pull/4582) feat: wasmer-config
  - [#4359](https://github.com/wasmerio/wasmer/pull/4359) Use nanoseconds in `filestat` for directories
  - [#4557](https://github.com/wasmerio/wasmer/pull/4557) Safely handle offset in fd_seek
  - [#4555](https://github.com/wasmerio/wasmer/pull/4555) Fd validity and basic bound checks on `fd_advise`
  - [#4538](https://github.com/wasmerio/wasmer/pull/4538) deps: Switch from unmaintained term_size to terminal_size
  - [#4563](https://github.com/wasmerio/wasmer/pull/4563) chore: Remove accidentally committed wasm file
  - [#4561](https://github.com/wasmerio/wasmer/pull/4561) chore: Make wasmer_wasix::os::console submodule public (again)
  - [#4562](https://github.com/wasmerio/wasmer/pull/4562) chore: remove repetitive words
  - [#4552](https://github.com/wasmerio/wasmer/pull/4552) Module cache optimization round2
  - [#4546](https://github.com/wasmerio/wasmer/pull/4546) Expose `store::StoreObjects`

## Fixed

  - [#4559](https://github.com/wasmerio/wasmer/pull/4559) Fix ImpossibleRelocation panics in singlepass/aarch64
  - [#4514](https://github.com/wasmerio/wasmer/pull/4514) Fix for snapshots in certain use cases
  - [#4590](https://github.com/wasmerio/wasmer/pull/4590) Fix fd_seek underflow



## 4.2.8 - 05/04/2024

This release improves journal support and improves the performance of the singlepass backend.
Also contains fixes to the Edge CLI.

## Added

  - [#4510](https://github.com/wasmerio/wasmer/pull/4510) Added support for creating log file journals directly from buffers
  - [#4506](https://github.com/wasmerio/wasmer/pull/4506) feat: add wasmer-argus
  - [#4508](https://github.com/wasmerio/wasmer/pull/4508) Upgrade edge-{schema,util} crates + add some helper methdos

## Changed

  - [#4541](https://github.com/wasmerio/wasmer/pull/4541) Removed some dead code
  - [#4539](https://github.com/wasmerio/wasmer/pull/4539) deps: Upgrade h2 due to RUSTSEC advisory
  - [#4527](https://github.com/wasmerio/wasmer/pull/4527) allow owner field in app.yaml
  - [#4526](https://github.com/wasmerio/wasmer/pull/4526) feat(singlepass): use SIMD insts for popcount
  - [#4507](https://github.com/wasmerio/wasmer/pull/4507) deps: Upgrade edge-schema to 0.0.3
  - [#4462](https://github.com/wasmerio/wasmer/pull/4462) DProxy

## Fixed

  - [#4542](https://github.com/wasmerio/wasmer/pull/4542) Various fixes detected in the build
  - [#4537](https://github.com/wasmerio/wasmer/pull/4537) Fix owner issues with app create
  - [#4535](https://github.com/wasmerio/wasmer/pull/4535) fix(cli): Fix Edge WinterJS template
  - [#4525](https://github.com/wasmerio/wasmer/pull/4525) Fix bug with `app deploy`: app URL is stale
  - [#4520](https://github.com/wasmerio/wasmer/pull/4520) Fix singlepass panic



## 4.2.7 - 19/03/2024

This release adds the `wasmer domain` command for DNS records management, and also includes an important fix to the `stack_restore` WASIX syscall (used by the `longjmp` function).

## Added

  - [#4478](https://github.com/wasmerio/wasmer/pull/4478) chore(backend-api): Add size to PackageDistribution

## Changed

  - [#4492](https://github.com/wasmerio/wasmer/pull/4492) No longer restoring the thread local memory when we longjmp
  - [#4487](https://github.com/wasmerio/wasmer/pull/4487) Manage DNS records
  - [#4220](https://github.com/wasmerio/wasmer/pull/4220) Ability to detect a tainted instance
  - [#4455](https://github.com/wasmerio/wasmer/pull/4455) Implemented an exponential CPU backoff that kicks in when a run token is not held
  - [#4470](https://github.com/wasmerio/wasmer/pull/4470) chore: Completely remove wasix_http_client

## Fixed

  - [#4490](https://github.com/wasmerio/wasmer/pull/4490) Fix for a panic in the sock_recv when a file handle is missing
  - [#4335](https://github.com/wasmerio/wasmer/pull/4335) Fixed an issue where the package loader was blocking the tokio runtime
  - [#4473](https://github.com/wasmerio/wasmer/pull/4473) fix: fix feature = "cargo-clippy" deprecation



## 4.2.6 - 03/03/2024

This release includes a number of DX improvements for the Wasmer CLI, as well as fixes to WASI and its filesystem implementation.

## Added

  - [#4459](https://github.com/wasmerio/wasmer/pull/4459) feat(backend-api): Add download_url to PackageDistribution
  - [#4460](https://github.com/wasmerio/wasmer/pull/4460) fix(cli): Add missing output in "app get" command and fix output of "app info"
  - [#4448](https://github.com/wasmerio/wasmer/pull/4448) Add wasi-fyi tests and run them in CI
  - [#4454](https://github.com/wasmerio/wasmer/pull/4454) add pagination to app list queries
  - [#4443](https://github.com/wasmerio/wasmer/pull/4443) feat(backend-api): Add get_app_by_id_opt
  - [#4385](https://github.com/wasmerio/wasmer/pull/4385) feat(api): Add SharedMemoryHandle
  - [#3517](https://github.com/wasmerio/wasmer/pull/3517) Add HTTP example which does dynamic allocation

## Changed

  - [#4472](https://github.com/wasmerio/wasmer/pull/4472) feat(cli): "wasmer deploy": return app version as json if --json specified
  - [#4471](https://github.com/wasmerio/wasmer/pull/4471) chore: Remove wasi-experimental-io-devices
  - [#4466](https://github.com/wasmerio/wasmer/pull/4466) Clean up wasmer-wasix-types and remove wasix-http-client
  - [#4458](https://github.com/wasmerio/wasmer/pull/4458) tests: Disable flaky network tests on MUSL
  - [#4440](https://github.com/wasmerio/wasmer/pull/4440) cli: allow filtering by log stream
  - [#4435](https://github.com/wasmerio/wasmer/pull/4435) Use M1 runner for building & testing m1
  - [#4434](https://github.com/wasmerio/wasmer/pull/4434) Update Rust toolchain to 1.73
  - [#4428](https://github.com/wasmerio/wasmer/pull/4428) Try to build the package before publishing it
  - [#4441](https://github.com/wasmerio/wasmer/pull/4441) increase pagination size for app logs
  - [#4429](https://github.com/wasmerio/wasmer/pull/4429) Return Notsup for absolute symlinks instead of panicking
  - [#4427](https://github.com/wasmerio/wasmer/pull/4427) Migrate deprecated usage
  - [#4426](https://github.com/wasmerio/wasmer/pull/4426) deps: Unify wasmparser usage to a single version
  - [#4292](https://github.com/wasmerio/wasmer/pull/4292) deps: Upgrade wasmparser
  - [#4398](https://github.com/wasmerio/wasmer/pull/4398) Make public API consistent
  - [#4407](https://github.com/wasmerio/wasmer/pull/4407) CLI: Big CLI cleanup + merge Edge CLI
  - [#4395](https://github.com/wasmerio/wasmer/pull/4395) chore(wasix): Increase log level for WapmSource
  - [#4403](https://github.com/wasmerio/wasmer/pull/4403) Allow users to provide custom host functions to `WasiRunner` and `WasiEnvBuilder`
  - [#4359](https://github.com/wasmerio/wasmer/pull/4359) Use nanoseconds in `filestat` for directories
  - [#4100](https://github.com/wasmerio/wasmer/pull/4100) Tweak logging annotations to simplify performance troubleshooting
  - [#4175](https://github.com/wasmerio/wasmer/pull/4175) Update dependencies and remove unused dependencies
  - [#4302](https://github.com/wasmerio/wasmer/pull/4302) Allow `WasiRunner` to mount `FileSystem` instances
  - [#4394](https://github.com/wasmerio/wasmer/pull/4394) ignore append when truncate is set
  - [#4263](https://github.com/wasmerio/wasmer/pull/4263) WASI journal and stateful persistence
  - [#4389](https://github.com/wasmerio/wasmer/pull/4389) remove memory footprint computation
  - [#4352](https://github.com/wasmerio/wasmer/pull/4352) Wait for webc, bindings, exe generation during package-publish with `--wait` flag
  - [#4388](https://github.com/wasmerio/wasmer/pull/4388) Temporarily exclude tokio from docs builds
  - [#4345](https://github.com/wasmerio/wasmer/pull/4345) Asyncify filesystem cache

## Fixed

  - [#4467](https://github.com/wasmerio/wasmer/pull/4467) fix(cli): Fix auto-package version bumping in 'wasmer deploy'
  - [#4452](https://github.com/wasmerio/wasmer/pull/4452) CLI: Fix logic error in indexing in app logs command
  - [#4444](https://github.com/wasmerio/wasmer/pull/4444) Fix note about unaligned references in `WasmRef` docs
  - [#4338](https://github.com/wasmerio/wasmer/pull/4338) [SINGLEPASS]Fix bug #4092 which was due to resource leak while doing …
  - [#4430](https://github.com/wasmerio/wasmer/pull/4430) deps: Fix accidental hyper 1.0 upgrade + remove some duplicate dependencies
  - [#4322](https://github.com/wasmerio/wasmer/pull/4322) fix: Prevent panicking in VirtualTaskManagerExt::spawn_and_block_on
  - [#4411](https://github.com/wasmerio/wasmer/pull/4411) chore: Fix clippy lints for headless CLI build
  - [#4410](https://github.com/wasmerio/wasmer/pull/4410) fix(cli): publish: Fix panic + Make waiting for build results more modular
  - [#4402](https://github.com/wasmerio/wasmer/pull/4402) Fixed some compilation errors introduced by #4204 that assume `tokio::task::block_in_place()` always exists
  - [#3448](https://github.com/wasmerio/wasmer/pull/3448) Fix make install-capi-lib
  - [#4393](https://github.com/wasmerio/wasmer/pull/4393) fix(api): Provide stub impls for new LinearMemory methods
  - [#4391](https://github.com/wasmerio/wasmer/pull/4391) Fixed an issue where the caching compiled modules were not saving properly
  - [#4386](https://github.com/wasmerio/wasmer/pull/4386) chore: Fix clippy lints in API crate
  - [#4387](https://github.com/wasmerio/wasmer/pull/4387) fix: Don't log the `FmtSpan::ENTER` event because it generates unnecessary logs



## 4.2.5 - 23/12/2023

This release includes substantial improvements to Wasmer's startup time when loading cached modules. Also includes a couple of filesystem-related fixes and updates the Edge application templates.

## Added

  - [#4370](https://github.com/wasmerio/wasmer/pull/4370) feat(wasix): Add optional chunk timeout to ReqwestHttpClient
  - [#4369](https://github.com/wasmerio/wasmer/pull/4369) WASIX: Add QueryError::Timeout
  - [#4336](https://github.com/wasmerio/wasmer/pull/4336) fix(docs): add cpp in Chinese

## Changed

  - [#4372](https://github.com/wasmerio/wasmer/pull/4372) use faster hash algorithm when loading and saving a module
  - [#4367](https://github.com/wasmerio/wasmer/pull/4367) deps: Bump edge cli to 0.1.4
  - [#4366](https://github.com/wasmerio/wasmer/pull/4366) Always use the download URL provided by the Wasmer registry instead of going through the frontend redirect
  - [#4350](https://github.com/wasmerio/wasmer/pull/4350) Optimize sleep_now for TokioTaskManager
  - [#4351](https://github.com/wasmerio/wasmer/pull/4351) Remove the wasmer-web crate and all tests
  - [#4229](https://github.com/wasmerio/wasmer/pull/4229) Use `cargo nextest` when running tests in CI
  - [#4339](https://github.com/wasmerio/wasmer/pull/4339) deps: Bump edge-cli version

## Fixed

  - [#4368](https://github.com/wasmerio/wasmer/pull/4368) fix(wasix): http client: use reasonable default connect timeout
  - [#4365](https://github.com/wasmerio/wasmer/pull/4365) lib/api/src/js/store.rs: fix typo
  - [#4356](https://github.com/wasmerio/wasmer/pull/4356) Fixed a subtract-with-overflow in `StaticFile::poll_read_ready()`
  - [#4355](https://github.com/wasmerio/wasmer/pull/4355) Fix the `virtual_fs::StaticFile` implementation
  - [#4348](https://github.com/wasmerio/wasmer/pull/4348) fix sync



## 4.2.4 - 30/11/2023

This release allows publishing private packages and fixes the issue of the file system being accessible by WASI modules in the abscence of directory mapping. Also improves startup speed, and fixes multiple issues around the WASI filesystem, packages and apps.

## Added

  - [#4334](https://github.com/wasmerio/wasmer/pull/4334) Add `application/wasm` to list of accepted content-types for webcs
  - [#4328](https://github.com/wasmerio/wasmer/pull/4328) Add `--wait` and `--timeout` flags to `wamer publish`
  - [#4315](https://github.com/wasmerio/wasmer/pull/4315) Add TTY aware output to the wasmer package and wasmer container commands
  - [#4287](https://github.com/wasmerio/wasmer/pull/4287) feat(cli): Add package commands
  - [#4247](https://github.com/wasmerio/wasmer/pull/4247) Add support for publishing private packages
  - [#4291](https://github.com/wasmerio/wasmer/pull/4291) feat(cli): add pnpm support

## Changed

  - [#4333](https://github.com/wasmerio/wasmer/pull/4333) deps: Bump edge-cli
  - [#4332](https://github.com/wasmerio/wasmer/pull/4332) use rusty_pool instead of rayon
  - [#4321](https://github.com/wasmerio/wasmer/pull/4321) deps(cli): Upgrade Edge CLI
  - [#4326](https://github.com/wasmerio/wasmer/pull/4326) Always re-execute a registry query when cache lookups fail
  - [#4317](https://github.com/wasmerio/wasmer/pull/4317) Bump min enumset version to 1.1.0
  - [#4300](https://github.com/wasmerio/wasmer/pull/4300) Use authentication when running a package
  - [#4294](https://github.com/wasmerio/wasmer/pull/4294) Terminate after flushing file descriptors
  - [#4273](https://github.com/wasmerio/wasmer/pull/4273) Update memoffset to 0.9.0

## Fixed

  - [#4307](https://github.com/wasmerio/wasmer/pull/4307) Fix for the non-flushing of file descriptors and a nasty deadlock
  - [#4331](https://github.com/wasmerio/wasmer/pull/4331) Fix visibility validation to work when publishing a new package
  - [#4314](https://github.com/wasmerio/wasmer/pull/4314) fix(cli): Prevent temporary file issues in "package download"
  - [#4296](https://github.com/wasmerio/wasmer/pull/4296) fix: prevent potential UB by deriving repr C for union
  - [#4192](https://github.com/wasmerio/wasmer/pull/4192) More fixes to support Wasmer JS



## 4.2.3 - 26/10/2023

This new version fixes a bug in module bindings path.

## Added


## Changed


## Fixed

  - [#4272](https://github.com/wasmerio/wasmer/pull/4272) fix: Fix async runtime mismatch in virtual "wasmer run" command
  - [#4276](https://github.com/wasmerio/wasmer/pull/4276) fix: module path using stripping a prefix
  - [#4241](https://github.com/wasmerio/wasmer/pull/4241) Fix FreeBSD ucontext_t issues
  - [#4246](https://github.com/wasmerio/wasmer/pull/4246) Fix Cargo.lock for 4.2.2 release



## 4.2.2 - 04/10/2023
New wasmer version that utilizes the more recent LLVM15 to compile WASM modules. Also adds new application templates for Wasmer Edge.

## Added


## Changed

  - [#4239](https://github.com/wasmerio/wasmer/pull/4239) Wasmer Deploy CLI with js and py worker templates
  - [#4238](https://github.com/wasmerio/wasmer/pull/4238) Using hard coded package version number in test...
  - [#4206](https://github.com/wasmerio/wasmer/pull/4206) Remove StdioMode::Reserved variant
  - [#4234](https://github.com/wasmerio/wasmer/pull/4234) Migration to LLVM15
  - [#4236](https://github.com/wasmerio/wasmer/pull/4236) Updated tugstsenite

## Fixed




## 4.2.1 - 28/09/2023
New release of wasmer with improved WASIX compatibility. MSRV was bumped to 1.70 for this release. 

Now it is possible for packages to execute atoms from their dependencies, enabling e.g. python packages to not include the binary but use the one from the official python package.

## Added

  - [#4213](https://github.com/wasmerio/wasmer/pull/4213) feat(wasix): Add BuiltinPackageLoader::insert_cached
  - [#4202](https://github.com/wasmerio/wasmer/pull/4202) Add support for `JoinFlags::NON_BLOCKING` to `proc_join`

## Changed

  - [#4223](https://github.com/wasmerio/wasmer/pull/4223) Allow packages to have commands that use a dependency's atom
  - [#4224](https://github.com/wasmerio/wasmer/pull/4224) Use write instead of send for pipe, to accomodate socketpair
  - [#4221](https://github.com/wasmerio/wasmer/pull/4221) Bump the MSRV from 1.69 to 1.70
  - [#4214](https://github.com/wasmerio/wasmer/pull/4214) Rephrase the docstring for `--forward-host-env` flag on `wasmer run`
  - [#4215](https://github.com/wasmerio/wasmer/pull/4215) Ignore `fd_close(3)` to avoid breaking POSIX programs that blindly close all file descriptors
  - [#4204](https://github.com/wasmerio/wasmer/pull/4204) Stability improvements

## Fixed

  - [#4211](https://github.com/wasmerio/wasmer/pull/4211) Fixes for sockets
  - [#4193](https://github.com/wasmerio/wasmer/pull/4193) Fix sockets
  - [#4205](https://github.com/wasmerio/wasmer/pull/4205) Fix File System Merging Problems



## 4.2.0 - 05/09/2023
New release of wasmer, with a new 0-copy module deserialization for shorter startup time, some fixes to avoid misaligned pointer acces, and faster internal stack handling, among some other fixes.

## Added

  - [#4199](https://github.com/wasmerio/wasmer/pull/4199) Added some Socket filtype return for fdstat syscall
  - [#4186](https://github.com/wasmerio/wasmer/pull/4186) Add stdin/stdout/stderr streams to `WasiRunner` and only use async threading when requested

## Changed

  - [#4170](https://github.com/wasmerio/wasmer/pull/4170) deps: Bump Edge client CLI to 0.1.25
  - [#4179](https://github.com/wasmerio/wasmer/pull/4179) Faster compiles for debug by using release version of cranelift
  - [#4196](https://github.com/wasmerio/wasmer/pull/4196) Replace stack pool mutex with lock-free queue
  - [#4180](https://github.com/wasmerio/wasmer/pull/4180) NativeEngineExt::deserialize now returns Module
  - [#4190](https://github.com/wasmerio/wasmer/pull/4190) Early check that a cached artifact is compatible with current CPU Features
  - [#4167](https://github.com/wasmerio/wasmer/pull/4167) Make sure vmoffset are aligned to pointer size (for #4059)
  - [#4184](https://github.com/wasmerio/wasmer/pull/4184) Allow `VirtualTaskManager` to explicitly transfer a module to a blocking task on the threadpool
  - [#4176](https://github.com/wasmerio/wasmer/pull/4176) Js integrity checks
  - [#4171](https://github.com/wasmerio/wasmer/pull/4171) Revive "0-copy module deserialization"
  - [#4173](https://github.com/wasmerio/wasmer/pull/4173) deps: Bump Edge CLI version

## Fixed

  - [#4198](https://github.com/wasmerio/wasmer/pull/4198) chore: fix unavailable document url
  - [#4191](https://github.com/wasmerio/wasmer/pull/4191) Fix invalid access to wasi instance handles in wasix proc_spawn
  - [#4165](https://github.com/wasmerio/wasmer/pull/4165) Fix writing to middle of files and improve performance



## 4.1.2 - 21/08/2023
Another maintenance release, bringing some networking improvements, and centralising all wasmer caches under the same folder.


## Added

  - [#4127](https://github.com/wasmerio/wasmer/pull/4127) Add regression test for path_rename

## Changed

  - [#4164](https://github.com/wasmerio/wasmer/pull/4164) deps: Bump Edge client CLI to 0.1.22
  - [#4163](https://github.com/wasmerio/wasmer/pull/4163) Bumped virtual-net crate to 0.5.0
  - [#4156](https://github.com/wasmerio/wasmer/pull/4156) Disable auto-format of toml files in VS Code
  - [#4141](https://github.com/wasmerio/wasmer/pull/4141) Web http client
  - [#4152](https://github.com/wasmerio/wasmer/pull/4152) Test virtual-net bincode and mpsc only on linux
  - [#4115](https://github.com/wasmerio/wasmer/pull/4115) Browser cfg, smaller WASM, VPN and HTTPS redirect
  - [#4138](https://github.com/wasmerio/wasmer/pull/4138) Upgrade wasmer-wasix to the newest version of wasm-bindgen
  - [#4135](https://github.com/wasmerio/wasmer/pull/4135) Update to time 0.3
  - [#4109](https://github.com/wasmerio/wasmer/pull/4109) Update MSRV to 1.69
  - [#4130](https://github.com/wasmerio/wasmer/pull/4130) Update to tracing-subscriber 0.3

## Fixed

  - [#4160](https://github.com/wasmerio/wasmer/pull/4160) fix: Make the "wasmer cache" command use the same cache directory as the rest of the CLI
  - [#4148](https://github.com/wasmerio/wasmer/pull/4148) fix(cli): Prevent panics in "wasmer login" after API failures



## 4.1.1 - 03/08/2023
Bug-fix release, fixing rename in wasi(x), using newer Rust and some macOS ARM64 speicifc issues, among other things.

## Added

  - [#4120](https://github.com/wasmerio/wasmer/pull/4120) Added proper definition of ucontext for macos/aarch64 to avoid unaligned issue
  - [#4107](https://github.com/wasmerio/wasmer/pull/4107) Added a forced shutdown on tokio runtimes as the STDIN blocks the shu…
  - [#4108](https://github.com/wasmerio/wasmer/pull/4108) Add a temporary workaround for nanasess/setup-chromedriver#190

## Changed

  - [#4123](https://github.com/wasmerio/wasmer/pull/4123) Upgrade Edge CLI dependency
  - [#4109](https://github.com/wasmerio/wasmer/pull/4109) Update MSRV to 1.69
  - [#4111](https://github.com/wasmerio/wasmer/pull/4111) Update login.rs
  - [#4102](https://github.com/wasmerio/wasmer/pull/4102) Update to criterion 0.5

## Fixed

  - [#4121](https://github.com/wasmerio/wasmer/pull/4121) Fix path_rename syscall failing
  - [#4117](https://github.com/wasmerio/wasmer/pull/4117) Fixed an issue where inheritance was inverted
  - [#4096](https://github.com/wasmerio/wasmer/pull/4096) Fix benchmark



## 4.1.0 - 24/07/2023
This version added some more improvements and fixes, with a faster async execution, a new login flow and muliple bugfix to the `--mapdir` command among other things.
More detail in the blog post about the 4.1 Release: https://wasmer.io/posts/wasmer-4.1

## Added

  - [#4081](https://github.com/wasmerio/wasmer/pull/4081) Add WebcHash::parse_hex helper
  - [#4046](https://github.com/wasmerio/wasmer/pull/4046) Add C API function to create Module from Engine instead of Store

## Changed

  - [#4095](https://github.com/wasmerio/wasmer/pull/4095) Bumped the webc version
  - [#4038](https://github.com/wasmerio/wasmer/pull/4038) Clean up the integration tests
  - [#4085](https://github.com/wasmerio/wasmer/pull/4085) Switch to lazily loading a Wasmer package directly from disk
  - [#4084](https://github.com/wasmerio/wasmer/pull/4084) Remove unused atty dependency
  - [#4057](https://github.com/wasmerio/wasmer/pull/4057) login with browser using nonce
  - [#4073](https://github.com/wasmerio/wasmer/pull/4073) deps(wasmer-wasix): Remove two unused dependencies
  - [#4068](https://github.com/wasmerio/wasmer/pull/4068) Enable tokio's "net" feature in the virtual-net crate
  - [#4065](https://github.com/wasmerio/wasmer/pull/4065) deps: Upgrade edge CLI version
  - [#4064](https://github.com/wasmerio/wasmer/pull/4064) Enable the `cfg_doc` feature on docs.rs
  - [#4052](https://github.com/wasmerio/wasmer/pull/4052) Selenium-style tests for wasmer.sh
  - [#4061](https://github.com/wasmerio/wasmer/pull/4061) Use is-terminal to check tty
  - [#4056](https://github.com/wasmerio/wasmer/pull/4056) Update hermit-abi crate, used version was yanked
  - [#4055](https://github.com/wasmerio/wasmer/pull/4055) Use a no-op package loader by default in PluggableRuntime
  - [#4011](https://github.com/wasmerio/wasmer/pull/4011) Move Artifact Register FrameInfo
  - [#4042](https://github.com/wasmerio/wasmer/pull/4042) Disable unused cbindgen feature
  - [#4044](https://github.com/wasmerio/wasmer/pull/4044) Update tempfile crate
  - [#4041](https://github.com/wasmerio/wasmer/pull/4041) Canonicalize host folder on mapdir
  - [#4040](https://github.com/wasmerio/wasmer/pull/4040) Removed error message when a deserializzation error occurs in Artifact
  - [#4032](https://github.com/wasmerio/wasmer/pull/4032) Make the CLI respect the `--token` flag
  - [#4030](https://github.com/wasmerio/wasmer/pull/4030) Remove rustup build dependency
  - [#4031](https://github.com/wasmerio/wasmer/pull/4031) Speed up the module cache 6x by removing LZW compression

## Fixed

  - [#4096](https://github.com/wasmerio/wasmer/pull/4096) Fix benchmark
  - [#4050](https://github.com/wasmerio/wasmer/pull/4050) `epoll` with fs fixes
  - [#4074](https://github.com/wasmerio/wasmer/pull/4074) fix(wasix): Expose FileSystemMapping struct
  - [#4063](https://github.com/wasmerio/wasmer/pull/4063) Fix docstring for MemoryView struct
  - [#4047](https://github.com/wasmerio/wasmer/pull/4047) Fixed create exe when zig is not present
  - [#3970](https://github.com/wasmerio/wasmer/pull/3970) Fixes for wasmer.sh
  - [#4035](https://github.com/wasmerio/wasmer/pull/4035) Fix help text for `use_system_linker` option in `create_exe` CLI command



## 4.0.0 - 22/06/2023

Some more behind-the-scene unification and bug fixe since the last beta, mostly on the CLI, but make sure to check all the other changes of the previous beta and alpha release if you came from last stable version.

## Added

  - [#4013](https://github.com/wasmerio/wasmer/pull/4013) Added a `WasmerEnv` abstraction to the CLI

## Changed

  - [#4021](https://github.com/wasmerio/wasmer/pull/4021) Put all cached artifacts under the `~/.wasmer/cache/` directory
  - [#4018](https://github.com/wasmerio/wasmer/pull/4018) Canonicalize the host path passed to `--mapdir`
  - [#4019](https://github.com/wasmerio/wasmer/pull/4019) Make sure `ExecutableTarget::from_file()` for `*.wasm` files checks the module cache
  - [#4022](https://github.com/wasmerio/wasmer/pull/4022) [CI] Defined wich nightly to use to avoid not ready error
  - [#4001](https://github.com/wasmerio/wasmer/pull/4001) deps: Bump edge CLI
  - [#4012](https://github.com/wasmerio/wasmer/pull/4012) update links in Wasmer's README
  - [#3985](https://github.com/wasmerio/wasmer/pull/3985) Display human-friendly progress when starting `wasmer run`
  - [#4004](https://github.com/wasmerio/wasmer/pull/4004) Ignoring archived package versions when querying the registry
  - [#3980](https://github.com/wasmerio/wasmer/pull/3980) Re-work logging and command-line argument parsing
  - [#3983](https://github.com/wasmerio/wasmer/pull/3983) Introduce WAPM query caching to reduce `wasmer run`'s startup delay
  - [#4002](https://github.com/wasmerio/wasmer/pull/4002) [RISCV64][CI] Use simpler way to install riscv64 packages

## Fixed




## 4.0.0-beta.3 - 15/06/2023

More fixes and improvement to the virtual filesystem, and behind the scene work to unify wasmer tools for this new beta.
RISC-V will now be built on newest Bookworm Debian release.

## Added

  - [#3990](https://github.com/wasmerio/wasmer/pull/3990) fix(cli): Fix deploy command and add some aliases

## Changed

  - [#3998](https://github.com/wasmerio/wasmer/pull/3998) deps: Upgrade edge cli
  - [#3989](https://github.com/wasmerio/wasmer/pull/3989) OverlayFS now has COW
  - [#3991](https://github.com/wasmerio/wasmer/pull/3991) Renamed most appearances of Wapm to Wasmer
  - [#3992](https://github.com/wasmerio/wasmer/pull/3992) [CI][RISCV64] Try to use bookworm debian instead of sid

## Fixed




## 4.0.0-beta.2 - 09/06/2023

This version added a missing `sock_accept` function to WASI preview1, and also greatly improved the filesystem mappings for the resolver, improving the ease of use of the abilty to run packages with the `wasmer run` command.

## Added

  - [#3913](https://github.com/wasmerio/wasmer/pull/3913) Add filesystem mappings to the resolver
  - [#3971](https://github.com/wasmerio/wasmer/pull/3971) Added the missing sock_accept for preview1
  - [#3957](https://github.com/wasmerio/wasmer/pull/3957) Added a test for small Stack (for #3808)
  - [#3956](https://github.com/wasmerio/wasmer/pull/3956) feat(virtual-fs): Add FsError::StorageFull variant

## Changed

  - [#3710](https://github.com/wasmerio/wasmer/pull/3710) Implemented an asyncify based implementation of asynchronous threading
  - [#3950](https://github.com/wasmerio/wasmer/pull/3950) tests: Remove debug_output option from snapshot tests.
  - [#3961](https://github.com/wasmerio/wasmer/pull/3961) chore: Rename wasi dir to wasiX
  - [#3967](https://github.com/wasmerio/wasmer/pull/3967) Use logs instead of timing to determine if the package cache was hit
  - [#3955](https://github.com/wasmerio/wasmer/pull/3955) chore(cli): Remove redundant CLI feature flags
  - [#3953](https://github.com/wasmerio/wasmer/pull/3953) feat: Allow custom manifest file paths in "wasmer publish"
  - [#3433](https://github.com/wasmerio/wasmer/pull/3433) Module.deserialize - accept AsEngineRef
  - [#3946](https://github.com/wasmerio/wasmer/pull/3946) Allow deserialized WAPM JSON even if some version have some NULL infos
  - [#3944](https://github.com/wasmerio/wasmer/pull/3944) Port create-exe and the wasmer C API over to the webc compatibility layer

## Fixed

  - [#3975](https://github.com/wasmerio/wasmer/pull/3975) CLI: Fix deploy Command
  - [#3969](https://github.com/wasmerio/wasmer/pull/3969) fix: Fix incorrect archive construction in wasmer publish



## 4.0.0-beta.1 - 01/06/2023

This version introduce WASIX! The superset of WASI. Go to https://wasix.org for more details.
This version also merged `wasmer run` and `wasmer run-unstable`. Both command still exists but are now exactly the same. `run-unstable` will be removed later, so switch to `wasmer run` if you were using it.

## Added

  - [#3818](https://github.com/wasmerio/wasmer/pull/3818) Added a quickfix for mounting relative directories

## Changed

  - [#3924](https://github.com/wasmerio/wasmer/pull/3924) Rename "wasmer run-unstable" to "wasmer run"
  - [#3938](https://github.com/wasmerio/wasmer/pull/3938) Use unchecked deserialization for `_unchecked` module functions
  - [#3918](https://github.com/wasmerio/wasmer/pull/3918) Workspace metadata
  - [#3919](https://github.com/wasmerio/wasmer/pull/3919) Handle non-200 status codes when downloading packages
  - [#3917](https://github.com/wasmerio/wasmer/pull/3917) Rename WasiRuntime to Runtime

## Fixed

  - [#3933](https://github.com/wasmerio/wasmer/pull/3933) Fix deserialize calls in doc comments
  - [#3936](https://github.com/wasmerio/wasmer/pull/3936) Fix for excessive allocation
  - [#3920](https://github.com/wasmerio/wasmer/pull/3920) Fix filesystem access when running python with `wasmer run-unstable .`
  - [#3867](https://github.com/wasmerio/wasmer/pull/3867) lib/wasi: try quick fix for WasiFS::get_inode_at_path



## 4.0.0-alpha.1 - 25/05/2023

A new major release, with a few breaking changes and the removal of many deprecated functions. Also, some methods previously available from on `Engine` has been moved to the `NativeEngineExt` trait.
Deserialize has changed, with the default version using artifact layout validation. The old function has been renamed to `_unchecked` variant. The speed impact is usually negligeable , but the old function are still present if needed
Many bugfixes and improvements on `wasmer run` and `wasmer run-unstable` (that will be merged into just `wasmer run` soon). `--allow-multiple-wasi-versions` CLI flag is now removed that is now removed and active by default. Logic for `wasmer config set registry.url` that has been fixed to work with `localhost:1234`

## Added

  - [#3879](https://github.com/wasmerio/wasmer/pull/3879) Add compiler features to wai-bindgen-wasmer
  - [#1212](https://github.com/wasmerio/wasmer/pull/1212) Add support for GDB JIT debugging

## Changed

  - [#3852](https://github.com/wasmerio/wasmer/pull/3852) Re-work package resolution and make runners use it
  - [#3910](https://github.com/wasmerio/wasmer/pull/3910) Removed all deprecated functions
  - [#3900](https://github.com/wasmerio/wasmer/pull/3900) lib/virtual-net: tokio::net::lookup_host requires host:port format
  - [#3906](https://github.com/wasmerio/wasmer/pull/3906) WASIX updates after superset changes
  - [#3907](https://github.com/wasmerio/wasmer/pull/3907) Choose subversion of tracing crate in wasix
  - [#3873](https://github.com/wasmerio/wasmer/pull/3873) Initial implementation for poll on pipe
  - [#3904](https://github.com/wasmerio/wasmer/pull/3904) Changed tunables to have a VMConfig settings
  - [#3902](https://github.com/wasmerio/wasmer/pull/3902) TmpFs Memory Usage Tracking and Limiting
  - [#3894](https://github.com/wasmerio/wasmer/pull/3894) Rework Module deserialization functions
  - [#3899](https://github.com/wasmerio/wasmer/pull/3899) enable integration tests with debug binary
  - [#3889](https://github.com/wasmerio/wasmer/pull/3889) Bump llvm
  - [#3881](https://github.com/wasmerio/wasmer/pull/3881) Use `js-default` feature in wai-bindgen-wasmer
  - [#3874](https://github.com/wasmerio/wasmer/pull/3874) refactor!: Memory API Modifications (try_clone/copy, duplicate_in_store)
  - [#3763](https://github.com/wasmerio/wasmer/pull/3763) Implement NativeWasmTypeInto for u32 and u64
  - [#3866](https://github.com/wasmerio/wasmer/pull/3866) Align vfs and vnet directories with crate names
  - [#3864](https://github.com/wasmerio/wasmer/pull/3864) feat(cli): Integrate deploy commands
  - [#3771](https://github.com/wasmerio/wasmer/pull/3771) Asynchronous threading phase2
  - [#3710](https://github.com/wasmerio/wasmer/pull/3710) Implemented an asyncify based implementation of asynchronous threading
  - [#3859](https://github.com/wasmerio/wasmer/pull/3859) Support static linking on Windows
  - [#3856](https://github.com/wasmerio/wasmer/pull/3856) Switch FileSystemCache to use checked artifact deserialization
  - [#3854](https://github.com/wasmerio/wasmer/pull/3854) deps: Upgrade clap to v4
  - [#3849](https://github.com/wasmerio/wasmer/pull/3849) Support MinGW
  - [#3841](https://github.com/wasmerio/wasmer/pull/3841) Introduce a module cache abstraction
  - [#3400](https://github.com/wasmerio/wasmer/pull/3400) Use the wasm_bindgen_downcast crate for downcasting JsValues
  - [#3831](https://github.com/wasmerio/wasmer/pull/3831) Introduce a package resolver
  - [#3843](https://github.com/wasmerio/wasmer/pull/3843) Adapted the publishing script

## Fixed

  - [#3867](https://github.com/wasmerio/wasmer/pull/3867) lib/wasi: try quick fix for WasiFS::get_inode_at_path
  - [#3891](https://github.com/wasmerio/wasmer/pull/3891) Fix typos in docs
  - [#3898](https://github.com/wasmerio/wasmer/pull/3898) fix: Use fallback home directory detection in config commands.
  - [#3861](https://github.com/wasmerio/wasmer/pull/3861) fuzz: fix build error
  - [#3853](https://github.com/wasmerio/wasmer/pull/3853) Fix cargo update



## 3.3.0 - 03/05/2023

Along a few important bugfixes, this version introduce JavaScriptCore support, with full WASI support.

## Added

  - [#3825](https://github.com/wasmerio/wasmer/pull/3825) Added support for JavascriptCore
  - [#3837](https://github.com/wasmerio/wasmer/pull/3837) Cleaned up the GraphQL endpoint logic and added tests
  - [#3833](https://github.com/wasmerio/wasmer/pull/3833) Fix Missing WaiterError export + Add notify/wait to fd_mmap memory
  - [#3819](https://github.com/wasmerio/wasmer/pull/3819) ci: add docs.ts test builds
  - [#3782](https://github.com/wasmerio/wasmer/pull/3782) Add FreeBSD x86 support

## Changed

  - [#3838](https://github.com/wasmerio/wasmer/pull/3838) Re-export `wasmer::EngineRef`
  - [#3820](https://github.com/wasmerio/wasmer/pull/3820) fd_write: Flush on every write to a file
  - [#3813](https://github.com/wasmerio/wasmer/pull/3813) Better errors

## Fixed

  - [#3796](https://github.com/wasmerio/wasmer/pull/3796) Fix returning negative i64 values on web target
  - [#3836](https://github.com/wasmerio/wasmer/pull/3836) Fixed Chinese README example
  - [#3827](https://github.com/wasmerio/wasmer/pull/3827) Made test-build-docs-rs tests docs generation for all crates under libs, and fixed broken ones
  - [#3796](https://github.com/wasmerio/wasmer/pull/3796) Fix returning negative i64 values on web target



## 3.2.1 - 21/04/2023

Some quick fixes for this maintenance release, mainly oriented towards Docs.

## Added

  - [#3782](https://github.com/wasmerio/wasmer/pull/3782) Add FreeBSD x86 support

## Changed

  - [#3786](https://github.com/wasmerio/wasmer/pull/3786) Made Stack Size parametrable (for #3760)
  - [#3805](https://github.com/wasmerio/wasmer/pull/3805) Wasi runner args
  - [#3795](https://github.com/wasmerio/wasmer/pull/3795) Make sure the compile function passed to runners is Send+Sync
  - [#3777](https://github.com/wasmerio/wasmer/pull/3777) Use webc's compat layer in more places

## Fixed

  - [#3806](https://github.com/wasmerio/wasmer/pull/3806) Fixed FunctionEnv migration doc to 3.0
  - [#3804](https://github.com/wasmerio/wasmer/pull/3804) Fixed doc comment in memory_view.rs
  - [#3791](https://github.com/wasmerio/wasmer/pull/3791) Fix doc api



## 3.2.0 - 18/04/2023

A lot of new features since last stable version:
RISCV Support, new Runners (WCGI), API convergence for JS/SYS, and WASI eXtended.

 * RISCV support, on both Cranelift and LLVM Compiler.
 * New Runners, with WCGI as a new one
 * Most WAPM command are now available on the wasmer CLI directly
 * Using Wasmer on `sys` or `js` backend is more transparent now, with now support for running wasmer on`JavaScriptCore`

 * The WASI implementation has undergone a major refactoring, and will continue evolve significantly over the coming months.
    - The old `wasmer_wasi` crate was deprecated.

    - To continue using WASI, please switch to the new `wasmer_wasix` crate, which follows a different versioning scheme than the main Wasmer releases.
    Major changes:
    - An async runtime is now required. The runtime is pluggable, but only tokio is officially supported at the moment.
    - The virtual file system layer was renamed from `wasmer-vfs` to `virtual-fs`, and now is built around an async interface that builds on top of `tokio::{AsyncRead/Write}`

    This refactor will unlock many exciting new features that will be announced soon!
    Just be aware that you will have to expect some instability and frequent releases with potential breaking changes until our new implementation settles. down.

## Added

  - [#3706](https://github.com/wasmerio/wasmer/pull/3706) [CI] Add RISCV in test and build
  - [#3765](https://github.com/wasmerio/wasmer/pull/3765) Added basic support to inode in filestat_get (for #3583 and #3239)
  - [#3751](https://github.com/wasmerio/wasmer/pull/3751) Added some unit testing to singlepass compiler
  - [#3752](https://github.com/wasmerio/wasmer/pull/3752) Added new snapshots tests that use a fixed MIO and TOKIO
  - [#3759](https://github.com/wasmerio/wasmer/pull/3759) Added the wasmer.sh website to the main repo and a CI/CD build test
  - [#3747](https://github.com/wasmerio/wasmer/pull/3747) Added missing crate version bump

## Changed

  - [#3778](https://github.com/wasmerio/wasmer/pull/3778) Upgrade to webc v5.0.0
  - [#3775](https://github.com/wasmerio/wasmer/pull/3775) Ran Cargo update before release
  - [#3774](https://github.com/wasmerio/wasmer/pull/3774) Wasi threads
  - [#3772](https://github.com/wasmerio/wasmer/pull/3772) [DOC] Removed paragraph about default-compiler, as it's doesn't exist anymore
  - [#3766](https://github.com/wasmerio/wasmer/pull/3766) deps: Upgrade memoffset
  - [#3690](https://github.com/wasmerio/wasmer/pull/3690) Introduce a WebcVolumeFileSystem that works for any WEBC version
  - [#3424](https://github.com/wasmerio/wasmer/pull/3424) Use "wasmer --version --verbose" in the issue template
  - [#3757](https://github.com/wasmerio/wasmer/pull/3757) WASI without VM internals
  - [#3758](https://github.com/wasmerio/wasmer/pull/3758) More and better snapshot tests
  - [#3756](https://github.com/wasmerio/wasmer/pull/3756) Aarch64 stackprobe
  - [#3753](https://github.com/wasmerio/wasmer/pull/3753) Upgrade webc from webc 5.0.0-rc.5 to webc 5.0.0-rc.6

## Fixed

  - [#3767](https://github.com/wasmerio/wasmer/pull/3767) Fix Snapshot0 fd_filestat_get and path_filestat_get
  - [#3723](https://github.com/wasmerio/wasmer/pull/3723) Fix Wait/Notify opcode, the waiters hashmap is now on the Memory itself
  - [#3749](https://github.com/wasmerio/wasmer/pull/3749) Fixed publish script with latest needed changes
  - [#3750](https://github.com/wasmerio/wasmer/pull/3750) Fixes Chinese docs links (for #3746)
  - [#3761](https://github.com/wasmerio/wasmer/pull/3761) Fix error in Korean translation



## 3.2.0-beta.2 - 05/04/2023

Bug fixes for this beta release, and some exciting new possibilities with the `run-unstable` function from the CLI tools.
 - New wcgi runner
 - Caching of runners
 - Many fixes to wasix

Known issue: RISC-V build is currently broken and will be fixes on next version

## Added

  - [#3731](https://github.com/wasmerio/wasmer/pull/3731) Added missing ASM instructions for wasix on singlepass

## Changed

  - [#3743](https://github.com/wasmerio/wasmer/pull/3743) Bumped crates version pre-beta.2 release
  - [#3742](https://github.com/wasmerio/wasmer/pull/3742) Update versions of wcgi
  - [#3739](https://github.com/wasmerio/wasmer/pull/3739) Use cache in runners
  - [#3735](https://github.com/wasmerio/wasmer/pull/3735) [CI] More WAPM_DEV_TOKEN check for CI
  - [#3734](https://github.com/wasmerio/wasmer/pull/3734) Updated spin to 0.9.8
  - [#3733](https://github.com/wasmerio/wasmer/pull/3733) [CI] Use early exit for wasmer_init_works_1 and wasmer_init_works_2 when WAPM_DEV_TOKEN is empty
  - [#3693](https://github.com/wasmerio/wasmer/pull/3693) Validate Module Artifacts (CLI + WASIX ModuleCache)
  - [#3724](https://github.com/wasmerio/wasmer/pull/3724) ci: Cancel previous workflow runs when new commits are pushed
  - [#3722](https://github.com/wasmerio/wasmer/pull/3722) Revert #3715
  - [#3718](https://github.com/wasmerio/wasmer/pull/3718) Apply CGI environment variables in the correct order
  - [#3716](https://github.com/wasmerio/wasmer/pull/3716) Move Package Build/Publish Logic to wasmer-registry

## Fixed

  - [#3740](https://github.com/wasmerio/wasmer/pull/3740) Fix fuzz build
  - [#3741](https://github.com/wasmerio/wasmer/pull/3741) Fixed an issue where blocking polls were being treated as nonblocking
  - [#3737](https://github.com/wasmerio/wasmer/pull/3737) Fixed FileSystem createdir when parent_inode is an ArcDirectory
  - [#3736](https://github.com/wasmerio/wasmer/pull/3736) Fixed Vectored IO when a partial operation occurs
  - [#3726](https://github.com/wasmerio/wasmer/pull/3726) fix CI-Badge on README.md
  - [#3687](https://github.com/wasmerio/wasmer/pull/3687) Master with fixes
  - [#3719](https://github.com/wasmerio/wasmer/pull/3719) Fixes a bug which causes libc to thrash the futex_wake_all
  - [#3715](https://github.com/wasmerio/wasmer/pull/3715) Fix annotation deserializing for the Wasi and Wcgi runners
  - [#3704](https://github.com/wasmerio/wasmer/pull/3704) Fix the absolute/relative path weirdness when setting up WASI-based runner filesystems
  - [#3705](https://github.com/wasmerio/wasmer/pull/3705) Fixes post 3.2.0-beta.1 release (but needed for the crates publication)



## 3.2.0-beta.1 - 22/03/2023

Lots of new things in the release!

  - WASIX, the new WASI eXtended library, that alows WASM to use Threads, Network, and more in both Runtime and inside a Browser.
  - RISC-V support, on both LLVM and Cranelift compiler.
  - Improved CLI, with more commands and more WAPM integration.
  - Lots of behind the scene refactoring, with sys/js convergence on the API side, and a lot of crate changes.

## Added

  - [#3700](https://github.com/wasmerio/wasmer/pull/3700) Added back all removed function for Engine to avoid API breaking changes
  - [#3654](https://github.com/wasmerio/wasmer/pull/3654) [SINGLEPASS] Add more ROR emitter to ARM64 backend (for #3647)
  - [#3664](https://github.com/wasmerio/wasmer/pull/3664) feat(wasi): Add CapabilityThreading with max thread count
  - [#3556](https://github.com/wasmerio/wasmer/pull/3556) Use standard API for js and sys for Module. Added Engine in js
  - [#3635](https://github.com/wasmerio/wasmer/pull/3635) Added some fixes for the browser version to work again
  - [#3626](https://github.com/wasmerio/wasmer/pull/3626) add basic coredump generation
  - [#3631](https://github.com/wasmerio/wasmer/pull/3631) [CI] Add opened type for pull_request on test.yaml
  - [#3612](https://github.com/wasmerio/wasmer/pull/3612) Added conveniance function FunctionEnvMut::data_and_store_mut
  - [#3536](https://github.com/wasmerio/wasmer/pull/3536) Add documentation for create-exe syntax
  - [#3512](https://github.com/wasmerio/wasmer/pull/3512) Add unit test for verifying that caching works when running packages twice
  - [#3490](https://github.com/wasmerio/wasmer/pull/3490) Fix JS sample code by adding "&mut store"

## Changed

  - [#3244](https://github.com/wasmerio/wasmer/pull/3244) Feat riscv llvm and cranelift
  - [#3650](https://github.com/wasmerio/wasmer/pull/3650) Wasmer run-unstable
  - [#3692](https://github.com/wasmerio/wasmer/pull/3692) PluggableRuntime Cleanup
  - [#3681](https://github.com/wasmerio/wasmer/pull/3681) (feat) Ability to supply your own shared tokio runtime
  - [#3689](https://github.com/wasmerio/wasmer/pull/3689) Increased CURRENT_VERSION to 3
  - [#3691](https://github.com/wasmerio/wasmer/pull/3691) Don't error out on webc/wasi run when exiting normaly
  - [#3683](https://github.com/wasmerio/wasmer/pull/3683) Renamed some crates and changed their version to 0.1.0
  - [#3677](https://github.com/wasmerio/wasmer/pull/3677) Overlay FileSystem
  - [#3580](https://github.com/wasmerio/wasmer/pull/3580) Make memoryView lifetime linked to StoreRef instead of Memory
  - [#3682](https://github.com/wasmerio/wasmer/pull/3682) Update wasmparser to v0.95
  - [#3676](https://github.com/wasmerio/wasmer/pull/3676) Switch `wasmer_vfs::host_fs` tests over to using temp directories
  - [#3670](https://github.com/wasmerio/wasmer/pull/3670) Bumped cranelift to 0.91.1 following a critical security alert
  - [#3666](https://github.com/wasmerio/wasmer/pull/3666) refactor(wasi): Move capabilities into root submodule
  - [#3644](https://github.com/wasmerio/wasmer/pull/3644) Improvements to the tracing and logging in wasmer
  - [#3656](https://github.com/wasmerio/wasmer/pull/3656) Re-enable (most) WASIX Snapshot Tests
  - [#3658](https://github.com/wasmerio/wasmer/pull/3658) [CI] This should setup LLVM on Windows correctly this time
  - [#3655](https://github.com/wasmerio/wasmer/pull/3655) [CI] Manually setup LLVM because Custom build doesn't include llvm-config.exe
  - [#3599](https://github.com/wasmerio/wasmer/pull/3599) Move the `wcgi-runner` into Wasmer
  - [#3646](https://github.com/wasmerio/wasmer/pull/3646) deps: Remove tempdir dependency
  - [#3641](https://github.com/wasmerio/wasmer/pull/3641) Upgrade LLVM to 14.0
  - [#3640](https://github.com/wasmerio/wasmer/pull/3640) Zero memory copies on IO
  - [#3636](https://github.com/wasmerio/wasmer/pull/3636) Removed choice for object-format in create-exe and create-obj commands
  - [#3637](https://github.com/wasmerio/wasmer/pull/3637) Remove unused import in lib.rs example
  - [#3632](https://github.com/wasmerio/wasmer/pull/3632) [CI] Another attempt to get Test on external PR
  - [#3628](https://github.com/wasmerio/wasmer/pull/3628) Registry: Implement App Publishing and Token Generation
  - [#3627](https://github.com/wasmerio/wasmer/pull/3627) wasi: Remove vbus leftovers and improve task joining
  - [#3620](https://github.com/wasmerio/wasmer/pull/3620) ci: Remove deleted vbus crate from build workflow
  - [#3422](https://github.com/wasmerio/wasmer/pull/3422) WASIX
  - [#3539](https://github.com/wasmerio/wasmer/pull/3539) Document release process and update release script
  - [#3593](https://github.com/wasmerio/wasmer/pull/3593) Update rkyv 0.7.40 and prettytable-rs to 0.10.0
  - [#3585](https://github.com/wasmerio/wasmer/pull/3585) CI: Purge Cache with Scheduled Action
  - [#3590](https://github.com/wasmerio/wasmer/pull/3590) Optimize getting byteLength in MemoryView::new
  - [#3586](https://github.com/wasmerio/wasmer/pull/3586) Make AsStoreRef and friends work for anything that implements Deref
  - [#3582](https://github.com/wasmerio/wasmer/pull/3582) bump inkwell to 0.1.1
  - [#3577](https://github.com/wasmerio/wasmer/pull/3577) Use Cloudflare as CI Cache
  - [#3353](https://github.com/wasmerio/wasmer/pull/3353) Speed up CI
  - [#3564](https://github.com/wasmerio/wasmer/pull/3564) Updated Cranelift to 0.91
  - [#3537](https://github.com/wasmerio/wasmer/pull/3537) bump inkwell to 0.1.0
  - [#3562](https://github.com/wasmerio/wasmer/pull/3562) Improved handling of wasmer-headless generation and use on local run
  - [#3563](https://github.com/wasmerio/wasmer/pull/3563) Revert "bump inkwell to 0.1.0"
  - [#3558](https://github.com/wasmerio/wasmer/pull/3558) Reduce libwasmer-headless size
  - [#3552](https://github.com/wasmerio/wasmer/pull/3552) create-exe: link with libwasmer-headless
  - [#3547](https://github.com/wasmerio/wasmer/pull/3547) Remove setting memory for WASI compatibility
  - [#3531](https://github.com/wasmerio/wasmer/pull/3531) Reenable create-exe tests
  - [#3534](https://github.com/wasmerio/wasmer/pull/3534) Use JS VM store instead of artificially replicate it
  - [#3532](https://github.com/wasmerio/wasmer/pull/3532) VMInstance cannot be Clone

## Fixed

  - [#3663](https://github.com/wasmerio/wasmer/pull/3663) Dash fixes and pthreads
  - [#3684](https://github.com/wasmerio/wasmer/pull/3684) Fix: module cache delta overflow
  - [#3680](https://github.com/wasmerio/wasmer/pull/3680) Fix for the vectored IO
  - [#3668](https://github.com/wasmerio/wasmer/pull/3668) Fix doc build
  - [#3665](https://github.com/wasmerio/wasmer/pull/3665) Fix doc, threads are enabled by default now
  - [#3662](https://github.com/wasmerio/wasmer/pull/3662) Why is it so difficult to type LLVM_SYS_140_PREFIX
  - [#3661](https://github.com/wasmerio/wasmer/pull/3661) [CI] New attempt at fixing the Windows build on the CI
  - [#3659](https://github.com/wasmerio/wasmer/pull/3659) Fixed building with with just the sys feature
  - [#3648](https://github.com/wasmerio/wasmer/pull/3648) Fix CI and llvm detection
  - [#3643](https://github.com/wasmerio/wasmer/pull/3643) fix(wasi): Memory leak due to cyclical WasiControlPlane references
  - [#3639](https://github.com/wasmerio/wasmer/pull/3639) wasi: Thread Lifecycle Fix
  - [#3630](https://github.com/wasmerio/wasmer/pull/3630) Fix linter
  - [#3591](https://github.com/wasmerio/wasmer/pull/3591) fix: experimental io
  - [#3629](https://github.com/wasmerio/wasmer/pull/3629) Webc Inheritance Fixes
  - [#3598](https://github.com/wasmerio/wasmer/pull/3598) Wasix multithreading fix
  - [#3601](https://github.com/wasmerio/wasmer/pull/3601) Update CI script to fix deprecation notices
  - [#3623](https://github.com/wasmerio/wasmer/pull/3623) ci: Fix build.yaml workflow
  - [#3581](https://github.com/wasmerio/wasmer/pull/3581) Fix WASI example that initialized wasi_config 2 times
  - [#3584](https://github.com/wasmerio/wasmer/pull/3584) Wasix major fixes and tweaks
  - [#3557](https://github.com/wasmerio/wasmer/pull/3557) Fix make-test-integration CLI producing files when running locally
  - [#3566](https://github.com/wasmerio/wasmer/pull/3566) Fix create-exe with create-obj when using dashes in atom names
  - [#3573](https://github.com/wasmerio/wasmer/pull/3573) Fix/compile not in memory
  - [#3569](https://github.com/wasmerio/wasmer/pull/3569) Fix error message due to wapm.dev backend change
  - [#3551](https://github.com/wasmerio/wasmer/pull/3551) Fix markup in Japanese README
  - [#3493](https://github.com/wasmerio/wasmer/pull/3493) Fixed some memory leak issue with InstanceHandle
  - [#3523](https://github.com/wasmerio/wasmer/pull/3523) Fix Windows-GNU distribution



## 3.2.0-alpha.1 - 23/01/2023

## Added

  - [#3477](https://github.com/wasmerio/wasmer/pull/3477) Added support for Wasm Module custom sections in js
  - [#3462](https://github.com/wasmerio/wasmer/pull/3462) [SINGLEPASS] Added a special case on SSE4.2 backend when dst == src1

## Changed

  - [#3511](https://github.com/wasmerio/wasmer/pull/3511) Incremented CURRENT_VERSION, so all cache will be invalidate and be rebuilt with the 3.2 version
  - [#3498](https://github.com/wasmerio/wasmer/pull/3498) Wasix Control Plane - Thread Limit + Cleanup
  - [#3465](https://github.com/wasmerio/wasmer/pull/3465) Remove assert in sse_round_fn and handle case where src2 is in memory
  - [#3494](https://github.com/wasmerio/wasmer/pull/3494) Update wasmer-toml version
  - [#3426](https://github.com/wasmerio/wasmer/pull/3426) WASIX Preparation
  - [#3480](https://github.com/wasmerio/wasmer/pull/3480) Ignore Create-exe with serialize test, something is wrong with the generated exe
  - [#3471](https://github.com/wasmerio/wasmer/pull/3471) Rename `WasiState::new()` to `WasiState::builder()`
  - [#3430](https://github.com/wasmerio/wasmer/pull/3430) Implement support for multiple commands in one native executable
  - [#3455](https://github.com/wasmerio/wasmer/pull/3455) Remove hardcoded rust-toolchain and use panic=abort on windows-gnu
  - [#3353](https://github.com/wasmerio/wasmer/pull/3353) Speed up CI
  - [#3433](https://github.com/wasmerio/wasmer/pull/3433) Module.deserialize - accept AsEngineRef
  - [#3428](https://github.com/wasmerio/wasmer/pull/3428) Implement wasmer config
  - [#3432](https://github.com/wasmerio/wasmer/pull/3432) Amend changes to wasmer init
  - [#3439](https://github.com/wasmerio/wasmer/pull/3439) Use GNU/Linux frame registration code for FreeBSD too
  - [#3324](https://github.com/wasmerio/wasmer/pull/3324) Implement wasmer init and wasmer publish
  - [#3431](https://github.com/wasmerio/wasmer/pull/3431) Revert "Implement wasmer init and wasmer publish"

## Fixed

  - [#3483](https://github.com/wasmerio/wasmer/pull/3483) Fix feature flags for make-build-wasmer-headless
  - [#3496](https://github.com/wasmerio/wasmer/pull/3496) Fixed create-exe tests for object-format serialized
  - [#3479](https://github.com/wasmerio/wasmer/pull/3479) This should fix CI build of CAPI Headless
  - [#3473](https://github.com/wasmerio/wasmer/pull/3473) Fix wasm publish validation
  - [#3467](https://github.com/wasmerio/wasmer/pull/3467) Fix wasmer-wasi-js compilation
  - [#3443](https://github.com/wasmerio/wasmer/pull/3443) Fix fuzz errors
  - [#3456](https://github.com/wasmerio/wasmer/pull/3456) Fix wasmer-rust readme example
  - [#3440](https://github.com/wasmerio/wasmer/pull/3440) Fix CI for external collaborator PRs
  - [#3427](https://github.com/wasmerio/wasmer/pull/3427) Fix cargo-deny failing on webc crate
  - [#3423](https://github.com/wasmerio/wasmer/pull/3423) Fix minor typo
  - [#3419](https://github.com/wasmerio/wasmer/pull/3419) Fix CHANGELOG generation to list by PR merged date, not created date



## Fixed

  - [#3439](https://github.com/wasmerio/wasmer/pull/3439) Use GNU/Linux frame registration code for FreeBSD too
  - [#3448](https://github.com/wasmerio/wasmer/pull/3448) Fix `make install-capi-lib` install paths

## 3.1.0 - 12/12/2022

## Added

  - [#3403](https://github.com/wasmerio/wasmer/pull/3403) Add wasm_importtype_copy to C API

## Changed

  - [#3416](https://github.com/wasmerio/wasmer/pull/3416) Download and install packages via .tar.gz URLs and improve installation error message
  - [#3402](https://github.com/wasmerio/wasmer/pull/3402) Do not run first command of wapm file and print all commands instead
  - [#3400](https://github.com/wasmerio/wasmer/pull/3400) Use the wasm_bindgen_downcast crate for downcasting JsValues
  - [#3363](https://github.com/wasmerio/wasmer/pull/3363) Store Used CpuFeature in Artifact instead of Present CpuFeatures for Singlepass
  - [#3378](https://github.com/wasmerio/wasmer/pull/3378) Introduced EngineRef and AsEngineRef trait
  - [#3386](https://github.com/wasmerio/wasmer/pull/3386) Restore Support For All Wasi Clock Types
  - [#3153](https://github.com/wasmerio/wasmer/pull/3153) SharedMemory & Atomics

## Fixed

  - [#3415](https://github.com/wasmerio/wasmer/pull/3415) Fix singlepass for Aarch64
  - [#3395](https://github.com/wasmerio/wasmer/pull/3395) Fix create-exe to be able to cross-compile on Windows
  - [#3396](https://github.com/wasmerio/wasmer/pull/3396) Fix build doc and minimum-sys build

## 3.0.2 - 25/11/2022

## Added

  - [#3364](https://github.com/wasmerio/wasmer/pull/3364) Added the actual LZCNT / TZCNT implementation

## Changed

  - [#3365](https://github.com/wasmerio/wasmer/pull/3365) Improve FreeBSD support
  - [#3368](https://github.com/wasmerio/wasmer/pull/3368) Remove wasi conditional compilation from wasmer-registry
  - [#3367](https://github.com/wasmerio/wasmer/pull/3367) Change LLVM detection in Makefile

## Fixed

  - [#3370](https://github.com/wasmerio/wasmer/pull/3370) Fix wasmer run not interpreting URLs correctly + display fixes
  - [#3371](https://github.com/wasmerio/wasmer/pull/3371) Fix cargo binstall


## 3.0.1 - 23/11/2022

## Added

  - [#3361](https://github.com/wasmerio/wasmer/pull/3361) Give users feedback when they are running "wasmer add ..."

## Changed

  - [#3360](https://github.com/wasmerio/wasmer/pull/3360) Introduce a "wasmer_registry::queries" module with all GraphQL queries
  - [#3355](https://github.com/wasmerio/wasmer/pull/3355) Fetch the pirita download URL
  - [#3344](https://github.com/wasmerio/wasmer/pull/3344) Revert #3145
  - [#3302](https://github.com/wasmerio/wasmer/pull/3302) Some Refactor of Singlepass compiler to have better error and cpu features handling
  - [#3296](https://github.com/wasmerio/wasmer/pull/3296) Use the right collection when parsing type section
  - [#3292](https://github.com/wasmerio/wasmer/pull/3292) Precompute offsets in VMOffsets
  - [#3290](https://github.com/wasmerio/wasmer/pull/3290) Limit the use of clone when handling Compilation object
  - [#3316](https://github.com/wasmerio/wasmer/pull/3316) Implement wasmer whoami
  - [#3341](https://github.com/wasmerio/wasmer/pull/3341) Update CHANGELOG.md

## Fixed

  - [#3342](https://github.com/wasmerio/wasmer/pull/3342) Fixes for 3.0.0 release

## 3.0.0 - 20/11/2022

## Added

  - [#3339](https://github.com/wasmerio/wasmer/pull/3339) Fixes for wasmer login / wasmer add
  - [#3337](https://github.com/wasmerio/wasmer/pull/3337) Add automation script to automate deploying releases on GitHub
  - [#3338](https://github.com/wasmerio/wasmer/pull/3338) Re-add codecov to get coverage reports

## Changed

  - [#3295](https://github.com/wasmerio/wasmer/pull/3295) Implement wasmer run {url}

## Fixed


## 3.0.0-rc.3 - 2022/11/18

## Added

  - [#3314](https://github.com/wasmerio/wasmer/pull/3314) Add windows-gnu workflow

## Changed

  - [#3317](https://github.com/wasmerio/wasmer/pull/3317) Port "wapm install" to Wasmer
  - [#3318](https://github.com/wasmerio/wasmer/pull/3318) Bump the MSRV to 1.63
  - [#3319](https://github.com/wasmerio/wasmer/pull/3319) Disable 'Test integration CLI' on CI for the Windows platform as it's not working at all
  - [#3297](https://github.com/wasmerio/wasmer/pull/3297) Implement wasmer login
  - [#3311](https://github.com/wasmerio/wasmer/pull/3311) Export Module::IoCompileError as it's an error returned by an exported function
  - [#2800](https://github.com/wasmerio/wasmer/pull/2800) RISC-V support
  - [#3293](https://github.com/wasmerio/wasmer/pull/3293) Removed call to to_vec() on assembler.finalise()
  - [#3288](https://github.com/wasmerio/wasmer/pull/3288) Rollback all the TARGET_DIR changes
  - [#3284](https://github.com/wasmerio/wasmer/pull/3284) Makefile now handle TARGET_DIR env. var. for build too
  - [#3276](https://github.com/wasmerio/wasmer/pull/3276) Remove unnecessary checks to test internet connection
  - [#3266](https://github.com/wasmerio/wasmer/pull/3266) Return ENotCapable error when accessing unknown files on root (for #3263 and #3264)
  - [#3275](https://github.com/wasmerio/wasmer/pull/3275) Disable printing "local package ... not found" in release mode
  - [#3273](https://github.com/wasmerio/wasmer/pull/3273) Undo Makefile commit

## Fixed

  - [#3299](https://github.com/wasmerio/wasmer/pull/3299) Fix "create-exe" for windows-x86_64 target
  - [#3294](https://github.com/wasmerio/wasmer/pull/3294) Fix test sys yaml syntax
  - [#3287](https://github.com/wasmerio/wasmer/pull/3287) Fix Makefile with TARGET_DIR end with release folder, removing it
  - [#3286](https://github.com/wasmerio/wasmer/pull/3286) Fix Makefile with TARGET_DIR end with release folder
  - [#3285](https://github.com/wasmerio/wasmer/pull/3285) Fix CI to setup TARGET_DIR to target/release directly
  - [#3277](https://github.com/wasmerio/wasmer/pull/3277) Fix red CI on master


## 3.0.0-rc.2 - 2022/11/02

## Added


## Changed

  - [#3258](https://github.com/wasmerio/wasmer/pull/3258) Migrate pirita / native executables feature from wasmer-private

## Fixed

  - [#3268](https://github.com/wasmerio/wasmer/pull/3268) Fix fd_right nightly test to avoid foo.txt file leftover
  - [#3260](https://github.com/wasmerio/wasmer/pull/3260) Fix bug in wasmer run
  - [#3257](https://github.com/wasmerio/wasmer/pull/3257) Fix linux-aarch64 build


## 3.0.0-rc.1 - 2022/10/25

## Added

  - [#3222](https://github.com/wasmerio/wasmer/pull/3222) Add function to retrieve function name from wasm_frame_t
  - [#3240](https://github.com/wasmerio/wasmer/pull/3240) Fix filesystem rights on WASI, add integration test for file permissions
  - [#3238](https://github.com/wasmerio/wasmer/pull/3238) Fixed main README ocaml homepage link and added ocaml in other language README
  - [#3145](https://github.com/wasmerio/wasmer/pull/3145) C-API: add functions to overwrite stdin / stdout / stderr handlers

## Changed

  - [#3215](https://github.com/wasmerio/wasmer/pull/3215) Update wasmer --version logic, integrate wapm-cli
  - [#3248](https://github.com/wasmerio/wasmer/pull/3248) Move loupe CHANGELOG entry from 2.3.0 to 3.x
  - [#3230](https://github.com/wasmerio/wasmer/pull/3230) Remove test if dest file exist on path_rename wasi syscall (for #3228)
  - [#3061](https://github.com/wasmerio/wasmer/pull/3061) Removed trailing zero in WASI::fd_prestat_dir_name name return (for #3025)
  - [#3223](https://github.com/wasmerio/wasmer/pull/3223) Delete lib/wasi-types-generated directory
  - [#3178](https://github.com/wasmerio/wasmer/pull/3178) Feat enhanced tinytunable test
  - [#3177](https://github.com/wasmerio/wasmer/pull/3177) Auto-generate wasi-types from .wit files
  - [#3218](https://github.com/wasmerio/wasmer/pull/3218) Seal `HostFunctionKind`

## Fixed

  - [#3221](https://github.com/wasmerio/wasmer/pull/3221) Fix #3197
  - [#3229](https://github.com/wasmerio/wasmer/pull/3229) Fixed version to nightly-2022-10-09 for the CI build Minimal Wasmer Headless again
  - [#3227](https://github.com/wasmerio/wasmer/pull/3227) Fixed version to nightly-2022-10-09 for the CI build Minimal Wasmer Headless
  - [#3226](https://github.com/wasmerio/wasmer/pull/3226) Fixed version to nightly-2002-10-09 for the CI build Minimal Wasmer Headless
  - [#3211](https://github.com/wasmerio/wasmer/pull/3211) fix popcnt for aarch64
  - [#3204](https://github.com/wasmerio/wasmer/pull/3204) Fixed a typo in README


## 3.0.0-beta.2 - 2022/09/26

## Added

  - [#3176](https://github.com/wasmerio/wasmer/pull/3176) Add support for `cargo-binstall`
  - [#3141](https://github.com/wasmerio/wasmer/pull/3141) The API breaking changes from future WASIX/Network/Threading addition
  - [#3119](https://github.com/wasmerio/wasmer/pull/3119) Added LinearMemory trait
  - [#3117](https://github.com/wasmerio/wasmer/pull/3117) Add tests for wasmer-cli create-{exe,obj} commands
  - [#3101](https://github.com/wasmerio/wasmer/pull/3101) CI/build.yaml: add libwasmer headless in default distribution
  - [#3090](https://github.com/wasmerio/wasmer/pull/3090) Added version to the wasmer cli
  - [#3089](https://github.com/wasmerio/wasmer/pull/3089) Add wasi_* C-API function changes in migration guide for 3.0.0
  - [#3076](https://github.com/wasmerio/wasmer/pull/3076) Add support for cross-compiling in create-exe with zig cc WIP
  - [#3072](https://github.com/wasmerio/wasmer/pull/3072) Add back `Function::*_with_env(…)`
  - [#3048](https://github.com/wasmerio/wasmer/pull/3048) Add cloudcompiler.yaml
  - [#3068](https://github.com/wasmerio/wasmer/pull/3068) create-{exe,obj}: add documentations and header file generation for create-obj
  - [#3065](https://github.com/wasmerio/wasmer/pull/3065) Added '.' and '..' special folder t WASI fd_readdir return (for #3033)

## Changed

  - [#3184](https://github.com/wasmerio/wasmer/pull/3184) Test libwasmer.dll on Windows
  - [#3164](https://github.com/wasmerio/wasmer/pull/3164) Synchronize between -sys and -js tests
  - [#3165](https://github.com/wasmerio/wasmer/pull/3165) Initial port of make test-js-core (port wasmer API to core)
  - [#3138](https://github.com/wasmerio/wasmer/pull/3138) Js imports revamp
  - [#3142](https://github.com/wasmerio/wasmer/pull/3142) Bump rust toolchain
  - [#3116](https://github.com/wasmerio/wasmer/pull/3116) Multithreading, full networking and RPC for WebAssembly
  - [#3130](https://github.com/wasmerio/wasmer/pull/3130) Remove panics from Artifact::deserialize
  - [#3134](https://github.com/wasmerio/wasmer/pull/3134) Bring libwasmer-headless.a from 22MiB to 7.2MiB (on my machine)
  - [#3131](https://github.com/wasmerio/wasmer/pull/3131) Update for migration-to-3.0.0 for MemoryView changes
  - [#3123](https://github.com/wasmerio/wasmer/pull/3123) Lower libwasmer headless size
  - [#3132](https://github.com/wasmerio/wasmer/pull/3132) Revert "Lower libwasmer headless size"
  - [#3128](https://github.com/wasmerio/wasmer/pull/3128) scripts/publish.py: validate crates version before publishing
  - [#3126](https://github.com/wasmerio/wasmer/pull/3126) scripts/publish.py: replace toposort dependency with python std graphlib module
  - [#3122](https://github.com/wasmerio/wasmer/pull/3122) Update Cargo.lock dependencies
  - [#3118](https://github.com/wasmerio/wasmer/pull/3118) Refactor Artifact enum into a struct
  - [#3114](https://github.com/wasmerio/wasmer/pull/3114) Implemented shared memory for Wasmer in preparation for multithreading
  - [#3104](https://github.com/wasmerio/wasmer/pull/3104) Re-enabled ExternRef tests
  - [#3103](https://github.com/wasmerio/wasmer/pull/3103) create-exe: prefer libwasmer headless when cross-compiling
  - [#3097](https://github.com/wasmerio/wasmer/pull/3097) MemoryView lifetime tied to memory and not StoreRef
  - [#3095](https://github.com/wasmerio/wasmer/pull/3095) create-exe: list supported cross-compilation target triples in help …
  - [#3096](https://github.com/wasmerio/wasmer/pull/3096) create-exe: use cached wasmer tarballs for network fetches
  - [#3083](https://github.com/wasmerio/wasmer/pull/3083) Disable wasm build in build CI
  - [#3081](https://github.com/wasmerio/wasmer/pull/3081) 3.0.0-beta release
  - [#3079](https://github.com/wasmerio/wasmer/pull/3079) Migrate to clap from structopt
  - [#3075](https://github.com/wasmerio/wasmer/pull/3075) Remove __wbindgen_thread_id
  - [#3074](https://github.com/wasmerio/wasmer/pull/3074) Update chrono to 0.4.20, avoiding RUSTSEC-2020-0159
  - [#3070](https://github.com/wasmerio/wasmer/pull/3070) wasmer-cli: Allow create-exe to receive a static object as input
  - [#3069](https://github.com/wasmerio/wasmer/pull/3069) Remove native feature entry from docs.rs metadata
  - [#3057](https://github.com/wasmerio/wasmer/pull/3057) wasmer-cli: create-obj command
  - [#3060](https://github.com/wasmerio/wasmer/pull/3060) CI: Unset rustup override after usage instead of setting it to stable

## Fixed

  - [#3192](https://github.com/wasmerio/wasmer/pull/3192) fix the typos
  - [#3185](https://github.com/wasmerio/wasmer/pull/3185) Fix `wasmer compile` command for non-x86 target
  - [#3129](https://github.com/wasmerio/wasmer/pull/3129) Fix differences between -sys and -js API
  - [#3137](https://github.com/wasmerio/wasmer/pull/3137) Fix cache path not being present during installation of cross-tarball
  - [#3115](https://github.com/wasmerio/wasmer/pull/3115) Fix static object signature deserialization
  - [#3093](https://github.com/wasmerio/wasmer/pull/3093) Fixed a potential issue when renaming a file
  - [#3088](https://github.com/wasmerio/wasmer/pull/3088) Fixed an issue when renaming a file from a preopened dir directly (for 3084)
  - [#3078](https://github.com/wasmerio/wasmer/pull/3078) Fix errors from "make lint"
  - [#3052](https://github.com/wasmerio/wasmer/pull/3052) Fixed a memory corruption issue with JS memory operations that were r…
  - [#3058](https://github.com/wasmerio/wasmer/pull/3058) Fix trap tracking


## 3.0.0-alpha.4 - 2022/07/28

## Added

  - [#3035](https://github.com/wasmerio/wasmer/pull/3035) Added a simple divide by zero trap wast test (for #1899)
  - [#3008](https://github.com/wasmerio/wasmer/pull/3008) Add check-public-api.yaml workflow
  - [#3021](https://github.com/wasmerio/wasmer/pull/3021) Added back some needed relocation for arm64 llvm compiler
  - [#2982](https://github.com/wasmerio/wasmer/pull/2982) Add a `rustfmt.toml` file to the repository
  - [#2953](https://github.com/wasmerio/wasmer/pull/2953) Makefile: add `check` target
  - [#2952](https://github.com/wasmerio/wasmer/pull/2952) CI: add make build-wasmer-wasm test

## Changed

  - [#3051](https://github.com/wasmerio/wasmer/pull/3051) Updated Crenelift to v0.86.1
  - [#3038](https://github.com/wasmerio/wasmer/pull/3038) Re-introduce create-exe to wasmer-cli v3.0
  - [#3049](https://github.com/wasmerio/wasmer/pull/3049) Disable traps::trap_display_multi_module test for Windows+singlepass
  - [#3047](https://github.com/wasmerio/wasmer/pull/3047) Improved EngineBuilder API
  - [#3046](https://github.com/wasmerio/wasmer/pull/3046) Merge Backend into EngineBuilder and refactor feature flags
  - [#3039](https://github.com/wasmerio/wasmer/pull/3039) Improved hashing/ids of function envs
  - [#3029](https://github.com/wasmerio/wasmer/pull/3029) Remove Engine, Artifact traits, merge all Engines into one, make everything rkyv serialazable
  - [#2892](https://github.com/wasmerio/wasmer/pull/2892) Implement new Context API for Wasmer 3.0
  - [#3031](https://github.com/wasmerio/wasmer/pull/3031) Update docs/migration_to_3.0.0.md
  - [#3030](https://github.com/wasmerio/wasmer/pull/3030) Remove cranelift dependency from wasmer-wasi
  - [#3028](https://github.com/wasmerio/wasmer/pull/3028) Ctx store rename
  - [#3023](https://github.com/wasmerio/wasmer/pull/3023) Changed CI rust install action to dtolnay one
  - [#3013](https://github.com/wasmerio/wasmer/pull/3013) Context api refactor
  - [#2999](https://github.com/wasmerio/wasmer/pull/2999) Support --invoke option for emscripten files without _start function
  - [#3003](https://github.com/wasmerio/wasmer/pull/3003) Remove RuntimeError::raise from public API
  - [#3000](https://github.com/wasmerio/wasmer/pull/3000) Allow debugging of EXC_BAD_INSTRUCTION on macOS
  - [#2946](https://github.com/wasmerio/wasmer/pull/2946) Removing dylib and staticlib engines in favor of a single Universal Engine
  - [#2996](https://github.com/wasmerio/wasmer/pull/2996) Migrated al examples to new Context API
  - [#2973](https://github.com/wasmerio/wasmer/pull/2973) Port C API to new Context API
  - [#2974](https://github.com/wasmerio/wasmer/pull/2974) Context api tests
  - [#2988](https://github.com/wasmerio/wasmer/pull/2988) Have make targets install-capi-lib,install-pkgconfig work without building the wasmer binary
  - [#2976](https://github.com/wasmerio/wasmer/pull/2976) Upgrade enumset minimum version to one that compiles
  - [#2969](https://github.com/wasmerio/wasmer/pull/2969) Port JS API to new Context API
  - [#2966](https://github.com/wasmerio/wasmer/pull/2966) Singlepass nopanic
  - [#2949](https://github.com/wasmerio/wasmer/pull/2949) Switch back to using custom LLVM builds on CI
  - [#2963](https://github.com/wasmerio/wasmer/pull/2963) Remove libxcb and libwayland dependencies from wasmer-cli release build
  - [#2957](https://github.com/wasmerio/wasmer/pull/2957) Enable multi-value handling in Singlepass compiler
  - [#2941](https://github.com/wasmerio/wasmer/pull/2941) Implementation of WASIX and a fully networking for Web Assembly
  - [#2947](https://github.com/wasmerio/wasmer/pull/2947) - Converted the WASI js test into a generic stdio test that works for…
  - [#2940](https://github.com/wasmerio/wasmer/pull/2940) Merge `wasmer3` back to `master` branch
  - [#2939](https://github.com/wasmerio/wasmer/pull/2939) Rename NativeFunc to TypedFunction

## Fixed

  - [#3045](https://github.com/wasmerio/wasmer/pull/3045) Fixed WASI fd_read syscall when reading multiple iovs and read is partial (for #2904)
  - [#2997](https://github.com/wasmerio/wasmer/pull/2997) Fix "run --invoke [function]" to behave the same as "run"
  - [#3027](https://github.com/wasmerio/wasmer/pull/3027) Fixed residual package-doc issues
  - [#3026](https://github.com/wasmerio/wasmer/pull/3026) test-js.yaml: fix typo
  - [#3017](https://github.com/wasmerio/wasmer/pull/3017) Fixed translation in README.md
  - [#3001](https://github.com/wasmerio/wasmer/pull/3001) Fix context capi ci errors
  - [#2967](https://github.com/wasmerio/wasmer/pull/2967) Fix singlepass on arm64 that was trying to emit a sub opcode with a constant as destination (for #2959)
  - [#2954](https://github.com/wasmerio/wasmer/pull/2954) Some fixes to x86_64 Singlepass compiler, when using atomics
  - [#2950](https://github.com/wasmerio/wasmer/pull/2950) compiler-cranelift: Fix typo in enum variant
  - [#2948](https://github.com/wasmerio/wasmer/pull/2948) Fix regression on gen_import_call_trampoline_arm64()
  - [#2943](https://github.com/wasmerio/wasmer/pull/2943) Fix build error on some archs by using c_char instead of i8
  - [#2944](https://github.com/wasmerio/wasmer/pull/2944) Fix duplicate entries in the CHANGELOG
  - [#2942](https://github.com/wasmerio/wasmer/pull/2942) Fix clippy lints

## 2.3.0 - 2022/06/06

### Added
- [#2862](https://github.com/wasmerio/wasmer/pull/2862) Added CI builds for linux-aarch64 target.
- [#2811](https://github.com/wasmerio/wasmer/pull/2811) Added support for EH Frames in singlepass
- [#2851](https://github.com/wasmerio/wasmer/pull/2851) Allow Wasmer to compile to Wasm/WASI

### Changed
- [#2807](https://github.com/wasmerio/wasmer/pull/2807) Run Wasm code in a separate stack
- [#2802](https://github.com/wasmerio/wasmer/pull/2802) Support Dylib engine with Singlepass
- [#2836](https://github.com/wasmerio/wasmer/pull/2836) Improve TrapInformation data stored at runtime
- [#2864](https://github.com/wasmerio/wasmer/pull/2864) `wasmer-cli`: remove wasi-experimental-io-devices from default builds
- [#2933](https://github.com/wasmerio/wasmer/pull/2933) Rename NativeFunc to TypedFunction.

### Fixed
- [#2829](https://github.com/wasmerio/wasmer/pull/2829) Improve error message oriented from JS object.
- [#2828](https://github.com/wasmerio/wasmer/pull/2828) Fix JsImportObject resolver.
- [#2872](https://github.com/wasmerio/wasmer/pull/2872) Fix `WasmerEnv` finalizer
- [#2821](https://github.com/wasmerio/wasmer/pull/2821) Opt in `sys` feature

## 2.2.1 - 2022/03/15

### Fixed
- [#2812](https://github.com/wasmerio/wasmer/pull/2812) Fixed another panic due to incorrect drop ordering.

## 2.2.0 - 2022/02/28

### Added
- [#2775](https://github.com/wasmerio/wasmer/pull/2775) Added support for SSE 4.2 in the Singlepass compiler as an alternative to AVX.
- [#2805](https://github.com/wasmerio/wasmer/pull/2805) Enabled WASI experimental I/O devices by default in releases.

### Fixed
- [#2795](https://github.com/wasmerio/wasmer/pull/2795) Fixed a bug in the Singlepass compiler introduced in #2775.
- [#2806](https://github.com/wasmerio/wasmer/pull/2806) Fixed a panic due to incorrect drop ordering of `Module` fields.

## 2.2.0-rc2 - 2022/02/15

### Fixed
- [#2778](https://github.com/wasmerio/wasmer/pull/2778) Fixed f32_load/f64_load in Singlepass. Also fixed issues with out-of-range conditional branches.
- [#2786](https://github.com/wasmerio/wasmer/pull/2786) Fixed a potential integer overflow in WasmPtr memory access methods.
- [#2787](https://github.com/wasmerio/wasmer/pull/2787) Fixed a codegen regression in the Singlepass compiler due to non-determinism of `HashSet` iteration.

## 2.2.0-rc1 - 2022/01/28

### Added
- [#2750](https://github.com/wasmerio/wasmer/pull/2750) Added Aarch64 support to Singlepass (both Linux and macOS).
- [#2753](https://github.com/wasmerio/wasmer/pull/2753) Re-add "dylib" to the list of default features.

### Changed
- [#2747](https://github.com/wasmerio/wasmer/pull/2747) Use a standard header for metadata in all serialized modules.
- [#2759](https://github.com/wasmerio/wasmer/pull/2759) Use exact version for Wasmer crate dependencies.

### Fixed
- [#2769](https://github.com/wasmerio/wasmer/pull/2769) Fixed deadlock in emscripten dynamic calls.
- [#2742](https://github.com/wasmerio/wasmer/pull/2742) Fixed WASMER_METADATA alignment in the dylib engine.
- [#2746](https://github.com/wasmerio/wasmer/pull/2746) Fixed invoking `wasmer binfmt register` from `$PATH`.
- [#2748](https://github.com/wasmerio/wasmer/pull/2748) Use trampolines for all libcalls in engine-universal and engine-dylib.
- [#2766](https://github.com/wasmerio/wasmer/pull/2766) Remove an attempt to reserve a GPR when no GPR clobbering is occurring.
- [#2768](https://github.com/wasmerio/wasmer/pull/2768) Fixed serialization of FrameInfo on Dylib engine.

## 2.1.1 - 2021/12/20

### Added
- [#2726](https://github.com/wasmerio/wasmer/pull/2726) Added `externs_vec` method to `ImportObject`.
- [#2724](https://github.com/wasmerio/wasmer/pull/2724) Added access to the raw `Instance` JS object in Wsasmer-js.

### CHanged
- [#2711](https://github.com/wasmerio/wasmer/pull/2711) Make C-API and Wasi dependencies more lean
- [#2706](https://github.com/wasmerio/wasmer/pull/2706) Refactored the Singlepass compiler in preparation for AArch64 support (no user visible changes).
### Fixed
- [#2717](https://github.com/wasmerio/wasmer/pull/2717) Allow `Exports` to be modified after being cloned.
- [#2719](https://github.com/wasmerio/wasmer/pull/2719) Fixed `wasm_importtype_new`'s Rust signature to not assume boxed vectors.
- [#2723](https://github.com/wasmerio/wasmer/pull/2723) Fixed a bug in parameter passing in the Singlepass compiler.
- [#2768](https://github.com/wasmerio/wasmer/pull/2768) Fixed issue with Frame Info on dylib engine.

## 2.1.0 - 2021/11/30

### Added
- [#2574](https://github.com/wasmerio/wasmer/pull/2574) Added Windows support to Singlepass.
- [#2535](https://github.com/wasmerio/wasmer/pull/2435) Added iOS support for Wasmer. This relies on the `dylib-engine`.
- [#2460](https://github.com/wasmerio/wasmer/pull/2460) Wasmer can now compile to Javascript via `wasm-bindgen`. Use the `js-default` (and no default features) feature to try it!.
- [#2491](https://github.com/wasmerio/wasmer/pull/2491) Added support for WASI to Wasmer-js.
- [#2436](https://github.com/wasmerio/wasmer/pull/2436) Added the x86-32 bit variant support to LLVM compiler.
- [#2499](https://github.com/wasmerio/wasmer/pull/2499) Added a subcommand to linux wasmer-cli to register wasmer with binfmt_misc
- [#2511](https://github.com/wasmerio/wasmer/pull/2511) Added support for calling dynamic functions defined on the host
- [#2491](https://github.com/wasmerio/wasmer/pull/2491) Added support for WASI in Wasmer-js
- [#2592](https://github.com/wasmerio/wasmer/pull/2592) Added `ImportObject::get_namespace_exports` to allow modifying the contents of an existing namespace in an `ImportObject`.
- [#2694](https://github.com/wasmerio/wasmer/pull/2694) wasmer-js: Allow an `ImportObject` to be extended with a JS object.
- [#2698](https://github.com/wasmerio/wasmer/pull/2698) Provide WASI imports when invoking an explicit export from the CLI.
- [#2701](https://github.com/wasmerio/wasmer/pull/2701) Improved VFS API for usage from JS

### Changed
- [#2460](https://github.com/wasmerio/wasmer/pull/2460) **breaking change** `wasmer` API usage with `no-default-features` requires now the `sys` feature to preserve old behavior.
- [#2476](https://github.com/wasmerio/wasmer/pull/2476) Removed unncessary abstraction `ModuleInfoTranslate` from `wasmer-compiler`.
- [#2442](https://github.com/wasmerio/wasmer/pull/2442) **breaking change** Improved `WasmPtr`, added `WasmCell` for host/guest interaction. `WasmPtr::deref` will now return `WasmCell<'a, T>` instead of `&'a Cell<T>`, `WasmPtr::deref_mut` is now deleted from the API.
- [#2427](https://github.com/wasmerio/wasmer/pull/2427) Update `loupe` to 0.1.3.
- [#2685](https://github.com/wasmerio/wasmer/pull/2685) The minimum LLVM version for the LLVM compiler is now 12. LLVM 13 is used by default.
- [#2569](https://github.com/wasmerio/wasmer/pull/2569) Add `Send` and `Sync` to uses of the `LikeNamespace` trait object.
- [#2692](https://github.com/wasmerio/wasmer/pull/2692) Made module serialization deterministic.
- [#2693](https://github.com/wasmerio/wasmer/pull/2693) Validate CPU features when loading a deserialized module.

### Fixed
- [#2599](https://github.com/wasmerio/wasmer/pull/2599) Fixed Universal engine for Linux/Aarch64 target.
- [#2587](https://github.com/wasmerio/wasmer/pull/2587) Fixed deriving `WasmerEnv` when aliasing `Result`.
- [#2518](https://github.com/wasmerio/wasmer/pull/2518) Remove temporary file used to creating an artifact when creating a Dylib engine artifact.
- [#2494](https://github.com/wasmerio/wasmer/pull/2494) Fixed `WasmerEnv` access when using `call_indirect` with the Singlepass compiler.
- [#2479](https://github.com/wasmerio/wasmer/pull/2479) Improved `wasmer validate` error message on non-wasm inputs.
- [#2454](https://github.com/wasmerio/wasmer/issues/2454) Won't set `WASMER_CACHE_DIR` for Windows.
- [#2426](https://github.com/wasmerio/wasmer/pull/2426) Fix the `wax` script generation.
- [#2635](https://github.com/wasmerio/wasmer/pull/2635) Fix cross-compilation for singlepass.
- [#2672](https://github.com/wasmerio/wasmer/pull/2672) Use `ENOENT` instead of `EINVAL` in some WASI syscalls for a non-existent file
- [#2547](https://github.com/wasmerio/wasmer/pull/2547) Delete temporary files created by the dylib engine.
- [#2548](https://github.com/wasmerio/wasmer/pull/2548) Fix stack probing on x86_64 linux with the cranelift compiler.
- [#2557](https://github.com/wasmerio/wasmer/pull/2557) [#2559](https://github.com/wasmerio/wasmer/pull/2559) Fix WASI dir path renaming.
- [#2560](https://github.com/wasmerio/wasmer/pull/2560) Fix signal handling on M1 MacOS.
- [#2474](https://github.com/wasmerio/wasmer/pull/2474) Fix permissions on `WASMER_CACHE_DIR` on Windows.
- [#2528](https://github.com/wasmerio/wasmer/pull/2528) [#2525](https://github.com/wasmerio/wasmer/pull/2525) [#2523](https://github.com/wasmerio/wasmer/pull/2523) [#2522](https://github.com/wasmerio/wasmer/pull/2522) [#2545](https://github.com/wasmerio/wasmer/pull/2545) [#2550](https://github.com/wasmerio/wasmer/pull/2550) [#2551](https://github.com/wasmerio/wasmer/pull/2551)  Fix various bugs in the new VFS implementation.
- [#2552](https://github.com/wasmerio/wasmer/pull/2552) Fix stack guard handling on Windows.
- [#2585](https://github.com/wasmerio/wasmer/pull/2585) Fix build with 64-bit MinGW toolchain.
- [#2587](https://github.com/wasmerio/wasmer/pull/2587) Fix absolute import of `Result` in derive.
- [#2599](https://github.com/wasmerio/wasmer/pull/2599) Fix AArch64 support in the LLVM compiler.
- [#2655](https://github.com/wasmerio/wasmer/pull/2655) Fix argument parsing of `--dir` and `--mapdir`.
- [#2666](https://github.com/wasmerio/wasmer/pull/2666) Fix performance on Windows by using static memories by default.
- [#2667](https://github.com/wasmerio/wasmer/pull/2667) Fix error code for path_rename of a non-existant file
- [#2672](https://github.com/wasmerio/wasmer/pull/2672) Fix error code returned by some wasi fs syscalls for a non-existent file
- [#2673](https://github.com/wasmerio/wasmer/pull/2673) Fix BrTable codegen on the LLVM compiler
- [#2674](https://github.com/wasmerio/wasmer/pull/2674) Add missing `__WASI_RIGHT_FD_DATASYNC` for preopened directories
- [#2677](https://github.com/wasmerio/wasmer/pull/2677) Support 32-bit memories with 65536 pages
- [#2681](https://github.com/wasmerio/wasmer/pull/2681) Fix slow compilation in singlepass by using dynasm's `VecAssembler`.
- [#2690](https://github.com/wasmerio/wasmer/pull/2690) Fix memory leak when obtaining the stack bounds of a thread
- [#2699](https://github.com/wasmerio/wasmer/pull/2699) Partially fix unbounded memory leak from the FuncDataRegistry

## 2.0.0 - 2021/06/16

### Added
- [#2411](https://github.com/wasmerio/wasmer/pull/2411) Extract types from `wasi` to a new `wasi-types` crate.
- [#2390](https://github.com/wasmerio/wasmer/pull/2390) Make `wasmer-vm` to compile on Windows 32bits.
- [#2402](https://github.com/wasmerio/wasmer/pull/2402) Add more examples and more doctests for `wasmer-middlewares`.

### Changed
- [#2399](https://github.com/wasmerio/wasmer/pull/2399) Add the Dart integration in the `README.md`.

### Fixed
- [#2386](https://github.com/wasmerio/wasmer/pull/2386) Handle properly when a module has no exported functions in the CLI.

## 2.0.0-rc2 - 2021/06/03

### Fixed
- [#2383](https://github.com/wasmerio/wasmer/pull/2383) Fix bugs in the Wasmer CLI tool with the way `--version` and the name of the CLI tool itself were printed.

## 2.0.0-rc1 - 2021/06/02

### Added
- [#2348](https://github.com/wasmerio/wasmer/pull/2348) Make Wasmer available on `aarch64-linux-android`.
- [#2315](https://github.com/wasmerio/wasmer/pull/2315) Make the Cranelift compiler working with the Native engine.
- [#2306](https://github.com/wasmerio/wasmer/pull/2306) Add support for the latest version of the Wasm SIMD proposal to compiler LLVM.
- [#2296](https://github.com/wasmerio/wasmer/pull/2296) Add support for the bulk memory proposal in compiler Singlepass and compiler LLVM.
- [#2291](https://github.com/wasmerio/wasmer/pull/2291) Type check tables when importing.
- [#2262](https://github.com/wasmerio/wasmer/pull/2262) Make parallelism optional for the Singlepass compiler.
- [#2249](https://github.com/wasmerio/wasmer/pull/2249) Make Cranelift unwind feature optional.
- [#2208](https://github.com/wasmerio/wasmer/pull/2208) Add a new CHANGELOG.md specific to our C API to make it easier for users primarily consuming our C API to keep up to date with changes that affect them.
- [#2154](https://github.com/wasmerio/wasmer/pull/2154) Implement Reference Types in the LLVM compiler.
- [#2003](https://github.com/wasmerio/wasmer/pull/2003) Wasmer works with musl, and is built, tested and packaged for musl.
- [#2250](https://github.com/wasmerio/wasmer/pull/2250) Use `rkyv` for the JIT/Universal engine.
- [#2190](https://github.com/wasmerio/wasmer/pull/2190) Use `rkyv` to read native `Module` artifact.
- [#2186](https://github.com/wasmerio/wasmer/pull/2186) Update and improve the Fuzz Testing infrastructure.
- [#2161](https://github.com/wasmerio/wasmer/pull/2161) Make NaN canonicalization configurable.
- [#2116](https://github.com/wasmerio/wasmer/pull/2116) Add a package for Windows that is not an installer, but all the `lib` and `include` files as for macOS and Linux.
- [#2123](https://github.com/wasmerio/wasmer/pull/2123) Use `ENABLE_{{compiler_name}}=(0|1)` to resp. force to disable or enable a compiler when running the `Makefile`, e.g. `ENABLE_LLVM=1 make build-wasmer`.
- [#2123](https://github.com/wasmerio/wasmer/pull/2123) `libwasmer` comes with all available compilers per target instead of Cranelift only.
- [#2135](https://github.com/wasmerio/wasmer/pull/2135) [Documentation](./PACKAGING.md) for Linux distribution maintainers
- [#2104](https://github.com/wasmerio/wasmer/pull/2104) Update WAsm core spectests and wasmparser.

### Changed
- [#2369](https://github.com/wasmerio/wasmer/pull/2369) Remove the deprecated `--backend` option in the CLI.
- [#2368](https://github.com/wasmerio/wasmer/pull/2368) Remove the deprecated code in the `wasmer-wasi` crate.
- [#2367](https://github.com/wasmerio/wasmer/pull/2367) Remove the `deprecated` features and associated code in the `wasmer` crate.
- [#2366](https://github.com/wasmerio/wasmer/pull/2366) Remove the deprecated crates.
- [#2364](https://github.com/wasmerio/wasmer/pull/2364) Rename `wasmer-engine-object-file` to `wasmer-engine-staticlib`.
- [#2356](https://github.com/wasmerio/wasmer/pull/2356) Rename `wasmer-engine-native` to `wasmer-engine-dylib`.
- [#2340](https://github.com/wasmerio/wasmer/pull/2340) Rename `wasmer-engine-jit` to `wasmer-engine-universal`.
- [#2307](https://github.com/wasmerio/wasmer/pull/2307) Update Cranelift, implement low hanging fruit SIMD opcodes.
- [#2305](https://github.com/wasmerio/wasmer/pull/2305) Clean up and improve the trap API, more deterministic errors etc.
- [#2299](https://github.com/wasmerio/wasmer/pull/2299) Unused trap codes (due to Wasm spec changes), `HeapSetterOutOfBounds` and `TableSetterOutOfBounds` were removed from `wasmer_vm::TrapCode` and the numbering of the remaining variants has been adjusted.
- [#2293](https://github.com/wasmerio/wasmer/pull/2293) The `Memory::ty` trait method now returns `MemoryType` by value. `wasmer_vm::LinearMemory` now recomputes `MemoryType`'s `minimum` field when accessing its type. This behavior is what's expected by the latest spectests. `wasmer::Memory::ty` has also been updated to follow suit, it now returns `MemoryType` by value.
- [#2286](https://github.com/wasmerio/wasmer/pull/2286) Replace the `goblin` crate by the `object` crate.
- [#2281](https://github.com/wasmerio/wasmer/pull/2281) Refactor the `wasmer_vm` crate to remove unnecessary structs, reuse data when available etc.
- [#2251](https://github.com/wasmerio/wasmer/pull/2251) Wasmer CLI will now execute WASI modules with multiple WASI namespaces in them by default. Use `--allow-multiple-wasi-versions` to suppress the warning and use `--deny-multiple-wasi-versions` to make it an error.
- [#2201](https://github.com/wasmerio/wasmer/pull/2201) Implement `loupe::MemoryUsage` for `wasmer::Instance`.
- [#2200](https://github.com/wasmerio/wasmer/pull/2200) Implement `loupe::MemoryUsage` for `wasmer::Module`.
- [#2199](https://github.com/wasmerio/wasmer/pull/2199) Implement `loupe::MemoryUsage` for `wasmer::Store`.
- [#2195](https://github.com/wasmerio/wasmer/pull/2195) Remove dependency to `cranelift-entity`.
- [#2140](https://github.com/wasmerio/wasmer/pull/2140) Reduce the number of dependencies in the `wasmer.dll` shared library by statically compiling CRT.
- [#2113](https://github.com/wasmerio/wasmer/pull/2113) Bump minimum supported Rust version to 1.49
- [#2144](https://github.com/wasmerio/wasmer/pull/2144) Bump cranelift version to 0.70
- [#2149](https://github.com/wasmerio/wasmer/pull/2144) `wasmer-engine-native` looks for clang-11 instead of clang-10.
- [#2157](https://github.com/wasmerio/wasmer/pull/2157) Simplify the code behind `WasmPtr`

### Fixed
- [#2397](https://github.com/wasmerio/wasmer/pull/2397) Fix WASI rename temporary file issue.
- [#2391](https://github.com/wasmerio/wasmer/pull/2391) Fix Singlepass emit bug, [#2347](https://github.com/wasmerio/wasmer/issues/2347) and [#2159](https://github.com/wasmerio/wasmer/issues/2159)
- [#2327](https://github.com/wasmerio/wasmer/pull/2327) Fix memory leak preventing internal instance memory from being freed when a WasmerEnv contained an exported extern (e.g. Memory, etc.).
- [#2247](https://github.com/wasmerio/wasmer/pull/2247) Internal WasiFS logic updated to be closer to what WASI libc does when finding a preopened fd for a path.
- [#2241](https://github.com/wasmerio/wasmer/pull/2241) Fix Undefined Behavior in setting memory in emscripten `EmEnv`.
- [#2224](https://github.com/wasmerio/wasmer/pull/2224) Enable SIMD based on actual Wasm features in the Cranelift compiler.
- [#2217](https://github.com/wasmerio/wasmer/pull/2217) Fix bug in `i64.rotr X 0` in the LLVM compiler.
- [#2290](https://github.com/wasmerio/wasmer/pull/2290) Handle Wasm modules with no imports in the CLI.
- [#2108](https://github.com/wasmerio/wasmer/pull/2108) The Object Native Engine generates code that now compiles correctly with C++.
- [#2125](https://github.com/wasmerio/wasmer/pull/2125) Fix RUSTSEC-2021-0023.
- [#2155](https://github.com/wasmerio/wasmer/pull/2155) Fix the implementation of shift and rotate in the LLVM compiler.
- [#2101](https://github.com/wasmerio/wasmer/pull/2101) cflags emitted by `wasmer config --pkg-config` are now correct.

## 1.0.2 - 2021-02-04

### Added
- [#2053](https://github.com/wasmerio/wasmer/pull/2053) Implement the non-standard `wasi_get_unordered_imports` function in the C API.
- [#2072](https://github.com/wasmerio/wasmer/pull/2072) Add `wasm_config_set_target`, along with `wasm_target_t`, `wasm_triple_t` and `wasm_cpu_features_t` in the unstable C API.
- [#2059](https://github.com/wasmerio/wasmer/pull/2059) Ability to capture `stdout` and `stderr` with WASI in the C API.
- [#2040](https://github.com/wasmerio/wasmer/pull/2040) Add `InstanceHandle::vmoffsets` to expose the offsets of the `vmctx` region.
- [#2026](https://github.com/wasmerio/wasmer/pull/2026) Expose trap code of a `RuntimeError`, if it's a `Trap`.
- [#2054](https://github.com/wasmerio/wasmer/pull/2054) Add `wasm_config_delete` to the Wasm C API.
- [#2072](https://github.com/wasmerio/wasmer/pull/2072) Added cross-compilation to Wasm C API.

### Changed
- [#2085](https://github.com/wasmerio/wasmer/pull/2085) Update to latest inkwell and LLVM 11.
- [#2037](https://github.com/wasmerio/wasmer/pull/2037) Improved parallelism of LLVM with the Native/Object engine
- [#2012](https://github.com/wasmerio/wasmer/pull/2012) Refactor Singlepass init stack assembly (more performant now)
- [#2036](https://github.com/wasmerio/wasmer/pull/2036) Optimize memory allocated for Function type definitions
- [#2083](https://github.com/wasmerio/wasmer/pull/2083) Mark `wasi_env_set_instance` and `wasi_env_set_memory` as deprecated. You may simply remove the calls with no side-effect.
- [#2056](https://github.com/wasmerio/wasmer/pull/2056) Change back to depend on the `enumset` crate instead of `wasmer_enumset`

### Fixed
- [#2066](https://github.com/wasmerio/wasmer/pull/2066) Include 'extern "C"' in our C headers when included by C++ code.
- [#2090](https://github.com/wasmerio/wasmer/pull/2090) `wasi_env_t` needs to be freed with `wasi_env_delete` in the C API.
- [#2084](https://github.com/wasmerio/wasmer/pull/2084) Avoid calling the function environment finalizer more than once when the environment has been cloned in the C API.
- [#2069](https://github.com/wasmerio/wasmer/pull/2069) Use the new documentation for `include/README.md` in the Wasmer package.
- [#2042](https://github.com/wasmerio/wasmer/pull/2042) Parse more exotic environment variables in `wasmer run`.
- [#2041](https://github.com/wasmerio/wasmer/pull/2041) Documentation diagrams now have a solid white background rather than a transparent background.
- [#2070](https://github.com/wasmerio/wasmer/pull/2070) Do not drain the entire captured stream at first read with `wasi_env_read_stdout` or `_stderr` in the C API.
- [#2058](https://github.com/wasmerio/wasmer/pull/2058) Expose WASI versions to C correctly.
- [#2044](https://github.com/wasmerio/wasmer/pull/2044) Do not build C headers on docs.rs.

## 1.0.1 - 2021-01-12

This release includes a breaking change in the API (changing the trait `enumset::EnumsetType` to `wasmer_enumset::EnumSetType` and changing `enumset::EnumSet` in signatures to `wasmer_enumset::EnumSet` to work around a breaking change introduced by `syn`) but is being released as a minor version because `1.0.0` is also in a broken state due to a breaking change introduced by `syn` which affects `enumset` and thus `wasmer`.

This change is unlikely to affect any users of `wasmer`, but if it does please change uses of the `enumset` crate to the `wasmer_enumset` crate where possible.

### Added
- [#2010](https://github.com/wasmerio/wasmer/pull/2010) A new, experimental, minified build of `wasmer` called `wasmer-headless` will now be included with releases. `wasmer-headless` is the `wasmer` VM without any compilers attached, so it can only run precompiled Wasm modules.
- [#2005](https://github.com/wasmerio/wasmer/pull/2005) Added the arguments `alias` and `optional` to `WasmerEnv` derive's `export` attribute.

### Changed
- [#2006](https://github.com/wasmerio/wasmer/pull/2006) Use `wasmer_enumset`, a fork of the `enumset` crate to work around a breaking change in `syn`
- [#1985](https://github.com/wasmerio/wasmer/pull/1985) Bump minimum supported Rust version to 1.48

### Fixed
- [#2007](https://github.com/wasmerio/wasmer/pull/2007) Fix packaging of wapm on Windows
- [#2005](https://github.com/wasmerio/wasmer/pull/2005) Emscripten is now working again.

## 1.0.0 - 2021-01-05

### Added

- [#1969](https://github.com/wasmerio/wasmer/pull/1969) Added D integration to the README

### Changed
- [#1979](https://github.com/wasmerio/wasmer/pull/1979) `WasmPtr::get_utf8_string` was renamed to `WasmPtr::get_utf8_str` and made `unsafe`.

### Fixed
- [#1979](https://github.com/wasmerio/wasmer/pull/1979) `WasmPtr::get_utf8_string` now returns a `String`, fixing a soundness issue in certain circumstances. The old functionality is available under a new `unsafe` function, `WasmPtr::get_utf8_str`.

## 1.0.0-rc1 - 2020-12-23

### Added

* [#1894](https://github.com/wasmerio/wasmer/pull/1894) Added exports `wasmer::{CraneliftOptLevel, LLVMOptLevel}` to allow using `Cranelift::opt_level` and `LLVM::opt_level` directly via the `wasmer` crate

### Changed

* [#1941](https://github.com/wasmerio/wasmer/pull/1941) Turn `get_remaining_points`/`set_remaining_points` of the `Metering` middleware into free functions to allow using them in an ahead-of-time compilation setup
* [#1955](https://github.com/wasmerio/wasmer/pull/1955) Set `jit` as a default feature of the `wasmer-wasm-c-api` crate
* [#1944](https://github.com/wasmerio/wasmer/pull/1944) Require `WasmerEnv` to be `Send + Sync` even in dynamic functions.
* [#1963](https://github.com/wasmerio/wasmer/pull/1963) Removed `to_wasm_error` in favour of `impl From<BinaryReaderError> for WasmError`
* [#1962](https://github.com/wasmerio/wasmer/pull/1962) Replace `wasmparser::Result<()>` with `Result<(), MiddlewareError>` in middleware, allowing implementors to return errors in `FunctionMiddleware::feed`

### Fixed

- [#1949](https://github.com/wasmerio/wasmer/pull/1949) `wasm_<type>_vec_delete` functions no longer crash when the given vector is uninitialized, in the Wasmer C API
- [#1949](https://github.com/wasmerio/wasmer/pull/1949) The `wasm_frame_vec_t`, `wasm_functype_vec_t`, `wasm_globaltype_vec_t`, `wasm_memorytype_vec_t`, and `wasm_tabletype_vec_t` are now boxed vectors in the Wasmer C API

## 1.0.0-beta2 - 2020-12-16

### Added

* [#1916](https://github.com/wasmerio/wasmer/pull/1916) Add the `WASMER_VERSION*` constants with the `wasmer_version*` functions in the Wasmer C API
* [#1867](https://github.com/wasmerio/wasmer/pull/1867) Added `Metering::get_remaining_points` and `Metering::set_remaining_points`
* [#1881](https://github.com/wasmerio/wasmer/pull/1881) Added `UnsupportedTarget` error to `CompileError`
* [#1908](https://github.com/wasmerio/wasmer/pull/1908) Implemented `TryFrom<Value<T>>` for `i32`/`u32`/`i64`/`u64`/`f32`/`f64`
* [#1927](https://github.com/wasmerio/wasmer/pull/1927) Added mmap support in `Engine::deserialize_from_file` to speed up artifact loading
* [#1911](https://github.com/wasmerio/wasmer/pull/1911) Generalized signature type in `Function::new` and `Function::new_with_env` to accept owned and reference `FunctionType` as well as array pairs. This allows users to define signatures as constants. Implemented `From<([Type; $N], [Type; $M])>` for `FunctionType` to support this.

### Changed

- [#1865](https://github.com/wasmerio/wasmer/pull/1865) Require that implementors of `WasmerEnv` also implement `Send`, `Sync`, and `Clone`.
- [#1851](https://github.com/wasmerio/wasmer/pull/1851) Improve test suite and documentation of the Wasmer C API
- [#1874](https://github.com/wasmerio/wasmer/pull/1874) Set `CompilerConfig` to be owned (following wasm-c-api)
- [#1880](https://github.com/wasmerio/wasmer/pull/1880) Remove cmake dependency for tests
- [#1924](https://github.com/wasmerio/wasmer/pull/1924) Rename reference implementation `wasmer::Tunables` to `wasmer::BaseTunables`. Export trait `wasmer_engine::Tunables` as `wasmer::Tunables`.

### Fixed

- [#1865](https://github.com/wasmerio/wasmer/pull/1865) Fix memory leaks with host function environments.
- [#1870](https://github.com/wasmerio/wasmer/pull/1870) Fixed Trap instruction address maps in Singlepass
* [#1914](https://github.com/wasmerio/wasmer/pull/1914) Implemented `TryFrom<Bytes> for Pages` instead of `From<Bytes> for Pages` to properly handle overflow errors

## 1.0.0-beta1 - 2020-12-01

### Added

- [#1839](https://github.com/wasmerio/wasmer/pull/1839) Added support for Metering Middleware
- [#1837](https://github.com/wasmerio/wasmer/pull/1837) It is now possible to use exports of an `Instance` even after the `Instance` has been freed
- [#1831](https://github.com/wasmerio/wasmer/pull/1831) Added support for Apple Silicon chips (`arm64-apple-darwin`)
- [#1739](https://github.com/wasmerio/wasmer/pull/1739) Improved function environment setup via `WasmerEnv` proc macro.
- [#1649](https://github.com/wasmerio/wasmer/pull/1649) Add outline of migration to 1.0.0 docs.

### Changed

- [#1739](https://github.com/wasmerio/wasmer/pull/1739) Environments passed to host function- must now implement the `WasmerEnv` trait. You can implement it on your existing type with `#[derive(WasmerEnv)]`.
- [#1838](https://github.com/wasmerio/wasmer/pull/1838) Deprecate `WasiEnv::state_mut`: prefer `WasiEnv::state` instead.
- [#1663](https://github.com/wasmerio/wasmer/pull/1663) Function environments passed to host functions now must be passed by `&` instead of `&mut`. This is a breaking change. This change fixes a race condition when a host function is called from multiple threads. If you need mutability in your environment, consider using `std::sync::Mutex` or other synchronization primitives.
- [#1830](https://github.com/wasmerio/wasmer/pull/1830) Minimum supported Rust version bumped to 1.47.0
- [#1810](https://github.com/wasmerio/wasmer/pull/1810) Make the `state` field of `WasiEnv` public

### Fixed

- [#1857](https://github.com/wasmerio/wasmer/pull/1857) Fix dynamic function with new Environment API
- [#1855](https://github.com/wasmerio/wasmer/pull/1855) Fix memory leak when using `wat2wasm` in the C API, the function now takes its output parameter by pointer rather than returning an allocated `wasm_byte_vec_t`.
- [#1841](https://github.com/wasmerio/wasmer/pull/1841) We will now panic when attempting to use a native function with a captured env as a host function. Previously this would silently do the wrong thing. See [#1840](https://github.com/wasmerio/wasmer/pull/1840) for info about Wasmer's support of closures as host functions.
- [#1764](https://github.com/wasmerio/wasmer/pull/1764) Fix bug in WASI `path_rename` allowing renamed files to be 1 directory below a preopened directory.

## 1.0.0-alpha5 - 2020-11-06

### Added

- [#1761](https://github.com/wasmerio/wasmer/pull/1761) Implement the `wasm_trap_t**` argument of `wasm_instance_new` in the Wasm C API.
- [#1687](https://github.com/wasmerio/wasmer/pull/1687) Add basic table example; fix ownership of local memory and local table metadata in the VM.
- [#1751](https://github.com/wasmerio/wasmer/pull/1751) Implement `wasm_trap_t` inside a function declared with `wasm_func_new_with_env` in the Wasm C API.
- [#1741](https://github.com/wasmerio/wasmer/pull/1741) Implement `wasm_memory_type` in the Wasm C API.
- [#1736](https://github.com/wasmerio/wasmer/pull/1736) Implement `wasm_global_type` in the Wasm C API.
- [#1699](https://github.com/wasmerio/wasmer/pull/1699) Update `wasm.h` to its latest version.
- [#1685](https://github.com/wasmerio/wasmer/pull/1685) Implement `wasm_exporttype_delete` in the Wasm C API.
- [#1725](https://github.com/wasmerio/wasmer/pull/1725) Implement `wasm_func_type` in the Wasm C API.
- [#1715](https://github.com/wasmerio/wasmer/pull/1715) Register errors from `wasm_module_serialize` in the Wasm C API.
- [#1709](https://github.com/wasmerio/wasmer/pull/1709) Implement `wasm_module_name` and `wasm_module_set_name` in the Wasm(er) C API.
- [#1700](https://github.com/wasmerio/wasmer/pull/1700) Implement `wasm_externtype_copy` in the Wasm C API.
- [#1785](https://github.com/wasmerio/wasmer/pull/1785) Add more examples on the Rust API.
- [#1783](https://github.com/wasmerio/wasmer/pull/1783) Handle initialized but empty results in `wasm_func_call` in the Wasm C API.
- [#1780](https://github.com/wasmerio/wasmer/pull/1780) Implement new SIMD zero-extend loads in compiler-llvm.
- [#1754](https://github.com/wasmerio/wasmer/pull/1754) Implement aarch64 ABI for compiler-llvm.
- [#1693](https://github.com/wasmerio/wasmer/pull/1693) Add `wasmer create-exe` subcommand.

### Changed

- [#1772](https://github.com/wasmerio/wasmer/pull/1772) Remove lifetime parameter from `NativeFunc`.
- [#1762](https://github.com/wasmerio/wasmer/pull/1762) Allow the `=` sign in a WASI environment variable value.
- [#1710](https://github.com/wasmerio/wasmer/pull/1710) Memory for function call trampolines is now owned by the Artifact.
- [#1781](https://github.com/wasmerio/wasmer/pull/1781) Cranelift upgrade to 0.67.
- [#1777](https://github.com/wasmerio/wasmer/pull/1777) Wasmparser update to 0.65.
- [#1775](https://github.com/wasmerio/wasmer/pull/1775) Improve LimitingTunables implementation.
- [#1720](https://github.com/wasmerio/wasmer/pull/1720) Autodetect llvm regardless of architecture.

### Fixed

- [#1718](https://github.com/wasmerio/wasmer/pull/1718) Fix panic in the API in some situations when the memory's min bound was greater than the memory's max bound.
- [#1731](https://github.com/wasmerio/wasmer/pull/1731) In compiler-llvm always load before store, to trigger any traps before any bytes are written.

## 1.0.0-alpha4 - 2020-10-08

### Added
- [#1635](https://github.com/wasmerio/wasmer/pull/1635) Implement `wat2wasm` in the Wasm C API.
- [#1636](https://github.com/wasmerio/wasmer/pull/1636) Implement `wasm_module_validate` in the Wasm C API.
- [#1657](https://github.com/wasmerio/wasmer/pull/1657) Implement `wasm_trap_t` and `wasm_frame_t` for Wasm C API; add examples in Rust and C of exiting early with a host function.

### Fixed
- [#1690](https://github.com/wasmerio/wasmer/pull/1690) Fix `wasm_memorytype_limits` where `min` and `max` represents pages, not bytes. Additionally, fixes the max limit sentinel value.
- [#1671](https://github.com/wasmerio/wasmer/pull/1671) Fix probestack firing inappropriately, and sometimes over/under allocating stack.
- [#1660](https://github.com/wasmerio/wasmer/pull/1660) Fix issue preventing map-dir aliases starting with `/` from working properly.
- [#1624](https://github.com/wasmerio/wasmer/pull/1624) Add Value::I32/Value::I64 converters from unsigned ints.

### Changed
- [#1682](https://github.com/wasmerio/wasmer/pull/1682) Improve error reporting when making a memory with invalid settings.
- [#1691](https://github.com/wasmerio/wasmer/pull/1691) Bump minimum supported Rust version to 1.46.0
- [#1645](https://github.com/wasmerio/wasmer/pull/1645) Move the install script to https://github.com/wasmerio/wasmer-install

## 1.0.0-alpha3 - 2020-09-14

### Fixed

- [#1620](https://github.com/wasmerio/wasmer/pull/1620) Fix bug causing the Wapm binary to not be packaged with the release
- [#1619](https://github.com/wasmerio/wasmer/pull/1619) Improve error message in engine-native when C compiler is missing

## 1.0.0-alpha02.0 - 2020-09-11

### Added

- [#1566](https://github.com/wasmerio/wasmer/pull/1566) Add support for opening special Unix files to the WASI FS

### Fixed

- [#1602](https://github.com/wasmerio/wasmer/pull/1602) Fix panic when calling host functions with negative numbers in certain situations
- [#1590](https://github.com/wasmerio/wasmer/pull/1590) Fix soundness issue in API of vm::Global

## TODO: 1.0.0-alpha01.0

- Wasmer refactor lands

## 0.17.1 - 2020-06-24

### Changed
- [#1439](https://github.com/wasmerio/wasmer/pull/1439) Move `wasmer-interface-types` into its own repository

### Fixed

- [#1554](https://github.com/wasmerio/wasmer/pull/1554) Update supported stable Rust version to 1.45.2.
- [#1552](https://github.com/wasmerio/wasmer/pull/1552) Disable `sigint` handler by default.

## 0.17.0 - 2020-05-11

### Added
- [#1331](https://github.com/wasmerio/wasmer/pull/1331) Implement the `record` type and instrutions for WIT
- [#1345](https://github.com/wasmerio/wasmer/pull/1345) Adding ARM testing in Azure Pipelines
- [#1329](https://github.com/wasmerio/wasmer/pull/1329) New numbers and strings instructions for WIT
- [#1285](https://github.com/wasmerio/wasmer/pull/1285) Greatly improve errors in `wasmer-interface-types`
- [#1303](https://github.com/wasmerio/wasmer/pull/1303) NaN canonicalization for singlepass backend.
- [#1313](https://github.com/wasmerio/wasmer/pull/1313) Add new high-level public API through `wasmer` crate. Includes many updates including:
  - Minor improvement: `imports!` macro now handles no trailing comma as well as a trailing comma in namespaces and between namespaces.
  - New methods on `Module`: `exports`, `imports`, and `custom_sections`.
  - New way to get exports from an instance with `let func_name: Func<i32, i64> = instance.exports.get("func_name");`.
  - Improved `Table` APIs including `set` which now allows setting functions directly.  TODO: update this more if `Table::get` gets made public in this PR
  - TODO: finish the list of changes here
- [#1305](https://github.com/wasmerio/wasmer/pull/1305) Handle panics from DynamicFunc.
- [#1300](https://github.com/wasmerio/wasmer/pull/1300) Add support for multiple versions of WASI tests: wasitests now test all versions of WASI.
- [#1292](https://github.com/wasmerio/wasmer/pull/1292) Experimental Support for Android (x86_64 and AArch64)

### Fixed
- [#1283](https://github.com/wasmerio/wasmer/pull/1283) Workaround for floating point arguments and return values in `DynamicFunc`s.

### Changed
- [#1401](https://github.com/wasmerio/wasmer/pull/1401) Make breaking change to `RuntimeError`: `RuntimeError` is now more explicit about its possible error values allowing for better insight into why a call into Wasm failed.
- [#1382](https://github.com/wasmerio/wasmer/pull/1382) Refactored test infranstructure (part 2)
- [#1380](https://github.com/wasmerio/wasmer/pull/1380) Refactored test infranstructure (part 1)
- [#1357](https://github.com/wasmerio/wasmer/pull/1357) Refactored bin commands into separate files
- [#1335](https://github.com/wasmerio/wasmer/pull/1335) Change mutability of `memory` to `const` in `wasmer_memory_data_length` in the C API
- [#1332](https://github.com/wasmerio/wasmer/pull/1332) Add option to `CompilerConfig` to force compiler IR verification off even when `debug_assertions` are enabled. This can be used to make debug builds faster, which may be important if you're creating a library that wraps Wasmer and depend on the speed of debug builds.
- [#1320](https://github.com/wasmerio/wasmer/pull/1320) Change `custom_sections` field in `ModuleInfo` to be more standards compliant by allowing multiple custom sections with the same name. To get the old behavior with the new API, you can add `.last().unwrap()` to accesses. For example, `module_info.custom_sections["custom_section_name"].last().unwrap()`.
- [#1301](https://github.com/wasmerio/wasmer/pull/1301) Update supported stable Rust version to 1.41.1.

## 0.16.2 - 2020-03-11

### Fixed

- [#1294](https://github.com/wasmerio/wasmer/pull/1294) Fix bug related to system calls in WASI that rely on reading from WasmPtrs as arrays of length 0. `WasmPtr` will now succeed on length 0 arrays again.

## 0.16.1 - 2020-03-11

### Fixed

- [#1291](https://github.com/wasmerio/wasmer/pull/1291) Fix installation packaging script to package the `wax` command.

## 0.16.0 - 2020-03-11

### Added
- [#1286](https://github.com/wasmerio/wasmer/pull/1286) Updated Windows Wasmer icons. Add wax
- [#1284](https://github.com/wasmerio/wasmer/pull/1284) Implement string and memory instructions in `wasmer-interface-types`

### Fixed
- [#1272](https://github.com/wasmerio/wasmer/pull/1272) Fix off-by-one error bug when accessing memory with a `WasmPtr` that contains the last valid byte of memory. Also changes the behavior of `WasmPtr<T, Array>` with a length of 0 and `WasmPtr<T>` where `std::mem::size_of::<T>()` is 0 to always return `None`

## 0.15.0 - 2020-03-04

- [#1263](https://github.com/wasmerio/wasmer/pull/1263) Changed the behavior of some WASI syscalls to now handle preopened directories more properly. Changed default `--debug` logging to only show Wasmer-related messages.
- [#1217](https://github.com/wasmerio/wasmer/pull/1217) Polymorphic host functions based on dynamic trampoline generation.
- [#1252](https://github.com/wasmerio/wasmer/pull/1252) Allow `/` in wasi `--mapdir` wasm path.
- [#1212](https://github.com/wasmerio/wasmer/pull/1212) Add support for GDB JIT debugging:
  - Add `--generate-debug-info` and `-g` flags to `wasmer run` to generate debug information during compilation. The debug info is passed via the GDB JIT interface to a debugger to allow source-level debugging of Wasm files. Currently only available on clif-backend.
  - Break public middleware APIs: there is now a `source_loc` parameter that should be passed through if applicable.
  - Break compiler trait methods such as `feed_local`, `feed_event` as well as `ModuleCodeGenerator::finalize`.

## 0.14.1 - 2020-02-24

- [#1245](https://github.com/wasmerio/wasmer/pull/1245) Use Ubuntu 16.04 in CI so that we use an earlier version of GLIBC.
- [#1234](https://github.com/wasmerio/wasmer/pull/1234) Check for unused excluded spectest failures.
- [#1232](https://github.com/wasmerio/wasmer/pull/1232) `wasmer-interface-types` has a WAT decoder.

## 0.14.0 - 2020-02-20

- [#1233](https://github.com/wasmerio/wasmer/pull/1233) Improved Wasmer C API release artifacts.
- [#1216](https://github.com/wasmerio/wasmer/pull/1216) `wasmer-interface-types` receives a binary encoder.
- [#1228](https://github.com/wasmerio/wasmer/pull/1228) Singlepass cleanup: Resolve several FIXMEs and remove protect_unix.
- [#1218](https://github.com/wasmerio/wasmer/pull/1218) Enable Cranelift verifier in debug mode. Fix bug with table indices being the wrong type.
- [#787](https://github.com/wasmerio/wasmer/pull/787) New crate `wasmer-interface-types` to implement WebAssembly Interface Types.
- [#1213](https://github.com/wasmerio/wasmer/pull/1213) Fixed WASI `fdstat` to detect `isatty` properly.
- [#1192](https://github.com/wasmerio/wasmer/pull/1192) Use `ExceptionCode` for error representation.
- [#1191](https://github.com/wasmerio/wasmer/pull/1191) Fix singlepass miscompilation on `Operator::CallIndirect`.
- [#1180](https://github.com/wasmerio/wasmer/pull/1180) Fix compilation for target `x86_64-unknown-linux-musl`.
- [#1170](https://github.com/wasmerio/wasmer/pull/1170) Improve the WasiFs builder API with convenience methods for overriding stdin, stdout, and stderr as well as a new sub-builder for controlling the permissions and properties of preopened directories.  Also breaks that implementations of `WasiFile` must be `Send` -- please file an issue if this change causes you any issues.
- [#1161](https://github.com/wasmerio/wasmer/pull/1161) Require imported functions to be `Send`. This is a breaking change that fixes a soundness issue in the API.
- [#1140](https://github.com/wasmerio/wasmer/pull/1140) Use [`blake3`](https://github.com/BLAKE3-team/BLAKE3) as default hashing algorithm for caching.
- [#1129](https://github.com/wasmerio/wasmer/pull/1129) Standard exception types for singlepass backend.

## 0.13.1 - 2020-01-16
- Fix bug in wapm related to the `package.wasmer_extra_flags` entry in the manifest

## 0.13.0 - 2020-01-15

Special thanks to [@repi](https://github.com/repi) and [@srenatus](https://github.com/srenatus) for their contributions!

- [#1153](https://github.com/wasmerio/wasmer/pull/1153) Added Wasmex, an Elixir language integration, to the README
- [#1133](https://github.com/wasmerio/wasmer/pull/1133) New `wasmer_trap` function in the C API, to properly error from within a host function
- [#1147](https://github.com/wasmerio/wasmer/pull/1147) Remove `log` and `trace` macros from `wasmer-runtime-core`, remove `debug` and `trace` features from `wasmer-*` crates, use the `log` crate for logging and use `fern` in the Wasmer CLI binary to output log messages.  Colorized output will be enabled automatically if printing to a terminal, to force colorization on or off, set the `WASMER_COLOR` environment variable to `true` or `false`.
- [#1128](https://github.com/wasmerio/wasmer/pull/1128) Fix a crash when a host function is missing and the `allow_missing_functions` flag is enabled
- [#1099](https://github.com/wasmerio/wasmer/pull/1099) Remove `backend::Backend` from `wasmer_runtime_core`
- [#1097](https://github.com/wasmerio/wasmer/pull/1097) Move inline breakpoint outside of runtime backend
- [#1095](https://github.com/wasmerio/wasmer/pull/1095) Update to cranelift 0.52.
- [#1092](https://github.com/wasmerio/wasmer/pull/1092) Add `get_utf8_string_with_nul` to `WasmPtr` to read nul-terminated strings from memory.
- [#1071](https://github.com/wasmerio/wasmer/pull/1071) Add support for non-trapping float-to-int conversions, enabled by default.

## 0.12.0 - 2019-12-18

Special thanks to [@ethanfrey](https://github.com/ethanfrey), [@AdamSLevy](https://github.com/AdamSLevy), [@Jasper-Bekkers](https://github.com/Jasper-Bekkers), [@srenatus](https://github.com/srenatus) for their contributions!

- [#1078](https://github.com/wasmerio/wasmer/pull/1078) Increase the maximum number of parameters `Func` can take
- [#1062](https://github.com/wasmerio/wasmer/pull/1062) Expose some opt-in Emscripten functions to the C API
- [#1032](https://github.com/wasmerio/wasmer/pull/1032) Change the signature of the Emscripten `abort` function to work with Emscripten 1.38.30
- [#1060](https://github.com/wasmerio/wasmer/pull/1060) Test the capi with all the backends
- [#1069](https://github.com/wasmerio/wasmer/pull/1069) Add function `get_memory_and_data` to `Ctx` to help prevent undefined behavior and mutable aliasing. It allows accessing memory while borrowing data mutably for the `Ctx` lifetime. This new function is now being used in `wasmer-wasi`.
- [#1058](https://github.com/wasmerio/wasmer/pull/1058) Fix minor panic issue when `wasmer::compile_with` called with llvm backend.
- [#858](https://github.com/wasmerio/wasmer/pull/858) Minor panic fix when wasmer binary with `loader` option run a module without exported `_start` function.
- [#1056](https://github.com/wasmerio/wasmer/pull/1056) Improved `--invoke` args parsing (supporting `i32`, `i64`, `f32` and `f32`) in Wasmer CLI
- [#1054](https://github.com/wasmerio/wasmer/pull/1054) Improve `--invoke` output in Wasmer CLI
- [#1053](https://github.com/wasmerio/wasmer/pull/1053) For RuntimeError and breakpoints, use Box<Any + Send> instead of Box<Any>.
- [#1052](https://github.com/wasmerio/wasmer/pull/1052) Fix minor panic and improve Error handling in singlepass backend.
- [#1050](https://github.com/wasmerio/wasmer/pull/1050) Attach C & C++ headers to releases.
- [#1033](https://github.com/wasmerio/wasmer/pull/1033) Set cranelift backend as default compiler backend again, require at least one backend to be enabled for Wasmer CLI
- [#1044](https://github.com/wasmerio/wasmer/pull/1044) Enable AArch64 support in the LLVM backend.
- [#1030](https://github.com/wasmerio/wasmer/pull/1030) Ability to generate `ImportObject` for a specific version WASI version with the C API.
- [#1028](https://github.com/wasmerio/wasmer/pull/1028) Introduce strict/non-strict modes for `get_wasi_version`
- [#1029](https://github.com/wasmerio/wasmer/pull/1029) Add the “floating” `WasiVersion::Latest` version.
- [#1006](https://github.com/wasmerio/wasmer/pull/1006) Fix minor panic issue when `wasmer::compile_with` called with llvm backend
- [#1009](https://github.com/wasmerio/wasmer/pull/1009) Enable LLVM verifier for all tests, add new llvm-backend-tests crate.
- [#1022](https://github.com/wasmerio/wasmer/pull/1022) Add caching support for Singlepass backend.
- [#1004](https://github.com/wasmerio/wasmer/pull/1004) Add the Auto backend to enable to adapt backend usage depending on wasm file executed.
- [#1068](https://github.com/wasmerio/wasmer/pull/1068) Various cleanups for the singlepass backend on AArch64.

## 0.11.0 - 2019-11-22

- [#713](https://github.com/wasmerio/wasmer/pull/713) Add AArch64 support for singlepass.
- [#995](https://github.com/wasmerio/wasmer/pull/995) Detect when a global is read without being initialized (emit a proper error instead of panicking)
- [#996](https://github.com/wasmerio/wasmer/pull/997) Refactored spectests, emtests and wasitests to use default compiler logic
- [#992](https://github.com/wasmerio/wasmer/pull/992) Updates WAPM version to 0.4.1, fix arguments issue introduced in #990
- [#990](https://github.com/wasmerio/wasmer/pull/990) Default wasmer CLI to `run`.  Wasmer will now attempt to parse unrecognized command line options as if they were applied to the run command: `wasmer mywasm.wasm --dir=.` now works!
- [#987](https://github.com/wasmerio/wasmer/pull/987) Fix `runtime-c-api` header files when compiled by gnuc.
- [#957](https://github.com/wasmerio/wasmer/pull/957) Change the meaning of `wasmer_wasix::is_wasi_module` to detect any type of WASI module, add support for new wasi snapshot_preview1
- [#934](https://github.com/wasmerio/wasmer/pull/934) Simplify float expressions in the LLVM backend.

## 0.10.2 - 2019-11-18

- [#968](https://github.com/wasmerio/wasmer/pull/968) Added `--invoke` option to the command
- [#964](https://github.com/wasmerio/wasmer/pull/964) Enable cross-compilation for specific target
- [#971](https://github.com/wasmerio/wasmer/pull/971) In LLVM backend, use unaligned loads and stores for non-atomic accesses to wasmer memory.
- [#960](https://github.com/wasmerio/wasmer/pull/960) Fix `runtime-c-api` header files when compiled by clang.
- [#925](https://github.com/wasmerio/wasmer/pull/925) Host functions can be closures with a captured environment.
- [#917](https://github.com/wasmerio/wasmer/pull/917) Host functions (aka imported functions) may not have `&mut vm::Ctx` as first argument, i.e. the presence of the `&mut vm::Ctx` argument is optional.
- [#915](https://github.com/wasmerio/wasmer/pull/915) All backends share the same definition of `Trampoline` (defined in `wasmer-runtime-core`).

## 0.10.1 - 2019-11-11

- [#952](https://github.com/wasmerio/wasmer/pull/952) Use C preprocessor to properly hide trampoline functions on Windows and non-x86_64 targets.

## 0.10.0 - 2019-11-11

Special thanks to [@newpavlov](https://github.com/newpavlov) and [@Maxgy](https://github.com/Maxgy) for their contributions!

- [#942](https://github.com/wasmerio/wasmer/pull/942) Deny missing docs in runtime core and add missing docs
- [#939](https://github.com/wasmerio/wasmer/pull/939) Fix bug causing attempts to append to files with WASI to delete the contents of the file
- [#940](https://github.com/wasmerio/wasmer/pull/940) Update supported Rust version to 1.38+
- [#923](https://github.com/wasmerio/wasmer/pull/923) Fix memory leak in the C API caused by an incorrect cast in `wasmer_trampoline_buffer_destroy`
- [#921](https://github.com/wasmerio/wasmer/pull/921) In LLVM backend, annotate all memory accesses with TBAA metadata.
- [#883](https://github.com/wasmerio/wasmer/pull/883) Allow floating point operations to have arbitrary inputs, even including SNaNs.
- [#856](https://github.com/wasmerio/wasmer/pull/856) Expose methods in the runtime C API to get a WASI import object

## 0.9.0 - 2019-10-23

Special thanks to @alocquet for their contributions!

- [#898](https://github.com/wasmerio/wasmer/pull/898) State tracking is now disabled by default in the LLVM backend. It can be enabled with `--track-state`.
- [#861](https://github.com/wasmerio/wasmer/pull/861) Add descriptions to `unimplemented!` macro in various places
- [#897](https://github.com/wasmerio/wasmer/pull/897) Removes special casing of stdin, stdout, and stderr in WASI.  Closing these files now works.  Removes `stdin`, `stdout`, and `stderr` from `WasiFS`, replaced by the methods `stdout`, `stdout_mut`, and so on.
- [#863](https://github.com/wasmerio/wasmer/pull/863) Fix min and max for cases involving NaN and negative zero when using the LLVM backend.

## 0.8.0 - 2019-10-02

Special thanks to @jdanford for their contributions!

- [#850](https://github.com/wasmerio/wasmer/pull/850) New `WasiStateBuilder` API. small, add misc. breaking changes to existing API (for example, changing the preopen dirs arg on `wasi::generate_import_object` from `Vec<String>` to `Vec<Pathbuf>`)
- [#852](https://github.com/wasmerio/wasmer/pull/852) Make minor grammar/capitalization fixes to README.md
- [#841](https://github.com/wasmerio/wasmer/pull/841) Slightly improve rustdoc documentation and small updates to outdated info in readme files
- [#836](https://github.com/wasmerio/wasmer/pull/836) Update Cranelift fork version to `0.44.0`
- [#839](https://github.com/wasmerio/wasmer/pull/839) Change supported version to stable Rust 1.37+
- [#834](https://github.com/wasmerio/wasmer/pull/834) Fix panic when unwraping `wasmer` arguments
- [#835](https://github.com/wasmerio/wasmer/pull/835) Add parallel execution example (independent instances created from the same `ImportObject` and `Module` run with rayon)
- [#834](https://github.com/wasmerio/wasmer/pull/834) Fix panic when parsing numerical arguments for no-ABI targets run with the wasmer binary
- [#833](https://github.com/wasmerio/wasmer/pull/833) Add doc example of using ImportObject's new `maybe_with_namespace` method
- [#832](https://github.com/wasmerio/wasmer/pull/832) Delete unused runtime ABI
- [#809](https://github.com/wasmerio/wasmer/pull/809) Fix bugs leading to panics in `LocalBacking`.
- [#831](https://github.com/wasmerio/wasmer/pull/831) Add support for atomic operations, excluding wait and notify, to singlepass.
- [#822](https://github.com/wasmerio/wasmer/pull/822) Update Cranelift fork version to `0.43.1`
- [#829](https://github.com/wasmerio/wasmer/pull/829) Fix deps on `make bench-*` commands; benchmarks don't compile other backends now
- [#807](https://github.com/wasmerio/wasmer/pull/807) Implement Send for `Instance`, breaking change on `ImportObject`, remove method `get_namespace` replaced with `with_namespace` and `maybe_with_namespace`
- [#817](https://github.com/wasmerio/wasmer/pull/817) Add document for tracking features across backends and language integrations, [docs/feature_matrix.md]
- [#823](https://github.com/wasmerio/wasmer/issues/823) Improved Emscripten / WASI integration
- [#821](https://github.com/wasmerio/wasmer/issues/821) Remove patch version on most deps Cargo manifests.  This gives Wasmer library users more control over which versions of the deps they use.
- [#820](https://github.com/wasmerio/wasmer/issues/820) Remove null-pointer checks in `WasmPtr` from runtime-core, re-add them in Emscripten
- [#803](https://github.com/wasmerio/wasmer/issues/803) Add method to `Ctx` to invoke functions by their `TableIndex`
- [#790](https://github.com/wasmerio/wasmer/pull/790) Fix flaky test failure with LLVM, switch to large code model.
- [#788](https://github.com/wasmerio/wasmer/pull/788) Use union merge on the changelog file.
- [#785](https://github.com/wasmerio/wasmer/pull/785) Include Apache license file for spectests.
- [#786](https://github.com/wasmerio/wasmer/pull/786) In the LLVM backend, lower atomic wasm operations to atomic machine instructions.
- [#784](https://github.com/wasmerio/wasmer/pull/784) Fix help string for wasmer run.

## 0.7.0 - 2019-09-12

Special thanks to @YaronWittenstein @penberg for their contributions.

- [#776](https://github.com/wasmerio/wasmer/issues/776) Allow WASI preopened fds to be closed
- [#774](https://github.com/wasmerio/wasmer/issues/774) Add more methods to the `WasiFile` trait
- [#772](https://github.com/wasmerio/wasmer/issues/772) [#770](https://github.com/wasmerio/wasmer/issues/770) Handle more internal failures by passing back errors
- [#756](https://github.com/wasmerio/wasmer/issues/756) Allow NULL parameter and 0 arity in `wasmer_export_func_call` C API
- [#747](https://github.com/wasmerio/wasmer/issues/747) Return error instead of panicking on traps when using the Wasmer binary
- [#741](https://github.com/wasmerio/wasmer/issues/741) Add validate Wasm fuzz target
- [#733](https://github.com/wasmerio/wasmer/issues/733) Remove dependency on compiler backends for `middleware-common`
- [#732](https://github.com/wasmerio/wasmer/issues/732) [#731](https://github.com/wasmerio/wasmer/issues/731) WASI bug fixes and improvements
- [#726](https://github.com/wasmerio/wasmer/issues/726) Add serialization and deserialization for Wasi State
- [#716](https://github.com/wasmerio/wasmer/issues/716) Improve portability of install script
- [#714](https://github.com/wasmerio/wasmer/issues/714) Add Code of Conduct
- [#708](https://github.com/wasmerio/wasmer/issues/708) Remove unconditional dependency on Cranelift in the C API
- [#703](https://github.com/wasmerio/wasmer/issues/703) Fix compilation on AArch64 Linux
- [#702](https://github.com/wasmerio/wasmer/issues/702) Add SharedMemory to Wasmer. Add `--enable-threads` flag, add partial implementation of atomics to LLVM backend.
- [#698](https://github.com/wasmerio/wasmer/issues/698) [#690](https://github.com/wasmerio/wasmer/issues/690) [#687](https://github.com/wasmerio/wasmer/issues/690) Fix panics in Emscripten
- [#689](https://github.com/wasmerio/wasmer/issues/689) Replace `wasmer_runtime_code::memory::Atomic` with `std::sync::atomic` atomics, changing its interface
- [#680](https://github.com/wasmerio/wasmer/issues/680) [#673](https://github.com/wasmerio/wasmer/issues/673) [#669](https://github.com/wasmerio/wasmer/issues/669) [#660](https://github.com/wasmerio/wasmer/issues/660) [#659](https://github.com/wasmerio/wasmer/issues/659) Misc. runtime and singlepass fixes
- [#677](https://github.com/wasmerio/wasmer/issues/677) [#675](https://github.com/wasmerio/wasmer/issues/675) [#674](https://github.com/wasmerio/wasmer/issues/674) LLVM backend fixes and improvements
- [#671](https://github.com/wasmerio/wasmer/issues/671) Implement fs polling in `wasi::poll_oneoff` for Unix-like platforms
- [#656](https://github.com/wasmerio/wasmer/issues/656) Move CI to Azure Pipelines
- [#650](https://github.com/wasmerio/wasmer/issues/650) Implement `wasi::path_rename`, improve WASI FS public api, and allow open files to exist even when the underlying file is deleted
- [#643](https://github.com/wasmerio/wasmer/issues/643) Implement `wasi::path_symlink` and improve WASI FS public api IO error reporting
- [#608](https://github.com/wasmerio/wasmer/issues/608) Implement wasi syscalls `fd_allocate`, `fd_sync`, `fd_pread`, `path_link`, `path_filestat_set_times`; update WASI fs API in a WIP way; reduce coupling of WASI code to host filesystem; make debug messages from WASI more readable; improve rights-checking when calling syscalls; implement reference counting on inodes; misc bug fixes and improvements
- [#616](https://github.com/wasmerio/wasmer/issues/616) Create the import object separately from instance instantiation in `runtime-c-api`
- [#620](https://github.com/wasmerio/wasmer/issues/620) Replace one `throw()` with `noexcept` in llvm backend
- [#618](https://github.com/wasmerio/wasmer/issues/618) Implement `InternalEvent::Breakpoint` in the llvm backend to allow metering in llvm
- [#615](https://github.com/wasmerio/wasmer/issues/615) Eliminate `FunctionEnvironment` construction in `feed_event()` speeding up to 70% of compilation in clif
- [#609](https://github.com/wasmerio/wasmer/issues/609) Update dependencies
- [#602](https://github.com/wasmerio/wasmer/issues/602) C api extract instance context from instance
- [#590](https://github.com/wasmerio/wasmer/issues/590) Error visibility changes in wasmer-c-api
- [#589](https://github.com/wasmerio/wasmer/issues/589) Make `wasmer_byte_array` fields `public` in wasmer-c-api

## 0.6.0 - 2019-07-31
- [#603](https://github.com/wasmerio/wasmer/pull/603) Update Wapm-cli, bump version numbers
- [#595](https://github.com/wasmerio/wasmer/pull/595) Add unstable public API for interfacing with the WASI file system in plugin-like usecases
- [#598](https://github.com/wasmerio/wasmer/pull/598) LLVM Backend is now supported in Windows
- [#599](https://github.com/wasmerio/wasmer/pull/599) Fix llvm backend failures in fat spec tests and simd_binaryen spec test.
- [#579](https://github.com/wasmerio/wasmer/pull/579) Fix bug in caching with LLVM and Singlepass backends.
  Add `default-backend-singlepass`, `default-backend-llvm`, and `default-backend-cranelift` features to `wasmer-runtime`
  to control the `default_compiler()` function (this is a breaking change).  Add `compiler_for_backend` function in `wasmer-runtime`
- [#561](https://github.com/wasmerio/wasmer/pull/561) Call the `data_finalizer` field on the `Ctx`
- [#576](https://github.com/wasmerio/wasmer/pull/576) fix `Drop` of uninit `Ctx`
- [#542](https://github.com/wasmerio/wasmer/pull/542) Add SIMD support to Wasmer (LLVM backend only)
  - Updates LLVM to version 8.0

## 0.5.7 - 2019-07-23
- [#575](https://github.com/wasmerio/wasmer/pull/575) Prepare for release; update wapm to 0.3.6
- [#555](https://github.com/wasmerio/wasmer/pull/555) WASI filesystem rewrite.  Major improvements
  - adds virtual root showing all preopened directories
  - improved sandboxing and code-reuse
  - symlinks work in a lot more situations
  - many misc. improvements to most syscalls touching the filesystem

## 0.5.6 - 2019-07-16
- [#565](https://github.com/wasmerio/wasmer/pull/565) Update wapm and bump version to 0.5.6
- [#563](https://github.com/wasmerio/wasmer/pull/563) Improve wasi testing infrastructure
  - fixes arg parsing from comments & fixes the mapdir test to have the native code doing the same thing as the WASI code
  - makes wasitests-generate output stdout/stderr by default & adds function to print stdout and stderr for a command if it fails
  - compiles wasm with size optimizations & strips generated wasm with wasm-strip
- [#554](https://github.com/wasmerio/wasmer/pull/554) Finish implementation of `wasi::fd_seek`, fix bug in filestat
- [#550](https://github.com/wasmerio/wasmer/pull/550) Fix singlepass compilation error with `imul` instruction


## 0.5.5 - 2019-07-10
- [#541](https://github.com/wasmerio/wasmer/pull/541) Fix dependency graph by making separate test crates; ABI implementations should not depend on compilers. Add Cranelift fork as git submodule of clif-backend
- [#537](https://github.com/wasmerio/wasmer/pull/537) Add hidden flag (`--cache-key`) to use prehashed key into the compiled wasm cache and change compiler backend-specific caching to use directories
- [#536](https://github.com/wasmerio/wasmer/pull/536) ~Update cache to use compiler backend name in cache key~

## 0.5.4 - 2019-07-06
- [#529](https://github.com/wasmerio/wasmer/pull/529) Updates the Wasm Interface library, which is used by wapm, with bug fixes and error message improvements

## 0.5.3 - 2019-07-03
- [#523](https://github.com/wasmerio/wasmer/pull/523) Update wapm version to fix bug related to signed packages in the global namespace and locally-stored public keys

## 0.5.2 - 2019-07-02
- [#516](https://github.com/wasmerio/wasmer/pull/516) Add workaround for singlepass miscompilation on GetLocal
- [#521](https://github.com/wasmerio/wasmer/pull/521) Update Wapm-cli, bump version numbers
- [#518](https://github.com/wasmerio/wasmer/pull/518) Update Cranelift and WasmParser
- [#514](https://github.com/wasmerio/wasmer/pull/514) [#519](https://github.com/wasmerio/wasmer/pull/519) Improved Emscripten network related calls, added a null check to `WasmPtr`
- [#515](https://github.com/wasmerio/wasmer/pull/515) Improved Emscripten dyncalls
- [#513](https://github.com/wasmerio/wasmer/pull/513) Fix emscripten lseek implementation.
- [#510](https://github.com/wasmerio/wasmer/pull/510) Simplify construction of floating point constants in LLVM backend. Fix LLVM assertion failure due to definition of %ctx.

## 0.5.1 - 2019-06-24
- [#508](https://github.com/wasmerio/wasmer/pull/508) Update wapm version, includes bug fixes

## 0.5.0 - 2019-06-17

- [#471](https://github.com/wasmerio/wasmer/pull/471) Added missing functions to run Python. Improved Emscripten bindings
- [#494](https://github.com/wasmerio/wasmer/pull/494) Remove deprecated type aliases from libc in the runtime C API
- [#493](https://github.com/wasmerio/wasmer/pull/493) `wasmer_module_instantiate` has better error messages in the runtime C API
- [#474](https://github.com/wasmerio/wasmer/pull/474) Set the install name of the dylib to `@rpath`
- [#490](https://github.com/wasmerio/wasmer/pull/490) Add MiddlewareChain and StreamingCompiler to runtime
- [#487](https://github.com/wasmerio/wasmer/pull/487) Fix stack offset check in singlepass backend
- [#450](https://github.com/wasmerio/wasmer/pull/450) Added Metering
- [#481](https://github.com/wasmerio/wasmer/pull/481) Added context trampoline into runtime
- [#484](https://github.com/wasmerio/wasmer/pull/484) Fix bugs in emscripten socket syscalls
- [#476](https://github.com/wasmerio/wasmer/pull/476) Fix bug with wasi::environ_get, fix off by one error in wasi::environ_sizes_get
- [#470](https://github.com/wasmerio/wasmer/pull/470) Add mapdir support to Emscripten, implement getdents for Unix
- [#467](https://github.com/wasmerio/wasmer/pull/467) `wasmer_instantiate` returns better error messages in the runtime C API
- [#463](https://github.com/wasmerio/wasmer/pull/463) Fix bug in WASI path_open allowing one level above preopened dir to be accessed
- [#461](https://github.com/wasmerio/wasmer/pull/461) Prevent passing negative lengths in various places in the runtime C API
- [#459](https://github.com/wasmerio/wasmer/pull/459) Add monotonic and real time clocks for wasi on windows
- [#447](https://github.com/wasmerio/wasmer/pull/447) Add trace macro (`--features trace`) for more verbose debug statements
- [#451](https://github.com/wasmerio/wasmer/pull/451) Add `--mapdir=src:dest` flag to rename host directories in the guest context
- [#457](https://github.com/wasmerio/wasmer/pull/457) Implement file metadata for WASI, fix bugs in WASI clock code for Unix platforms

## 0.4.2 - 2019-05-16

- [#416](https://github.com/wasmerio/wasmer/pull/416) Remote code loading framework
- [#449](https://github.com/wasmerio/wasmer/pull/449) Fix bugs: opening host files in filestat and opening with write permissions unconditionally in path_open
- [#442](https://github.com/wasmerio/wasmer/pull/442) Misc. WASI FS fixes and implement readdir
- [#440](https://github.com/wasmerio/wasmer/pull/440) Fix type mismatch between `wasmer_instance_call` and `wasmer_export_func_*_arity` functions in the runtime C API.
- [#269](https://github.com/wasmerio/wasmer/pull/269) Add better runtime docs
- [#432](https://github.com/wasmerio/wasmer/pull/432) Fix returned value of `wasmer_last_error_message` in the runtime C API
- [#429](https://github.com/wasmerio/wasmer/pull/429) Get wasi::path_filestat_get working for some programs; misc. minor WASI FS improvements
- [#413](https://github.com/wasmerio/wasmer/pull/413) Update LLVM backend to use new parser codegen traits

## 0.4.1 - 2019-05-06

- [#426](https://github.com/wasmerio/wasmer/pull/426) Update wapm-cli submodule, bump version to 0.4.1
- [#422](https://github.com/wasmerio/wasmer/pull/422) Improved Emscripten functions to run optipng and pngquant compiled to wasm
- [#409](https://github.com/wasmerio/wasmer/pull/409) Improved Emscripten functions to run JavascriptCore compiled to wasm
- [#399](https://github.com/wasmerio/wasmer/pull/399) Add example of using a plugin extended from WASI
- [#397](https://github.com/wasmerio/wasmer/pull/397) Fix WASI fs abstraction to work on Windows
- [#390](https://github.com/wasmerio/wasmer/pull/390) Pin released wapm version and add it as a git submodule
- [#408](https://github.com/wasmerio/wasmer/pull/408) Add images to windows installer and update installer to add wapm bin directory to path

## 0.4.0 - 2019-04-23

- [#383](https://github.com/wasmerio/wasmer/pull/383) Hook up wasi exit code to wasmer cli.
- [#382](https://github.com/wasmerio/wasmer/pull/382) Improve error message on `--backend` flag to only suggest currently enabled backends
- [#381](https://github.com/wasmerio/wasmer/pull/381) Allow retrieving propagated user errors.
- [#379](https://github.com/wasmerio/wasmer/pull/379) Fix small return types from imported functions.
- [#371](https://github.com/wasmerio/wasmer/pull/371) Add more Debug impl for WASI types
- [#368](https://github.com/wasmerio/wasmer/pull/368) Fix issue with write buffering
- [#343](https://github.com/wasmerio/wasmer/pull/343) Implement preopened files for WASI and fix aligment issue when accessing WASI memory
- [#367](https://github.com/wasmerio/wasmer/pull/367) Add caching support to the LLVM backend.
- [#366](https://github.com/wasmerio/wasmer/pull/366) Remove `UserTrapper` trait to fix [#365](https://github.com/wasmerio/wasmer/issues/365).
- [#348](https://github.com/wasmerio/wasmer/pull/348) Refactor internal runtime ↔️ backend abstraction.
- [#355](https://github.com/wasmerio/wasmer/pull/355) Misc changes to `Cargo.toml`s for publishing
- [#352](https://github.com/wasmerio/wasmer/pull/352) Bump version numbers to 0.3.0
- [#351](https://github.com/wasmerio/wasmer/pull/351) Add hidden option to specify wasm program name (can be used to improve error messages)
- [#350](https://github.com/wasmerio/wasmer/pull/350) Enforce that CHANGELOG.md is updated through CI.
- [#349](https://github.com/wasmerio/wasmer/pull/349) Add [CHANGELOG.md](https://github.com/wasmerio/wasmer/blob/main/CHANGELOG.md).

## 0.3.0 - 2019-04-12

- [#276](https://github.com/wasmerio/wasmer/pull/276) [#288](https://github.com/wasmerio/wasmer/pull/288) [#344](https://github.com/wasmerio/wasmer/pull/344) Use new singlepass backend (with the `--backend=singlepass` when running Wasmer)
- [#338](https://github.com/wasmerio/wasmer/pull/338) Actually catch traps/panics/etc when using a typed func.
- [#325](https://github.com/wasmerio/wasmer/pull/325) Fixed func_index in debug mode
- [#323](https://github.com/wasmerio/wasmer/pull/323) Add validate subcommand to validate Wasm files
- [#321](https://github.com/wasmerio/wasmer/pull/321) Upgrade to Cranelift 0.3.0
- [#319](https://github.com/wasmerio/wasmer/pull/319) Add Export and GlobalDescriptor to Runtime API
- [#310](https://github.com/wasmerio/wasmer/pull/310) Cleanup warnings
- [#299](https://github.com/wasmerio/wasmer/pull/299) [#300](https://github.com/wasmerio/wasmer/pull/300) [#301](https://github.com/wasmerio/wasmer/pull/301) [#303](https://github.com/wasmerio/wasmer/pull/303) [#304](https://github.com/wasmerio/wasmer/pull/304) [#305](https://github.com/wasmerio/wasmer/pull/305) [#306](https://github.com/wasmerio/wasmer/pull/306) [#307](https://github.com/wasmerio/wasmer/pull/307) Add support for WASI 🎉
- [#286](https://github.com/wasmerio/wasmer/pull/286) Add extend to imports
- [#278](https://github.com/wasmerio/wasmer/pull/278) Add versioning to cache
- [#250](https://github.com/wasmerio/wasmer/pull/250) Setup bors
<|MERGE_RESOLUTION|>--- conflicted
+++ resolved
@@ -1,2442 +1,2436 @@
-# Changelog
-
-*The format is based on [Keep a Changelog].*
-
-[Keep a Changelog]: http://keepachangelog.com/en/1.0.0/
-
-Looking for changes that affect our C API? See the [C API Changelog](lib/c-api/CHANGELOG.md).
-
-
-## **Unreleased**
-
-<<<<<<< HEAD
-## 5.0.2 - 22/11/2024
-
-This release mostly consists of bug fixes and clean ups.
-=======
-## 5.1.0 - 22/11/2024
->>>>>>> 5790d227
-
-## Added
-
-  - [#5259](https://github.com/wasmerio/wasmer/pull/5259) Fix alignment and padding of the WASIX snapshot type to align with wasix-libc
-  - [#5236](https://github.com/wasmerio/wasmer/pull/5236) feat(benches): Add compilation benches, use remote artifacts
-  - [#5230](https://github.com/wasmerio/wasmer/pull/5230) fix(llvm): Fix `ADD_ABS_LO12_NC` relocation
-  - [#5226](https://github.com/wasmerio/wasmer/pull/5226) Add make target for building `wasmer-api` with `js` feature as `cdylib`
-
-## Changed
-
-  - [#4997](https://github.com/wasmerio/wasmer/pull/4997) Rework WasiFs to use a "holey" FdList instead of hashmap + seed + fre…
-  - [#5257](https://github.com/wasmerio/wasmer/pull/5257) ci: update `CONTRIBUTING.md` reference
-  - [#5250](https://github.com/wasmerio/wasmer/pull/5250) deps: Remove usage of unmaintained derivative crate
-  - [#5256](https://github.com/wasmerio/wasmer/pull/5256) deps: Upgrade wcgi crates to 0.3.0
-  - [#5253](https://github.com/wasmerio/wasmer/pull/5253) chore(wasix): Downgrade debug logs to trace
-  - [#5245](https://github.com/wasmerio/wasmer/pull/5245) Relax `wat` version requirement
-  - [#5244](https://github.com/wasmerio/wasmer/pull/5244) Alias `.` to cwd in wasi env
-  - [#5225](https://github.com/wasmerio/wasmer/pull/5225) Move compilation types inside of wasmer compiler
-
-## Fixed
-
-<<<<<<< HEAD
-  - [#5268](https://github.com/wasmerio/wasmer/pull/5268) Fix musl builds
-=======
->>>>>>> 5790d227
-  - [#5231](https://github.com/wasmerio/wasmer/pull/5231) Fix LLVM detection
-  - [#5235](https://github.com/wasmerio/wasmer/pull/5235) c-api/README.md: Fix double include in usage section
-  - [#5238](https://github.com/wasmerio/wasmer/pull/5238) Revert "Fix handling of the root dir in `path_create_directory` and `get_inode_at_path_inner`"
-  - [#5237](https://github.com/wasmerio/wasmer/pull/5237) Fix handling of the root dir in `path_create_directory` and `get_inode_at_path_inner`
-
-
-
-## 5.0.1 - 06/11/2024
-
-This release adds LLVM support to MacOS ARM64 binaries and contains minor fixes and improvements.
-
-## Added
-
-  - [#5220](https://github.com/wasmerio/wasmer/pull/5220) fix(ci): Move addition of `brew` libs to other step
-  - [#5218](https://github.com/wasmerio/wasmer/pull/5218) fix(ci): Add `brew` libs to `RUSTFLAGS` in aarch64
-  - [#5129](https://github.com/wasmerio/wasmer/pull/5129) Experimental: Add support for WASMI
-  - [#5205](https://github.com/wasmerio/wasmer/pull/5205) Add LLVM to docs CI
-
-## Changed
-
-  - [#5216](https://github.com/wasmerio/wasmer/pull/5216) Bump up webc version
-  - [#5215](https://github.com/wasmerio/wasmer/pull/5215) Re-enable RISC-V
-  - [#5194](https://github.com/wasmerio/wasmer/pull/5194) build: Update nix flake devshell for LLVM 18
-  - [#5202](https://github.com/wasmerio/wasmer/pull/5202) chore: Remove `isle-in-source-tree` feature from `cranelift-codegen`
-
-## Fixed
-
-  - [#5210](https://github.com/wasmerio/wasmer/pull/5210) Fix(LLVM): Implement the missing relocations on aarch64, fix SIMD operations
-  - [#5209](https://github.com/wasmerio/wasmer/pull/5209) Revert "Fix(LLVM): Implement the missing relocations on aarch64, fix SIMD operations"
-  - [#5207](https://github.com/wasmerio/wasmer/pull/5207) Fix(LLVM): Implement the missing relocations on aarch64, fix SIMD operations
-  - [#5203](https://github.com/wasmerio/wasmer/pull/5203) Fix the wasmer-swift crate build
-
-
-
-## 5.0.0 - 29/10/2024
-
-The main star of this release is the experimental support for three new backends: v8, wamr and wasmi. Also, many dependencies, namely LLVM, Cranelift, and rkyv are updated
-which bring significant enhancements.
-
-## Added
-
-  - [#5185](https://github.com/wasmerio/wasmer/pull/5185) Add execution benchmarks
-  - [#5174](https://github.com/wasmerio/wasmer/pull/5174) chore(wasix): Additional logging in wasix HTTP client
-  - [#5152](https://github.com/wasmerio/wasmer/pull/5152) Experimental: add support for loongarch64 on LLVM
-
-## Changed
-
-  - [#5188](https://github.com/wasmerio/wasmer/pull/5188) feat: Rename `wasmer-api` to `wasmer-backend-api`
-  - [#5186](https://github.com/wasmerio/wasmer/pull/5186) Remove support for emscripten
-  - [#5181](https://github.com/wasmerio/wasmer/pull/5181) Sunset `wasmer-registry`, `wasmer-interface` and update misc dependencies
-  - [#5165](https://github.com/wasmerio/wasmer/pull/5165) 5.0.0-rc.1 post release
-  - [#5151](https://github.com/wasmerio/wasmer/pull/5151) Remove negative variant of exit code
-  - [#5153](https://github.com/wasmerio/wasmer/pull/5153) Terminate entire wasix process when a worker thread fails or calls exit
-  - [#5172](https://github.com/wasmerio/wasmer/pull/5172) chore(backend-api): Update GraphQL schema
-  - [#5176](https://github.com/wasmerio/wasmer/pull/5176) Remove unused edge-util dependency
-  - [#5171](https://github.com/wasmerio/wasmer/pull/5171) Refactor webc usage
-  - [#5144](https://github.com/wasmerio/wasmer/pull/5144) Implement app-deployment related CLI commands
-  - [#5163](https://github.com/wasmerio/wasmer/pull/5163) Correct the example of the README in the WASIX crate
-
-## Fixed
-
-  - [#5184](https://github.com/wasmerio/wasmer/pull/5184) fix(api/wamr): Build `wamr` on `iOS`
-  - [#5179](https://github.com/wasmerio/wasmer/pull/5179) Fix build CI
-  - [#5178](https://github.com/wasmerio/wasmer/pull/5178) Fix usage of exit code
-  - [#5162](https://github.com/wasmerio/wasmer/pull/5162) Fix append-ness of new fd affecting old fds
-  - [#5160](https://github.com/wasmerio/wasmer/pull/5160) Fix fd with append flag can't seek correctly
-
-
-
-## 5.0.0-rc.1 - 21/10/2024
-
-This is a release candidate as we are preparing for the final release of 5.0
-
-## Added
-
-  - [#5154](https://github.com/wasmerio/wasmer/pull/5154) Add build steps for interpreter backends
-  - [#5138](https://github.com/wasmerio/wasmer/pull/5138) Experimental: Add support for v8
-  - [#5129](https://github.com/wasmerio/wasmer/pull/5129) Experimental: Add support for WASMI
-  - [#4515](https://github.com/wasmerio/wasmer/pull/4515) Experimental: Add interpreter support for Wasmer
-
-## Changed
-
-  - [#5158](https://github.com/wasmerio/wasmer/pull/5158) path_create_directory shouldn't behave recursively
-  - [#5156](https://github.com/wasmerio/wasmer/pull/5156) Resolve double-free error in c-api
-  - [#5149](https://github.com/wasmerio/wasmer/pull/5149) Merge 5.0 release candidate into main
-  - [#5148](https://github.com/wasmerio/wasmer/pull/5148) Remove deprecated methods and types
-  - [#5147](https://github.com/wasmerio/wasmer/pull/5147) Feat(compiler/llvm): Replace runtime assertions (in debug mode) with errors
-  - [#5146](https://github.com/wasmerio/wasmer/pull/5146) feat(api/build/v8): Use blob to build v8
-  - [#5142](https://github.com/wasmerio/wasmer/pull/5142) Upgrade `rkyv`
-  - [#5098](https://github.com/wasmerio/wasmer/pull/5098) `js::module`: leave warning comment on the `Send` impl
-  - [#5139](https://github.com/wasmerio/wasmer/pull/5139) deps: Update corosensei
-  - [#5136](https://github.com/wasmerio/wasmer/pull/5136) Replace v3 usage of download-artifact
-  - [#5135](https://github.com/wasmerio/wasmer/pull/5135) Use upload/download artifact v4
-
-## Fixed
-
-  - [#4834](https://github.com/wasmerio/wasmer/pull/4834) Fix `path_open` trailing slash edge case
-  - [#4821](https://github.com/wasmerio/wasmer/pull/4821) Fix `path_open` sometimes ignoring trailing slash
-  - [#5137](https://github.com/wasmerio/wasmer/pull/5137) Trying to fix js build
-
-
-
-## 4.4.0 - 04/10/2024
-
-This release adds support for object size estimation, adds better proxy support, improves executable spawning, and contains various bug fixes.
-
-## Added
-
-  - [#5079](https://github.com/wasmerio/wasmer/pull/5079) Add feature for objects' sizes estimation
-  - [#5125](https://github.com/wasmerio/wasmer/pull/5125) oss-fuzz: add cifuzz
-  - [#5110](https://github.com/wasmerio/wasmer/pull/5110) Add new --invoke arg for choosing entry function for single WASM modules + fix --invoke not working for WASI(X) modules
-  - [#5090](https://github.com/wasmerio/wasmer/pull/5090) Add the right to fetch stats on pipes
-  - [#5088](https://github.com/wasmerio/wasmer/pull/5088) Various cleanup chores + add a new test
-
-## Changed
-
-  - [#5127](https://github.com/wasmerio/wasmer/pull/5127) Implement proper executable spawn
-  - [#5098](https://github.com/wasmerio/wasmer/pull/5098) `js::module`: leave warning comment on the `Send` impl
-  - [#5120](https://github.com/wasmerio/wasmer/pull/5120) Improve QueryError
-  - [#5118](https://github.com/wasmerio/wasmer/pull/5118) InMemory/MultiSource Improvements
-  - [#5104](https://github.com/wasmerio/wasmer/pull/5104) Transfer the file size when renamed
-  - [#5102](https://github.com/wasmerio/wasmer/pull/5102) chore(wasix): Reduce syscall instrumentation levels
-  - [#5096](https://github.com/wasmerio/wasmer/pull/5096) Update cargo-deny config
-  - [#4983](https://github.com/wasmerio/wasmer/pull/4983) deps: Upgrade some dependencies + lift to workspace root
-  - [#5092](https://github.com/wasmerio/wasmer/pull/5092) Replace `WASM_ANYREF` with `WASM_EXTERNREF`
-  - [#5091](https://github.com/wasmerio/wasmer/pull/5091) Apply the proxy setting in wasmer config
-  - [#5089](https://github.com/wasmerio/wasmer/pull/5089) feat(cli): Restore packages from webcs
-
-## Fixed
-
-  - [#5124](https://github.com/wasmerio/wasmer/pull/5124) Various fixes to get wasmer-js compiling
-  - [#5108](https://github.com/wasmerio/wasmer/pull/5108) Fix error in metering middleware
-
-
-
-## 4.3.7 - 06/09/2024
-
-This release adds support for rotating secrets, fixes a regression with the filesystem, and contains other fixes and improvments.
-
-## Added
-
-  - [#5070](https://github.com/wasmerio/wasmer/pull/5070) Add `rotate-secrets` subcommand for volumes and minor changes
-  - [#5057](https://github.com/wasmerio/wasmer/pull/5057) Add `cwd` to the manifest as a command annotation
-  - [#5060](https://github.com/wasmerio/wasmer/pull/5060) feat(backend-api): Add env var to toggle GQL variable logging
-  - [#5059](https://github.com/wasmerio/wasmer/pull/5059) feat(backend-api): Add updatedAt timestamps to Edge App/Version
-  - [#5016](https://github.com/wasmerio/wasmer/pull/5016) add access to php integration test secrets
-  - [#5036](https://github.com/wasmerio/wasmer/pull/5036) Add help-docs for the `--watch` flag in `wasmer app logs`
-
-## Changed
-
-  - [#5066](https://github.com/wasmerio/wasmer/pull/5066) Prevent redundant merging of the filesystems
-  - [#5037](https://github.com/wasmerio/wasmer/pull/5037) post slack message on integration tests ci failure
-  - [#5063](https://github.com/wasmerio/wasmer/pull/5063) refactor volumes schema
-  - [#5056](https://github.com/wasmerio/wasmer/pull/5056) Improve validation requests in "wasmer deploy"
-  - [#5053](https://github.com/wasmerio/wasmer/pull/5053) Reduce overhead of chunk timeouts in wasix package downloads
-  - [#5042](https://github.com/wasmerio/wasmer/pull/5042) Expose memory and wasi generic imports
-  - [#5040](https://github.com/wasmerio/wasmer/pull/5040) deps: bump tun-tap version for wasmer-cli
-  - [#5043](https://github.com/wasmerio/wasmer/pull/5043) Remove serde_cbor as a dependency
-  - [#5030](https://github.com/wasmerio/wasmer/pull/5030) Improve loop metering tests
-
-## Fixed
-
-  - [#5039](https://github.com/wasmerio/wasmer/pull/5039) Fix missing hash from a compiled artifact
-
-
-
-## 4.3.6 - 22/08/2024
-
-The star of this release is the volume subcommand that allows inspecting and interacting with volumes through the client. There are also
-numerous bug fixes and quality of life improvements included in this release.
-
-## Added
-
-  - [#5022](https://github.com/wasmerio/wasmer/pull/5022) feat(cli): Add --print-rclone-config to "app volumes s3-credentials"
-  - [#4980](https://github.com/wasmerio/wasmer/pull/4980) feat(backend-api): Add disabledAt/Reason to AppVersion
-  - [#5007](https://github.com/wasmerio/wasmer/pull/5007) add access to php integration test secrets
-  - [#5003](https://github.com/wasmerio/wasmer/pull/5003) Added a transaction and auto_consistency journal
-  - [#5011](https://github.com/wasmerio/wasmer/pull/5011) Add module-level middleware errors
-  - [#4982](https://github.com/wasmerio/wasmer/pull/4982) Mount [fs] entries as additional mapped directories when running a lo…
-  - [#4990](https://github.com/wasmerio/wasmer/pull/4990) Added a patch for corrupt freed FD lists after replaying journals
-  - [#4967](https://github.com/wasmerio/wasmer/pull/4967) CLI: Add flag and logic to redeploy an app after changing secrets
-  - [#4960](https://github.com/wasmerio/wasmer/pull/4960) Add `regions` subcommand to `app` subcommand
-  - [#4941](https://github.com/wasmerio/wasmer/pull/4941) App config: add `locality` field
-
-## Changed
-
-  - [#5020](https://github.com/wasmerio/wasmer/pull/5020) Allow memories exported from WASI(X) modules to be named anything
-  - [#5025](https://github.com/wasmerio/wasmer/pull/5025) CLI: Allow sorting in "app list" command
-  - [#5018](https://github.com/wasmerio/wasmer/pull/5018) Translate English sentance in German README.md
-  - [#5008](https://github.com/wasmerio/wasmer/pull/5008) Allow nested mounted paths in `UnionFilesystem`
-  - [#5021](https://github.com/wasmerio/wasmer/pull/5021) feat(virtual-fs): Expose create_dir_all
-  - [#5017](https://github.com/wasmerio/wasmer/pull/5017) Use ___chkstk_ms for mingw
-  - [#4996](https://github.com/wasmerio/wasmer/pull/4996) CLI(package/tag): Don't cache previously fetched user package
-  - [#5015](https://github.com/wasmerio/wasmer/pull/5015) Consume unused result in `lib/compiler/src/engine/artifact.rs`
-  - [#5013](https://github.com/wasmerio/wasmer/pull/5013) CLI: Volumes commands
-  - [#5001](https://github.com/wasmerio/wasmer/pull/5001) deps: use windows-sys instead of winapi
-  - [#4994](https://github.com/wasmerio/wasmer/pull/4994) Check if a user can deploy an app before deploying it
-  - [#4995](https://github.com/wasmerio/wasmer/pull/4995) refactor(cli): Rename "container unpack" command to "package unpack"
-  - [#4988](https://github.com/wasmerio/wasmer/pull/4988) chore: Use hex encoding for Sha256Hash debug impl
-  - [#4780](https://github.com/wasmerio/wasmer/pull/4780) WASIX Test Suite
-  - [#4987](https://github.com/wasmerio/wasmer/pull/4987) feat: Support filtering logs by request id and by instance id
-  - [#4975](https://github.com/wasmerio/wasmer/pull/4975) CLI: Ask users to allow networking capabilities if not set
-  - [#4977](https://github.com/wasmerio/wasmer/pull/4977) feat(wasix): Expose the builtin package loder module
-  - [#4968](https://github.com/wasmerio/wasmer/pull/4968) CLI: Introduce new `auth` subcommand
-  - [#4973](https://github.com/wasmerio/wasmer/pull/4973) feat: Implement image validation in BuiltinPackageLoader
-  - [#4976](https://github.com/wasmerio/wasmer/pull/4976) CLI: No string manipulation on `app.yaml`
-  - [#4970](https://github.com/wasmerio/wasmer/pull/4970) CLI: Cache templates from different registries in diffferent directories
-  - [#4965](https://github.com/wasmerio/wasmer/pull/4965) CLI: Try to fetch owner from `app_id` if necessary while deploying
-  - [#4955](https://github.com/wasmerio/wasmer/pull/4955) Move `WasmerConfig` out of the `registry_api` crate and introduce a `logout` subcommand
-  - [#4943](https://github.com/wasmerio/wasmer/pull/4943) Run tests in wasmer-integration-tests repo on pull requests
-  - [#4954](https://github.com/wasmerio/wasmer/pull/4954) App config: https redirect setting
-  - [#4689](https://github.com/wasmerio/wasmer/pull/4689) redirect to child node in a different fs
-  - [#4939](https://github.com/wasmerio/wasmer/pull/4939) Clearer doc comments
-
-## Fixed
-
-  - [#5032](https://github.com/wasmerio/wasmer/pull/5032) fix(wasix): Prevent blocking package hash validations after downloads
-  - [#5026](https://github.com/wasmerio/wasmer/pull/5026) Various volumes CLI fixes
-  - [#4986](https://github.com/wasmerio/wasmer/pull/4986) Multiple fixes for the journal to fix bootstrapping
-  - [#5005](https://github.com/wasmerio/wasmer/pull/5005) Enable feature `net` for mio in virtual-net, fix #5004
-  - [#4992](https://github.com/wasmerio/wasmer/pull/4992) fix(cli/WasmerEnv): strip `registry.` only if hostname starts with it
-  - [#4989](https://github.com/wasmerio/wasmer/pull/4989) fix(wasix): Fix panic on unknown socket in sock_send
-  - [#4956](https://github.com/wasmerio/wasmer/pull/4956) Fix impossible relocation error in emit sdiv64 for singlepass compiler
-  - [#4938](https://github.com/wasmerio/wasmer/pull/4938) fix(cli/package/tag): Better messages when tagging an existing package
-  - [#4946](https://github.com/wasmerio/wasmer/pull/4946) Fixes a panic caused on the recv_from path
-  - [#4942](https://github.com/wasmerio/wasmer/pull/4942) Fix size computation for `pwrite`
-
-
-
-## 4.3.5 - 16/07/2024
-
-This release adds support for managing secrets alongside fixes and refactors to help with stability.
-
-## Added
-
-  - [#4930](https://github.com/wasmerio/wasmer/pull/4930) CLI: Add support for Secrets
-
-## Changed
-
-  - [#4933](https://github.com/wasmerio/wasmer/pull/4933) CLI: Manually exit upon SIGINT reception
-  - [#4927](https://github.com/wasmerio/wasmer/pull/4927) Upgrade to Hyper 1.x
-  - [#4932](https://github.com/wasmerio/wasmer/pull/4932) Follow directory when deploying from create
-  - [#4928](https://github.com/wasmerio/wasmer/pull/4928) Prevent unnecessary panics when compiling on x86_64 CPUs that dont support AVX or SSE4.2
-  - [#4920](https://github.com/wasmerio/wasmer/pull/4920) Compile `wasmer-api` crate to `wasm32-unknown-unknown`
-
-## Fixed
-
-  - [#4925](https://github.com/wasmerio/wasmer/pull/4925) Fix stack_low detection when data_end is above stack_pointer and stac…
-  - [#4929](https://github.com/wasmerio/wasmer/pull/4929) Fix indirect call to dynamic imported function
-
-
-
-## 4.3.4 - 08/07/2024
-
-This release contains a fix for the webc version resolution logic.
-
-## Added
-
-  - [#4914](https://github.com/wasmerio/wasmer/pull/4914) Add tests for `msync`
-
-## Changed
-
-
-## Fixed
-
-  - [#4922](https://github.com/wasmerio/wasmer/pull/4922) fix(wasix): Fix incorrect webc version mapping
-
-
-
-## 4.3.3 - 04/07/2024
-
-This release mainly contains fixes and refactors to help with the stability. Also some improvements to the cli and journaling.
-
-## Added
-
-  - [#4885](https://github.com/wasmerio/wasmer/pull/4885) Added another journal transaction point used for durability
-  - [#4906](https://github.com/wasmerio/wasmer/pull/4906) feat(backend-api): Add query for retrieving app versions by id
-  - [#4861](https://github.com/wasmerio/wasmer/pull/4861) feat(cli/deploy): Add `--path` flag
-
-## Changed
-
-  - [#4898](https://github.com/wasmerio/wasmer/pull/4898) chore: More logging during package downloads
-  - [#4912](https://github.com/wasmerio/wasmer/pull/4912) feat(cli/push): Push with name if available (+ CLI flag)
-  - [#4907](https://github.com/wasmerio/wasmer/pull/4907) Update README: new zig bindings for wasmer with WASI Support
-  - [#4897](https://github.com/wasmerio/wasmer/pull/4897) App create: Ask for framework before fetching templates
-  - [#4896](https://github.com/wasmerio/wasmer/pull/4896) Re-use previously closed FDs
-  - [#4883](https://github.com/wasmerio/wasmer/pull/4883) cli(app/create): Ask for directory to create the app in
-  - [#4884](https://github.com/wasmerio/wasmer/pull/4884) feat(cli): Amend `app` command description
-  - [#4874](https://github.com/wasmerio/wasmer/pull/4874) Switch to webc v3 by default
-  - [#4860](https://github.com/wasmerio/wasmer/pull/4860) CLI: Use a channel to signal that the main fn is done
-  - [#4877](https://github.com/wasmerio/wasmer/pull/4877) Replace mach with mach2
-  - [#4824](https://github.com/wasmerio/wasmer/pull/4824) Merge `ScopedDirectoryFileSystem` into `host_fs::Filesystem`
-  - [#4862](https://github.com/wasmerio/wasmer/pull/4862) feat(cli/deploy): Check status when waiting for the app to be available
-  - [#4848](https://github.com/wasmerio/wasmer/pull/4848) feat(cli/package-tag): Manifest is not mandatory anymore while tagging
-  - [#4858](https://github.com/wasmerio/wasmer/pull/4858) chore: Small tracing log improvements for wasix
-  - [#4841](https://github.com/wasmerio/wasmer/pull/4841) Restore cursor after SIGINT during dialogue
-  - [#4846](https://github.com/wasmerio/wasmer/pull/4846) Restored sockets from journals will no longer attempt to send data
-  - [#4836](https://github.com/wasmerio/wasmer/pull/4836) Dynamically detect libgcc-vs-libunwind
-  - [#4838](https://github.com/wasmerio/wasmer/pull/4838) Don't pass auth header when downloading a package
-  - [#4832](https://github.com/wasmerio/wasmer/pull/4832) 4.3.2 post release
-
-## Fixed
-
-  - [#4913](https://github.com/wasmerio/wasmer/pull/4913) Fix mac runners
-  - [#4840](https://github.com/wasmerio/wasmer/pull/4840) fix(journal): Correctly handle client socket closing during compaction
-  - [#4844](https://github.com/wasmerio/wasmer/pull/4844) fix(cli): Respect WASMER_REGISTRY env var in all commands
-  - [#4834](https://github.com/wasmerio/wasmer/pull/4834) Fix `path_open` trailing slash edge case
-  - [#4835](https://github.com/wasmerio/wasmer/pull/4835) Fix for dead sockets restored in the journal
-
-
-
-## 4.3.2 - 11/06/2024
-
-This release mainly introduces the InstaBoot feature. Numerous bug fixes to the virtual-fs is also included, making it
-more robust. Support for the execve syscall is also added to the runtime alongside the ability to spawn local wasm files.
-
-## Added
-
-  - [#4819](https://github.com/wasmerio/wasmer/pull/4819) Add support for spawning local wasm files
-  - [#4813](https://github.com/wasmerio/wasmer/pull/4813) feat(configs): Add headers and max_age to InstaBoot capability
-  - [#4810](https://github.com/wasmerio/wasmer/pull/4810) feat(cli): Add "app purge-cache" command
-  - [#4754](https://github.com/wasmerio/wasmer/pull/4754) feat(config): Add app instaboot config
-  - [#4735](https://github.com/wasmerio/wasmer/pull/4735) Add traversal for `Root` inode
-  - [#4743](https://github.com/wasmerio/wasmer/pull/4743) Benchmarks: add new benchmark for function imports in modules
-
-## Changed
-
-  - [#4797](https://github.com/wasmerio/wasmer/pull/4797) feat(cli): Show exact version of package in "package download" command
-  - [#4749](https://github.com/wasmerio/wasmer/pull/4749) Only warn if needed
-  - [#4826](https://github.com/wasmerio/wasmer/pull/4826) chore(virtual-fs)!: Remove old stale WebcFileSystem
-  - [#4805](https://github.com/wasmerio/wasmer/pull/4805) CLI: app create - Template handling improvements
-  - [#4823](https://github.com/wasmerio/wasmer/pull/4823) Enable mounting `tmp` directory locally
-  - [#4756](https://github.com/wasmerio/wasmer/pull/4756) Introduce `proc_exec2`
-  - [#4817](https://github.com/wasmerio/wasmer/pull/4817) chore(cli): Update yanked `zip` version
-  - [#4815](https://github.com/wasmerio/wasmer/pull/4815) Useful link
-  - [#4759](https://github.com/wasmerio/wasmer/pull/4759) Disallow empty path on path_open
-  - [#4794](https://github.com/wasmerio/wasmer/pull/4794) Disallow opening directory with rights::fd_write
-  - [#4793](https://github.com/wasmerio/wasmer/pull/4793) Respect `oflags::excl` when opening all files
-  - [#4790](https://github.com/wasmerio/wasmer/pull/4790) chore: Minor tweaks to the HttpRequest definitions
-  - [#4730](https://github.com/wasmerio/wasmer/pull/4730) Mount current directory to `/home` and Set CWD to `/home` when running WASI
-  - [#4770](https://github.com/wasmerio/wasmer/pull/4770) Reduce package upload chunk size to make the progress bar smoother
-  - [#4769](https://github.com/wasmerio/wasmer/pull/4769) Use `_strict` graphql function so the error from backend is reported
-  - [#4765](https://github.com/wasmerio/wasmer/pull/4765) Update the webc dependency
-  - [#4706](https://github.com/wasmerio/wasmer/pull/4706) Multiple improvements for the journal load times
-  - [#4739](https://github.com/wasmerio/wasmer/pull/4739) Allow blocking for realtime
-
-## Fixed
-
-  - [#4821](https://github.com/wasmerio/wasmer/pull/4821) Fix `path_open` sometimes ignoring trailing slash
-  - [#4822](https://github.com/wasmerio/wasmer/pull/4822) fix(cli): Respect owner in app.yaml during app resolution
-  - [#4779](https://github.com/wasmerio/wasmer/pull/4779) Multiple fixes for journaling with fast boot and resumption
-  - [#4776](https://github.com/wasmerio/wasmer/pull/4776) Fix wasi-fyi test.sh on darwin
-  - [#4747](https://github.com/wasmerio/wasmer/pull/4747) Fix for interrupts
-  - [#4762](https://github.com/wasmerio/wasmer/pull/4762) fix(wasix): Remove redundant module hash generation in BinaryPackage
-  - [#4783](https://github.com/wasmerio/wasmer/pull/4783) Fix metadata conversion to carry over the modified timestamp
-  - [#4740](https://github.com/wasmerio/wasmer/pull/4740) Fix wasi-fyi tests
-
-
-
-## 4.3.1 - 23/05/2024
-
-This release adds support for subcommands to generate shell completions and manual pages. Also, number of fixes
-to the cli are included to further improve the developer experience. Various bug fixes and stability improvements 
-are also added to WASIX.
-
-## Added
-
-  - [#4736](https://github.com/wasmerio/wasmer/pull/4736) Argus: Compare v2 and v3 + add webhook message
-  - [#4710](https://github.com/wasmerio/wasmer/pull/4710) Add libc dep to workspace dependency
-  - [#4683](https://github.com/wasmerio/wasmer/pull/4683) Add subcommands to generate shell completions and manual pages
-  - [#4673](https://github.com/wasmerio/wasmer/pull/4673) Add tracing setup support in C API
-
-## Changed
-
-  - [#4733](https://github.com/wasmerio/wasmer/pull/4733) New CLI integration tests
-  - [#4732](https://github.com/wasmerio/wasmer/pull/4732) Poll for write-readiness after connecting a blocking socket
-  - [#4731](https://github.com/wasmerio/wasmer/pull/4731) Change the default directory the manual pages are generated to
-  - [#4715](https://github.com/wasmerio/wasmer/pull/4715) Refactor `wasmer_config::package::PackageHash` to be an enum
-  - [#4726](https://github.com/wasmerio/wasmer/pull/4726) Update LLVM install instructions to use v15
-  - [#4720](https://github.com/wasmerio/wasmer/pull/4720) Revert "make path_create_directory return error if no dir was created"
-  - [#4719](https://github.com/wasmerio/wasmer/pull/4719) Enable windows in CI again
-  - [#4714](https://github.com/wasmerio/wasmer/pull/4714) Disable windows in Unit-test packages job
-  - [#4713](https://github.com/wasmerio/wasmer/pull/4713) Remove owner and spurious informations from templates
-  - [#4703](https://github.com/wasmerio/wasmer/pull/4703) Use registry templates to create new app
-  - [#4709](https://github.com/wasmerio/wasmer/pull/4709) Remove `clock_time_get` instrumentation
-  - [#4700](https://github.com/wasmerio/wasmer/pull/4700) `wasmer app logs`: support app IDs, improve output format
-  - [#4702](https://github.com/wasmerio/wasmer/pull/4702) Rename when redirect is to the same fs
-  - [#4693](https://github.com/wasmerio/wasmer/pull/4693) feat(cli): Reimplement the webc upload progress bar
-  - [#4695](https://github.com/wasmerio/wasmer/pull/4695) feat(cli): Allow "wasmer app get" with an app version id
-  - [#4689](https://github.com/wasmerio/wasmer/pull/4689) redirect to child node in a different fs
-  - [#4692](https://github.com/wasmerio/wasmer/pull/4692) Pass down owner from deploy to publish
-  - [#4682](https://github.com/wasmerio/wasmer/pull/4682) Calculate the duration when timeout is absolute
-  - [#4670](https://github.com/wasmerio/wasmer/pull/4670) V4.3.0 post release
-
-## Fixed
-
-  - [#4734](https://github.com/wasmerio/wasmer/pull/4734) fix(cli): Actively wait for packages only after tag
-  - [#4728](https://github.com/wasmerio/wasmer/pull/4728) feat(cli): Fix erroneous subcommand as a `run` tentative
-  - [#4716](https://github.com/wasmerio/wasmer/pull/4716) Fix progress bar tick chars
-  - [#4708](https://github.com/wasmerio/wasmer/pull/4708) Fix wasi-fyi tests
-  - [#4698](https://github.com/wasmerio/wasmer/pull/4698) Fix calculation of stat.st_size in the presence of combined seeks and writes
-  - [#4679](https://github.com/wasmerio/wasmer/pull/4679) [bugfix] correct error message when app version is not found
-  - [#4685](https://github.com/wasmerio/wasmer/pull/4685) Fix offset in append mode
-
-
-
-## 4.3.0 - 10/05/2024
-
-This release stabilizes the new and improved publish and deploy flow. Also, wasmer is 25% faster (on cold startups) and more stable since
-various fixes and stability improvements are included.
-
-## Added
-
-  - [#4666](https://github.com/wasmerio/wasmer/pull/4666) Add integration tests for deploy
-  - [#4651](https://github.com/wasmerio/wasmer/pull/4651) Add option for using webc v3
-  - [#4640](https://github.com/wasmerio/wasmer/pull/4640) add proxy support to the `package download` subcommand
-
-## Changed
-
-  - [#4668](https://github.com/wasmerio/wasmer/pull/4668) Allow users to specify an "incomplete" registry url via CLI flag
-  - [#4654](https://github.com/wasmerio/wasmer/pull/4654) Store and restore hash from a compiled module
-  - [#4662](https://github.com/wasmerio/wasmer/pull/4662) feat(cli): Better final messages for `push`, `tag` and `publish`
-  - [#4658](https://github.com/wasmerio/wasmer/pull/4658) Third solution to the rewind buffer issue: Read lower end of stack from __stack_low or __data_end
-  - [#4661](https://github.com/wasmerio/wasmer/pull/4661) Remove a leftover println from the tag command
-  - [#4660](https://github.com/wasmerio/wasmer/pull/4660) Miscellaneous nitpicks for publish (and deploy)
-  - [#4653](https://github.com/wasmerio/wasmer/pull/4653) Revert `wasmer-wasix` dependency to per project instead of workspace
-  - [#4648](https://github.com/wasmerio/wasmer/pull/4648) return non-zero modified timestamp when using webc v2
-
-## Fixed
-
-  - [#4665](https://github.com/wasmerio/wasmer/pull/4665) Fix for an exit function that is not running on rewind exits, this could leak memory
-  - [#4652](https://github.com/wasmerio/wasmer/pull/4652) Fix deprecated usage of the `time` crate
-
-
-
-## 4.3.0-beta.1 - 08/05/2024
-
-This release improves the deploy and publish flow. Also, it contains bug fixes to virtual fs, caching, and a memory corruption issue when unwinding the stack.
-
-## Added
-
-  - [#4633](https://github.com/wasmerio/wasmer/pull/4633) Added a fix so that try_read calls close the connection without returning errors and causing a panic
-  - [#4566](https://github.com/wasmerio/wasmer/pull/4566) feat(backend-api): Add permalink to DeployApp
-
-## Changed
-
-  - [#4643](https://github.com/wasmerio/wasmer/pull/4643) Adopt the push-tag publishing mechanism
-  - [#4645](https://github.com/wasmerio/wasmer/pull/4645) sync modified timestamp upon creating the inode
-  - [#4639](https://github.com/wasmerio/wasmer/pull/4639) Move rewind buffer to after TLS area if it's at the bottom of the stack
-  - [#4644](https://github.com/wasmerio/wasmer/pull/4644) prepare wasmer-config 0.2.0 release
-  - [#4638](https://github.com/wasmerio/wasmer/pull/4638) Handle local package resolution
-  - [#4627](https://github.com/wasmerio/wasmer/pull/4627) reuse atom signatures
-  - [#4630](https://github.com/wasmerio/wasmer/pull/4630) Support partial manifest fields
-  - [#4631](https://github.com/wasmerio/wasmer/pull/4631) enable socks support
-  - [#4624](https://github.com/wasmerio/wasmer/pull/4624) respect proxy env vars
-  - [#4629](https://github.com/wasmerio/wasmer/pull/4629) chore(wasix): More logging improvements
-  - [#4625](https://github.com/wasmerio/wasmer/pull/4625) expose modified time in `webc_volume_fs`
-  - [#4618](https://github.com/wasmerio/wasmer/pull/4618) propagate timestamps to virtual file handles
-  - [#4622](https://github.com/wasmerio/wasmer/pull/4622) Improve error message for unknown atoms
-  - [#4619](https://github.com/wasmerio/wasmer/pull/4619) feat(wasix): More improvements to spawn error propagation
-  - [#4616](https://github.com/wasmerio/wasmer/pull/4616) feat: Improve wasix SpawnError
-  - [#4614](https://github.com/wasmerio/wasmer/pull/4614) Renamed all master -> main
-
-## Fixed
-
-  - [#4617](https://github.com/wasmerio/wasmer/pull/4617) 4.3.0 alpha.1 leftover fixes
-  - [#4628](https://github.com/wasmerio/wasmer/pull/4628) Fix for the sha256 caching issue
-  - [#4623](https://github.com/wasmerio/wasmer/pull/4623) fix(CLI): Pass the `no_wait` flag to `Deploy`
-
-
-
-## 4.3.0-alpha.1 - 25/04/2024
-
-This release introduces support for publishing unnamed packages. It also fixes an issue with code generation when using Singlepass and contains fixes to WASIX.
-
-## Added
-
-  - [#4532](https://github.com/wasmerio/wasmer/pull/4532) Unnamed packages
-  - [#4548](https://github.com/wasmerio/wasmer/pull/4548) Added a fix so that closed sockets do not cause errors
-  - [#4560](https://github.com/wasmerio/wasmer/pull/4560) chore(backend-api): Add hostname to AppAlias type
-  - [#4543](https://github.com/wasmerio/wasmer/pull/4543) build: Add Wasmer CLI package definition to Nix flake
-
-## Changed
-
-  - [#4582](https://github.com/wasmerio/wasmer/pull/4582) feat: wasmer-config
-  - [#4359](https://github.com/wasmerio/wasmer/pull/4359) Use nanoseconds in `filestat` for directories
-  - [#4557](https://github.com/wasmerio/wasmer/pull/4557) Safely handle offset in fd_seek
-  - [#4555](https://github.com/wasmerio/wasmer/pull/4555) Fd validity and basic bound checks on `fd_advise`
-  - [#4538](https://github.com/wasmerio/wasmer/pull/4538) deps: Switch from unmaintained term_size to terminal_size
-  - [#4563](https://github.com/wasmerio/wasmer/pull/4563) chore: Remove accidentally committed wasm file
-  - [#4561](https://github.com/wasmerio/wasmer/pull/4561) chore: Make wasmer_wasix::os::console submodule public (again)
-  - [#4562](https://github.com/wasmerio/wasmer/pull/4562) chore: remove repetitive words
-  - [#4552](https://github.com/wasmerio/wasmer/pull/4552) Module cache optimization round2
-  - [#4546](https://github.com/wasmerio/wasmer/pull/4546) Expose `store::StoreObjects`
-
-## Fixed
-
-  - [#4559](https://github.com/wasmerio/wasmer/pull/4559) Fix ImpossibleRelocation panics in singlepass/aarch64
-  - [#4514](https://github.com/wasmerio/wasmer/pull/4514) Fix for snapshots in certain use cases
-  - [#4590](https://github.com/wasmerio/wasmer/pull/4590) Fix fd_seek underflow
-
-
-
-## 4.2.8 - 05/04/2024
-
-This release improves journal support and improves the performance of the singlepass backend.
-Also contains fixes to the Edge CLI.
-
-## Added
-
-  - [#4510](https://github.com/wasmerio/wasmer/pull/4510) Added support for creating log file journals directly from buffers
-  - [#4506](https://github.com/wasmerio/wasmer/pull/4506) feat: add wasmer-argus
-  - [#4508](https://github.com/wasmerio/wasmer/pull/4508) Upgrade edge-{schema,util} crates + add some helper methdos
-
-## Changed
-
-  - [#4541](https://github.com/wasmerio/wasmer/pull/4541) Removed some dead code
-  - [#4539](https://github.com/wasmerio/wasmer/pull/4539) deps: Upgrade h2 due to RUSTSEC advisory
-  - [#4527](https://github.com/wasmerio/wasmer/pull/4527) allow owner field in app.yaml
-  - [#4526](https://github.com/wasmerio/wasmer/pull/4526) feat(singlepass): use SIMD insts for popcount
-  - [#4507](https://github.com/wasmerio/wasmer/pull/4507) deps: Upgrade edge-schema to 0.0.3
-  - [#4462](https://github.com/wasmerio/wasmer/pull/4462) DProxy
-
-## Fixed
-
-  - [#4542](https://github.com/wasmerio/wasmer/pull/4542) Various fixes detected in the build
-  - [#4537](https://github.com/wasmerio/wasmer/pull/4537) Fix owner issues with app create
-  - [#4535](https://github.com/wasmerio/wasmer/pull/4535) fix(cli): Fix Edge WinterJS template
-  - [#4525](https://github.com/wasmerio/wasmer/pull/4525) Fix bug with `app deploy`: app URL is stale
-  - [#4520](https://github.com/wasmerio/wasmer/pull/4520) Fix singlepass panic
-
-
-
-## 4.2.7 - 19/03/2024
-
-This release adds the `wasmer domain` command for DNS records management, and also includes an important fix to the `stack_restore` WASIX syscall (used by the `longjmp` function).
-
-## Added
-
-  - [#4478](https://github.com/wasmerio/wasmer/pull/4478) chore(backend-api): Add size to PackageDistribution
-
-## Changed
-
-  - [#4492](https://github.com/wasmerio/wasmer/pull/4492) No longer restoring the thread local memory when we longjmp
-  - [#4487](https://github.com/wasmerio/wasmer/pull/4487) Manage DNS records
-  - [#4220](https://github.com/wasmerio/wasmer/pull/4220) Ability to detect a tainted instance
-  - [#4455](https://github.com/wasmerio/wasmer/pull/4455) Implemented an exponential CPU backoff that kicks in when a run token is not held
-  - [#4470](https://github.com/wasmerio/wasmer/pull/4470) chore: Completely remove wasix_http_client
-
-## Fixed
-
-  - [#4490](https://github.com/wasmerio/wasmer/pull/4490) Fix for a panic in the sock_recv when a file handle is missing
-  - [#4335](https://github.com/wasmerio/wasmer/pull/4335) Fixed an issue where the package loader was blocking the tokio runtime
-  - [#4473](https://github.com/wasmerio/wasmer/pull/4473) fix: fix feature = "cargo-clippy" deprecation
-
-
-
-## 4.2.6 - 03/03/2024
-
-This release includes a number of DX improvements for the Wasmer CLI, as well as fixes to WASI and its filesystem implementation.
-
-## Added
-
-  - [#4459](https://github.com/wasmerio/wasmer/pull/4459) feat(backend-api): Add download_url to PackageDistribution
-  - [#4460](https://github.com/wasmerio/wasmer/pull/4460) fix(cli): Add missing output in "app get" command and fix output of "app info"
-  - [#4448](https://github.com/wasmerio/wasmer/pull/4448) Add wasi-fyi tests and run them in CI
-  - [#4454](https://github.com/wasmerio/wasmer/pull/4454) add pagination to app list queries
-  - [#4443](https://github.com/wasmerio/wasmer/pull/4443) feat(backend-api): Add get_app_by_id_opt
-  - [#4385](https://github.com/wasmerio/wasmer/pull/4385) feat(api): Add SharedMemoryHandle
-  - [#3517](https://github.com/wasmerio/wasmer/pull/3517) Add HTTP example which does dynamic allocation
-
-## Changed
-
-  - [#4472](https://github.com/wasmerio/wasmer/pull/4472) feat(cli): "wasmer deploy": return app version as json if --json specified
-  - [#4471](https://github.com/wasmerio/wasmer/pull/4471) chore: Remove wasi-experimental-io-devices
-  - [#4466](https://github.com/wasmerio/wasmer/pull/4466) Clean up wasmer-wasix-types and remove wasix-http-client
-  - [#4458](https://github.com/wasmerio/wasmer/pull/4458) tests: Disable flaky network tests on MUSL
-  - [#4440](https://github.com/wasmerio/wasmer/pull/4440) cli: allow filtering by log stream
-  - [#4435](https://github.com/wasmerio/wasmer/pull/4435) Use M1 runner for building & testing m1
-  - [#4434](https://github.com/wasmerio/wasmer/pull/4434) Update Rust toolchain to 1.73
-  - [#4428](https://github.com/wasmerio/wasmer/pull/4428) Try to build the package before publishing it
-  - [#4441](https://github.com/wasmerio/wasmer/pull/4441) increase pagination size for app logs
-  - [#4429](https://github.com/wasmerio/wasmer/pull/4429) Return Notsup for absolute symlinks instead of panicking
-  - [#4427](https://github.com/wasmerio/wasmer/pull/4427) Migrate deprecated usage
-  - [#4426](https://github.com/wasmerio/wasmer/pull/4426) deps: Unify wasmparser usage to a single version
-  - [#4292](https://github.com/wasmerio/wasmer/pull/4292) deps: Upgrade wasmparser
-  - [#4398](https://github.com/wasmerio/wasmer/pull/4398) Make public API consistent
-  - [#4407](https://github.com/wasmerio/wasmer/pull/4407) CLI: Big CLI cleanup + merge Edge CLI
-  - [#4395](https://github.com/wasmerio/wasmer/pull/4395) chore(wasix): Increase log level for WapmSource
-  - [#4403](https://github.com/wasmerio/wasmer/pull/4403) Allow users to provide custom host functions to `WasiRunner` and `WasiEnvBuilder`
-  - [#4359](https://github.com/wasmerio/wasmer/pull/4359) Use nanoseconds in `filestat` for directories
-  - [#4100](https://github.com/wasmerio/wasmer/pull/4100) Tweak logging annotations to simplify performance troubleshooting
-  - [#4175](https://github.com/wasmerio/wasmer/pull/4175) Update dependencies and remove unused dependencies
-  - [#4302](https://github.com/wasmerio/wasmer/pull/4302) Allow `WasiRunner` to mount `FileSystem` instances
-  - [#4394](https://github.com/wasmerio/wasmer/pull/4394) ignore append when truncate is set
-  - [#4263](https://github.com/wasmerio/wasmer/pull/4263) WASI journal and stateful persistence
-  - [#4389](https://github.com/wasmerio/wasmer/pull/4389) remove memory footprint computation
-  - [#4352](https://github.com/wasmerio/wasmer/pull/4352) Wait for webc, bindings, exe generation during package-publish with `--wait` flag
-  - [#4388](https://github.com/wasmerio/wasmer/pull/4388) Temporarily exclude tokio from docs builds
-  - [#4345](https://github.com/wasmerio/wasmer/pull/4345) Asyncify filesystem cache
-
-## Fixed
-
-  - [#4467](https://github.com/wasmerio/wasmer/pull/4467) fix(cli): Fix auto-package version bumping in 'wasmer deploy'
-  - [#4452](https://github.com/wasmerio/wasmer/pull/4452) CLI: Fix logic error in indexing in app logs command
-  - [#4444](https://github.com/wasmerio/wasmer/pull/4444) Fix note about unaligned references in `WasmRef` docs
-  - [#4338](https://github.com/wasmerio/wasmer/pull/4338) [SINGLEPASS]Fix bug #4092 which was due to resource leak while doing …
-  - [#4430](https://github.com/wasmerio/wasmer/pull/4430) deps: Fix accidental hyper 1.0 upgrade + remove some duplicate dependencies
-  - [#4322](https://github.com/wasmerio/wasmer/pull/4322) fix: Prevent panicking in VirtualTaskManagerExt::spawn_and_block_on
-  - [#4411](https://github.com/wasmerio/wasmer/pull/4411) chore: Fix clippy lints for headless CLI build
-  - [#4410](https://github.com/wasmerio/wasmer/pull/4410) fix(cli): publish: Fix panic + Make waiting for build results more modular
-  - [#4402](https://github.com/wasmerio/wasmer/pull/4402) Fixed some compilation errors introduced by #4204 that assume `tokio::task::block_in_place()` always exists
-  - [#3448](https://github.com/wasmerio/wasmer/pull/3448) Fix make install-capi-lib
-  - [#4393](https://github.com/wasmerio/wasmer/pull/4393) fix(api): Provide stub impls for new LinearMemory methods
-  - [#4391](https://github.com/wasmerio/wasmer/pull/4391) Fixed an issue where the caching compiled modules were not saving properly
-  - [#4386](https://github.com/wasmerio/wasmer/pull/4386) chore: Fix clippy lints in API crate
-  - [#4387](https://github.com/wasmerio/wasmer/pull/4387) fix: Don't log the `FmtSpan::ENTER` event because it generates unnecessary logs
-
-
-
-## 4.2.5 - 23/12/2023
-
-This release includes substantial improvements to Wasmer's startup time when loading cached modules. Also includes a couple of filesystem-related fixes and updates the Edge application templates.
-
-## Added
-
-  - [#4370](https://github.com/wasmerio/wasmer/pull/4370) feat(wasix): Add optional chunk timeout to ReqwestHttpClient
-  - [#4369](https://github.com/wasmerio/wasmer/pull/4369) WASIX: Add QueryError::Timeout
-  - [#4336](https://github.com/wasmerio/wasmer/pull/4336) fix(docs): add cpp in Chinese
-
-## Changed
-
-  - [#4372](https://github.com/wasmerio/wasmer/pull/4372) use faster hash algorithm when loading and saving a module
-  - [#4367](https://github.com/wasmerio/wasmer/pull/4367) deps: Bump edge cli to 0.1.4
-  - [#4366](https://github.com/wasmerio/wasmer/pull/4366) Always use the download URL provided by the Wasmer registry instead of going through the frontend redirect
-  - [#4350](https://github.com/wasmerio/wasmer/pull/4350) Optimize sleep_now for TokioTaskManager
-  - [#4351](https://github.com/wasmerio/wasmer/pull/4351) Remove the wasmer-web crate and all tests
-  - [#4229](https://github.com/wasmerio/wasmer/pull/4229) Use `cargo nextest` when running tests in CI
-  - [#4339](https://github.com/wasmerio/wasmer/pull/4339) deps: Bump edge-cli version
-
-## Fixed
-
-  - [#4368](https://github.com/wasmerio/wasmer/pull/4368) fix(wasix): http client: use reasonable default connect timeout
-  - [#4365](https://github.com/wasmerio/wasmer/pull/4365) lib/api/src/js/store.rs: fix typo
-  - [#4356](https://github.com/wasmerio/wasmer/pull/4356) Fixed a subtract-with-overflow in `StaticFile::poll_read_ready()`
-  - [#4355](https://github.com/wasmerio/wasmer/pull/4355) Fix the `virtual_fs::StaticFile` implementation
-  - [#4348](https://github.com/wasmerio/wasmer/pull/4348) fix sync
-
-
-
-## 4.2.4 - 30/11/2023
-
-This release allows publishing private packages and fixes the issue of the file system being accessible by WASI modules in the abscence of directory mapping. Also improves startup speed, and fixes multiple issues around the WASI filesystem, packages and apps.
-
-## Added
-
-  - [#4334](https://github.com/wasmerio/wasmer/pull/4334) Add `application/wasm` to list of accepted content-types for webcs
-  - [#4328](https://github.com/wasmerio/wasmer/pull/4328) Add `--wait` and `--timeout` flags to `wamer publish`
-  - [#4315](https://github.com/wasmerio/wasmer/pull/4315) Add TTY aware output to the wasmer package and wasmer container commands
-  - [#4287](https://github.com/wasmerio/wasmer/pull/4287) feat(cli): Add package commands
-  - [#4247](https://github.com/wasmerio/wasmer/pull/4247) Add support for publishing private packages
-  - [#4291](https://github.com/wasmerio/wasmer/pull/4291) feat(cli): add pnpm support
-
-## Changed
-
-  - [#4333](https://github.com/wasmerio/wasmer/pull/4333) deps: Bump edge-cli
-  - [#4332](https://github.com/wasmerio/wasmer/pull/4332) use rusty_pool instead of rayon
-  - [#4321](https://github.com/wasmerio/wasmer/pull/4321) deps(cli): Upgrade Edge CLI
-  - [#4326](https://github.com/wasmerio/wasmer/pull/4326) Always re-execute a registry query when cache lookups fail
-  - [#4317](https://github.com/wasmerio/wasmer/pull/4317) Bump min enumset version to 1.1.0
-  - [#4300](https://github.com/wasmerio/wasmer/pull/4300) Use authentication when running a package
-  - [#4294](https://github.com/wasmerio/wasmer/pull/4294) Terminate after flushing file descriptors
-  - [#4273](https://github.com/wasmerio/wasmer/pull/4273) Update memoffset to 0.9.0
-
-## Fixed
-
-  - [#4307](https://github.com/wasmerio/wasmer/pull/4307) Fix for the non-flushing of file descriptors and a nasty deadlock
-  - [#4331](https://github.com/wasmerio/wasmer/pull/4331) Fix visibility validation to work when publishing a new package
-  - [#4314](https://github.com/wasmerio/wasmer/pull/4314) fix(cli): Prevent temporary file issues in "package download"
-  - [#4296](https://github.com/wasmerio/wasmer/pull/4296) fix: prevent potential UB by deriving repr C for union
-  - [#4192](https://github.com/wasmerio/wasmer/pull/4192) More fixes to support Wasmer JS
-
-
-
-## 4.2.3 - 26/10/2023
-
-This new version fixes a bug in module bindings path.
-
-## Added
-
-
-## Changed
-
-
-## Fixed
-
-  - [#4272](https://github.com/wasmerio/wasmer/pull/4272) fix: Fix async runtime mismatch in virtual "wasmer run" command
-  - [#4276](https://github.com/wasmerio/wasmer/pull/4276) fix: module path using stripping a prefix
-  - [#4241](https://github.com/wasmerio/wasmer/pull/4241) Fix FreeBSD ucontext_t issues
-  - [#4246](https://github.com/wasmerio/wasmer/pull/4246) Fix Cargo.lock for 4.2.2 release
-
-
-
-## 4.2.2 - 04/10/2023
-New wasmer version that utilizes the more recent LLVM15 to compile WASM modules. Also adds new application templates for Wasmer Edge.
-
-## Added
-
-
-## Changed
-
-  - [#4239](https://github.com/wasmerio/wasmer/pull/4239) Wasmer Deploy CLI with js and py worker templates
-  - [#4238](https://github.com/wasmerio/wasmer/pull/4238) Using hard coded package version number in test...
-  - [#4206](https://github.com/wasmerio/wasmer/pull/4206) Remove StdioMode::Reserved variant
-  - [#4234](https://github.com/wasmerio/wasmer/pull/4234) Migration to LLVM15
-  - [#4236](https://github.com/wasmerio/wasmer/pull/4236) Updated tugstsenite
-
-## Fixed
-
-
-
-
-## 4.2.1 - 28/09/2023
-New release of wasmer with improved WASIX compatibility. MSRV was bumped to 1.70 for this release. 
-
-Now it is possible for packages to execute atoms from their dependencies, enabling e.g. python packages to not include the binary but use the one from the official python package.
-
-## Added
-
-  - [#4213](https://github.com/wasmerio/wasmer/pull/4213) feat(wasix): Add BuiltinPackageLoader::insert_cached
-  - [#4202](https://github.com/wasmerio/wasmer/pull/4202) Add support for `JoinFlags::NON_BLOCKING` to `proc_join`
-
-## Changed
-
-  - [#4223](https://github.com/wasmerio/wasmer/pull/4223) Allow packages to have commands that use a dependency's atom
-  - [#4224](https://github.com/wasmerio/wasmer/pull/4224) Use write instead of send for pipe, to accomodate socketpair
-  - [#4221](https://github.com/wasmerio/wasmer/pull/4221) Bump the MSRV from 1.69 to 1.70
-  - [#4214](https://github.com/wasmerio/wasmer/pull/4214) Rephrase the docstring for `--forward-host-env` flag on `wasmer run`
-  - [#4215](https://github.com/wasmerio/wasmer/pull/4215) Ignore `fd_close(3)` to avoid breaking POSIX programs that blindly close all file descriptors
-  - [#4204](https://github.com/wasmerio/wasmer/pull/4204) Stability improvements
-
-## Fixed
-
-  - [#4211](https://github.com/wasmerio/wasmer/pull/4211) Fixes for sockets
-  - [#4193](https://github.com/wasmerio/wasmer/pull/4193) Fix sockets
-  - [#4205](https://github.com/wasmerio/wasmer/pull/4205) Fix File System Merging Problems
-
-
-
-## 4.2.0 - 05/09/2023
-New release of wasmer, with a new 0-copy module deserialization for shorter startup time, some fixes to avoid misaligned pointer acces, and faster internal stack handling, among some other fixes.
-
-## Added
-
-  - [#4199](https://github.com/wasmerio/wasmer/pull/4199) Added some Socket filtype return for fdstat syscall
-  - [#4186](https://github.com/wasmerio/wasmer/pull/4186) Add stdin/stdout/stderr streams to `WasiRunner` and only use async threading when requested
-
-## Changed
-
-  - [#4170](https://github.com/wasmerio/wasmer/pull/4170) deps: Bump Edge client CLI to 0.1.25
-  - [#4179](https://github.com/wasmerio/wasmer/pull/4179) Faster compiles for debug by using release version of cranelift
-  - [#4196](https://github.com/wasmerio/wasmer/pull/4196) Replace stack pool mutex with lock-free queue
-  - [#4180](https://github.com/wasmerio/wasmer/pull/4180) NativeEngineExt::deserialize now returns Module
-  - [#4190](https://github.com/wasmerio/wasmer/pull/4190) Early check that a cached artifact is compatible with current CPU Features
-  - [#4167](https://github.com/wasmerio/wasmer/pull/4167) Make sure vmoffset are aligned to pointer size (for #4059)
-  - [#4184](https://github.com/wasmerio/wasmer/pull/4184) Allow `VirtualTaskManager` to explicitly transfer a module to a blocking task on the threadpool
-  - [#4176](https://github.com/wasmerio/wasmer/pull/4176) Js integrity checks
-  - [#4171](https://github.com/wasmerio/wasmer/pull/4171) Revive "0-copy module deserialization"
-  - [#4173](https://github.com/wasmerio/wasmer/pull/4173) deps: Bump Edge CLI version
-
-## Fixed
-
-  - [#4198](https://github.com/wasmerio/wasmer/pull/4198) chore: fix unavailable document url
-  - [#4191](https://github.com/wasmerio/wasmer/pull/4191) Fix invalid access to wasi instance handles in wasix proc_spawn
-  - [#4165](https://github.com/wasmerio/wasmer/pull/4165) Fix writing to middle of files and improve performance
-
-
-
-## 4.1.2 - 21/08/2023
-Another maintenance release, bringing some networking improvements, and centralising all wasmer caches under the same folder.
-
-
-## Added
-
-  - [#4127](https://github.com/wasmerio/wasmer/pull/4127) Add regression test for path_rename
-
-## Changed
-
-  - [#4164](https://github.com/wasmerio/wasmer/pull/4164) deps: Bump Edge client CLI to 0.1.22
-  - [#4163](https://github.com/wasmerio/wasmer/pull/4163) Bumped virtual-net crate to 0.5.0
-  - [#4156](https://github.com/wasmerio/wasmer/pull/4156) Disable auto-format of toml files in VS Code
-  - [#4141](https://github.com/wasmerio/wasmer/pull/4141) Web http client
-  - [#4152](https://github.com/wasmerio/wasmer/pull/4152) Test virtual-net bincode and mpsc only on linux
-  - [#4115](https://github.com/wasmerio/wasmer/pull/4115) Browser cfg, smaller WASM, VPN and HTTPS redirect
-  - [#4138](https://github.com/wasmerio/wasmer/pull/4138) Upgrade wasmer-wasix to the newest version of wasm-bindgen
-  - [#4135](https://github.com/wasmerio/wasmer/pull/4135) Update to time 0.3
-  - [#4109](https://github.com/wasmerio/wasmer/pull/4109) Update MSRV to 1.69
-  - [#4130](https://github.com/wasmerio/wasmer/pull/4130) Update to tracing-subscriber 0.3
-
-## Fixed
-
-  - [#4160](https://github.com/wasmerio/wasmer/pull/4160) fix: Make the "wasmer cache" command use the same cache directory as the rest of the CLI
-  - [#4148](https://github.com/wasmerio/wasmer/pull/4148) fix(cli): Prevent panics in "wasmer login" after API failures
-
-
-
-## 4.1.1 - 03/08/2023
-Bug-fix release, fixing rename in wasi(x), using newer Rust and some macOS ARM64 speicifc issues, among other things.
-
-## Added
-
-  - [#4120](https://github.com/wasmerio/wasmer/pull/4120) Added proper definition of ucontext for macos/aarch64 to avoid unaligned issue
-  - [#4107](https://github.com/wasmerio/wasmer/pull/4107) Added a forced shutdown on tokio runtimes as the STDIN blocks the shu…
-  - [#4108](https://github.com/wasmerio/wasmer/pull/4108) Add a temporary workaround for nanasess/setup-chromedriver#190
-
-## Changed
-
-  - [#4123](https://github.com/wasmerio/wasmer/pull/4123) Upgrade Edge CLI dependency
-  - [#4109](https://github.com/wasmerio/wasmer/pull/4109) Update MSRV to 1.69
-  - [#4111](https://github.com/wasmerio/wasmer/pull/4111) Update login.rs
-  - [#4102](https://github.com/wasmerio/wasmer/pull/4102) Update to criterion 0.5
-
-## Fixed
-
-  - [#4121](https://github.com/wasmerio/wasmer/pull/4121) Fix path_rename syscall failing
-  - [#4117](https://github.com/wasmerio/wasmer/pull/4117) Fixed an issue where inheritance was inverted
-  - [#4096](https://github.com/wasmerio/wasmer/pull/4096) Fix benchmark
-
-
-
-## 4.1.0 - 24/07/2023
-This version added some more improvements and fixes, with a faster async execution, a new login flow and muliple bugfix to the `--mapdir` command among other things.
-More detail in the blog post about the 4.1 Release: https://wasmer.io/posts/wasmer-4.1
-
-## Added
-
-  - [#4081](https://github.com/wasmerio/wasmer/pull/4081) Add WebcHash::parse_hex helper
-  - [#4046](https://github.com/wasmerio/wasmer/pull/4046) Add C API function to create Module from Engine instead of Store
-
-## Changed
-
-  - [#4095](https://github.com/wasmerio/wasmer/pull/4095) Bumped the webc version
-  - [#4038](https://github.com/wasmerio/wasmer/pull/4038) Clean up the integration tests
-  - [#4085](https://github.com/wasmerio/wasmer/pull/4085) Switch to lazily loading a Wasmer package directly from disk
-  - [#4084](https://github.com/wasmerio/wasmer/pull/4084) Remove unused atty dependency
-  - [#4057](https://github.com/wasmerio/wasmer/pull/4057) login with browser using nonce
-  - [#4073](https://github.com/wasmerio/wasmer/pull/4073) deps(wasmer-wasix): Remove two unused dependencies
-  - [#4068](https://github.com/wasmerio/wasmer/pull/4068) Enable tokio's "net" feature in the virtual-net crate
-  - [#4065](https://github.com/wasmerio/wasmer/pull/4065) deps: Upgrade edge CLI version
-  - [#4064](https://github.com/wasmerio/wasmer/pull/4064) Enable the `cfg_doc` feature on docs.rs
-  - [#4052](https://github.com/wasmerio/wasmer/pull/4052) Selenium-style tests for wasmer.sh
-  - [#4061](https://github.com/wasmerio/wasmer/pull/4061) Use is-terminal to check tty
-  - [#4056](https://github.com/wasmerio/wasmer/pull/4056) Update hermit-abi crate, used version was yanked
-  - [#4055](https://github.com/wasmerio/wasmer/pull/4055) Use a no-op package loader by default in PluggableRuntime
-  - [#4011](https://github.com/wasmerio/wasmer/pull/4011) Move Artifact Register FrameInfo
-  - [#4042](https://github.com/wasmerio/wasmer/pull/4042) Disable unused cbindgen feature
-  - [#4044](https://github.com/wasmerio/wasmer/pull/4044) Update tempfile crate
-  - [#4041](https://github.com/wasmerio/wasmer/pull/4041) Canonicalize host folder on mapdir
-  - [#4040](https://github.com/wasmerio/wasmer/pull/4040) Removed error message when a deserializzation error occurs in Artifact
-  - [#4032](https://github.com/wasmerio/wasmer/pull/4032) Make the CLI respect the `--token` flag
-  - [#4030](https://github.com/wasmerio/wasmer/pull/4030) Remove rustup build dependency
-  - [#4031](https://github.com/wasmerio/wasmer/pull/4031) Speed up the module cache 6x by removing LZW compression
-
-## Fixed
-
-  - [#4096](https://github.com/wasmerio/wasmer/pull/4096) Fix benchmark
-  - [#4050](https://github.com/wasmerio/wasmer/pull/4050) `epoll` with fs fixes
-  - [#4074](https://github.com/wasmerio/wasmer/pull/4074) fix(wasix): Expose FileSystemMapping struct
-  - [#4063](https://github.com/wasmerio/wasmer/pull/4063) Fix docstring for MemoryView struct
-  - [#4047](https://github.com/wasmerio/wasmer/pull/4047) Fixed create exe when zig is not present
-  - [#3970](https://github.com/wasmerio/wasmer/pull/3970) Fixes for wasmer.sh
-  - [#4035](https://github.com/wasmerio/wasmer/pull/4035) Fix help text for `use_system_linker` option in `create_exe` CLI command
-
-
-
-## 4.0.0 - 22/06/2023
-
-Some more behind-the-scene unification and bug fixe since the last beta, mostly on the CLI, but make sure to check all the other changes of the previous beta and alpha release if you came from last stable version.
-
-## Added
-
-  - [#4013](https://github.com/wasmerio/wasmer/pull/4013) Added a `WasmerEnv` abstraction to the CLI
-
-## Changed
-
-  - [#4021](https://github.com/wasmerio/wasmer/pull/4021) Put all cached artifacts under the `~/.wasmer/cache/` directory
-  - [#4018](https://github.com/wasmerio/wasmer/pull/4018) Canonicalize the host path passed to `--mapdir`
-  - [#4019](https://github.com/wasmerio/wasmer/pull/4019) Make sure `ExecutableTarget::from_file()` for `*.wasm` files checks the module cache
-  - [#4022](https://github.com/wasmerio/wasmer/pull/4022) [CI] Defined wich nightly to use to avoid not ready error
-  - [#4001](https://github.com/wasmerio/wasmer/pull/4001) deps: Bump edge CLI
-  - [#4012](https://github.com/wasmerio/wasmer/pull/4012) update links in Wasmer's README
-  - [#3985](https://github.com/wasmerio/wasmer/pull/3985) Display human-friendly progress when starting `wasmer run`
-  - [#4004](https://github.com/wasmerio/wasmer/pull/4004) Ignoring archived package versions when querying the registry
-  - [#3980](https://github.com/wasmerio/wasmer/pull/3980) Re-work logging and command-line argument parsing
-  - [#3983](https://github.com/wasmerio/wasmer/pull/3983) Introduce WAPM query caching to reduce `wasmer run`'s startup delay
-  - [#4002](https://github.com/wasmerio/wasmer/pull/4002) [RISCV64][CI] Use simpler way to install riscv64 packages
-
-## Fixed
-
-
-
-
-## 4.0.0-beta.3 - 15/06/2023
-
-More fixes and improvement to the virtual filesystem, and behind the scene work to unify wasmer tools for this new beta.
-RISC-V will now be built on newest Bookworm Debian release.
-
-## Added
-
-  - [#3990](https://github.com/wasmerio/wasmer/pull/3990) fix(cli): Fix deploy command and add some aliases
-
-## Changed
-
-  - [#3998](https://github.com/wasmerio/wasmer/pull/3998) deps: Upgrade edge cli
-  - [#3989](https://github.com/wasmerio/wasmer/pull/3989) OverlayFS now has COW
-  - [#3991](https://github.com/wasmerio/wasmer/pull/3991) Renamed most appearances of Wapm to Wasmer
-  - [#3992](https://github.com/wasmerio/wasmer/pull/3992) [CI][RISCV64] Try to use bookworm debian instead of sid
-
-## Fixed
-
-
-
-
-## 4.0.0-beta.2 - 09/06/2023
-
-This version added a missing `sock_accept` function to WASI preview1, and also greatly improved the filesystem mappings for the resolver, improving the ease of use of the abilty to run packages with the `wasmer run` command.
-
-## Added
-
-  - [#3913](https://github.com/wasmerio/wasmer/pull/3913) Add filesystem mappings to the resolver
-  - [#3971](https://github.com/wasmerio/wasmer/pull/3971) Added the missing sock_accept for preview1
-  - [#3957](https://github.com/wasmerio/wasmer/pull/3957) Added a test for small Stack (for #3808)
-  - [#3956](https://github.com/wasmerio/wasmer/pull/3956) feat(virtual-fs): Add FsError::StorageFull variant
-
-## Changed
-
-  - [#3710](https://github.com/wasmerio/wasmer/pull/3710) Implemented an asyncify based implementation of asynchronous threading
-  - [#3950](https://github.com/wasmerio/wasmer/pull/3950) tests: Remove debug_output option from snapshot tests.
-  - [#3961](https://github.com/wasmerio/wasmer/pull/3961) chore: Rename wasi dir to wasiX
-  - [#3967](https://github.com/wasmerio/wasmer/pull/3967) Use logs instead of timing to determine if the package cache was hit
-  - [#3955](https://github.com/wasmerio/wasmer/pull/3955) chore(cli): Remove redundant CLI feature flags
-  - [#3953](https://github.com/wasmerio/wasmer/pull/3953) feat: Allow custom manifest file paths in "wasmer publish"
-  - [#3433](https://github.com/wasmerio/wasmer/pull/3433) Module.deserialize - accept AsEngineRef
-  - [#3946](https://github.com/wasmerio/wasmer/pull/3946) Allow deserialized WAPM JSON even if some version have some NULL infos
-  - [#3944](https://github.com/wasmerio/wasmer/pull/3944) Port create-exe and the wasmer C API over to the webc compatibility layer
-
-## Fixed
-
-  - [#3975](https://github.com/wasmerio/wasmer/pull/3975) CLI: Fix deploy Command
-  - [#3969](https://github.com/wasmerio/wasmer/pull/3969) fix: Fix incorrect archive construction in wasmer publish
-
-
-
-## 4.0.0-beta.1 - 01/06/2023
-
-This version introduce WASIX! The superset of WASI. Go to https://wasix.org for more details.
-This version also merged `wasmer run` and `wasmer run-unstable`. Both command still exists but are now exactly the same. `run-unstable` will be removed later, so switch to `wasmer run` if you were using it.
-
-## Added
-
-  - [#3818](https://github.com/wasmerio/wasmer/pull/3818) Added a quickfix for mounting relative directories
-
-## Changed
-
-  - [#3924](https://github.com/wasmerio/wasmer/pull/3924) Rename "wasmer run-unstable" to "wasmer run"
-  - [#3938](https://github.com/wasmerio/wasmer/pull/3938) Use unchecked deserialization for `_unchecked` module functions
-  - [#3918](https://github.com/wasmerio/wasmer/pull/3918) Workspace metadata
-  - [#3919](https://github.com/wasmerio/wasmer/pull/3919) Handle non-200 status codes when downloading packages
-  - [#3917](https://github.com/wasmerio/wasmer/pull/3917) Rename WasiRuntime to Runtime
-
-## Fixed
-
-  - [#3933](https://github.com/wasmerio/wasmer/pull/3933) Fix deserialize calls in doc comments
-  - [#3936](https://github.com/wasmerio/wasmer/pull/3936) Fix for excessive allocation
-  - [#3920](https://github.com/wasmerio/wasmer/pull/3920) Fix filesystem access when running python with `wasmer run-unstable .`
-  - [#3867](https://github.com/wasmerio/wasmer/pull/3867) lib/wasi: try quick fix for WasiFS::get_inode_at_path
-
-
-
-## 4.0.0-alpha.1 - 25/05/2023
-
-A new major release, with a few breaking changes and the removal of many deprecated functions. Also, some methods previously available from on `Engine` has been moved to the `NativeEngineExt` trait.
-Deserialize has changed, with the default version using artifact layout validation. The old function has been renamed to `_unchecked` variant. The speed impact is usually negligeable , but the old function are still present if needed
-Many bugfixes and improvements on `wasmer run` and `wasmer run-unstable` (that will be merged into just `wasmer run` soon). `--allow-multiple-wasi-versions` CLI flag is now removed that is now removed and active by default. Logic for `wasmer config set registry.url` that has been fixed to work with `localhost:1234`
-
-## Added
-
-  - [#3879](https://github.com/wasmerio/wasmer/pull/3879) Add compiler features to wai-bindgen-wasmer
-  - [#1212](https://github.com/wasmerio/wasmer/pull/1212) Add support for GDB JIT debugging
-
-## Changed
-
-  - [#3852](https://github.com/wasmerio/wasmer/pull/3852) Re-work package resolution and make runners use it
-  - [#3910](https://github.com/wasmerio/wasmer/pull/3910) Removed all deprecated functions
-  - [#3900](https://github.com/wasmerio/wasmer/pull/3900) lib/virtual-net: tokio::net::lookup_host requires host:port format
-  - [#3906](https://github.com/wasmerio/wasmer/pull/3906) WASIX updates after superset changes
-  - [#3907](https://github.com/wasmerio/wasmer/pull/3907) Choose subversion of tracing crate in wasix
-  - [#3873](https://github.com/wasmerio/wasmer/pull/3873) Initial implementation for poll on pipe
-  - [#3904](https://github.com/wasmerio/wasmer/pull/3904) Changed tunables to have a VMConfig settings
-  - [#3902](https://github.com/wasmerio/wasmer/pull/3902) TmpFs Memory Usage Tracking and Limiting
-  - [#3894](https://github.com/wasmerio/wasmer/pull/3894) Rework Module deserialization functions
-  - [#3899](https://github.com/wasmerio/wasmer/pull/3899) enable integration tests with debug binary
-  - [#3889](https://github.com/wasmerio/wasmer/pull/3889) Bump llvm
-  - [#3881](https://github.com/wasmerio/wasmer/pull/3881) Use `js-default` feature in wai-bindgen-wasmer
-  - [#3874](https://github.com/wasmerio/wasmer/pull/3874) refactor!: Memory API Modifications (try_clone/copy, duplicate_in_store)
-  - [#3763](https://github.com/wasmerio/wasmer/pull/3763) Implement NativeWasmTypeInto for u32 and u64
-  - [#3866](https://github.com/wasmerio/wasmer/pull/3866) Align vfs and vnet directories with crate names
-  - [#3864](https://github.com/wasmerio/wasmer/pull/3864) feat(cli): Integrate deploy commands
-  - [#3771](https://github.com/wasmerio/wasmer/pull/3771) Asynchronous threading phase2
-  - [#3710](https://github.com/wasmerio/wasmer/pull/3710) Implemented an asyncify based implementation of asynchronous threading
-  - [#3859](https://github.com/wasmerio/wasmer/pull/3859) Support static linking on Windows
-  - [#3856](https://github.com/wasmerio/wasmer/pull/3856) Switch FileSystemCache to use checked artifact deserialization
-  - [#3854](https://github.com/wasmerio/wasmer/pull/3854) deps: Upgrade clap to v4
-  - [#3849](https://github.com/wasmerio/wasmer/pull/3849) Support MinGW
-  - [#3841](https://github.com/wasmerio/wasmer/pull/3841) Introduce a module cache abstraction
-  - [#3400](https://github.com/wasmerio/wasmer/pull/3400) Use the wasm_bindgen_downcast crate for downcasting JsValues
-  - [#3831](https://github.com/wasmerio/wasmer/pull/3831) Introduce a package resolver
-  - [#3843](https://github.com/wasmerio/wasmer/pull/3843) Adapted the publishing script
-
-## Fixed
-
-  - [#3867](https://github.com/wasmerio/wasmer/pull/3867) lib/wasi: try quick fix for WasiFS::get_inode_at_path
-  - [#3891](https://github.com/wasmerio/wasmer/pull/3891) Fix typos in docs
-  - [#3898](https://github.com/wasmerio/wasmer/pull/3898) fix: Use fallback home directory detection in config commands.
-  - [#3861](https://github.com/wasmerio/wasmer/pull/3861) fuzz: fix build error
-  - [#3853](https://github.com/wasmerio/wasmer/pull/3853) Fix cargo update
-
-
-
-## 3.3.0 - 03/05/2023
-
-Along a few important bugfixes, this version introduce JavaScriptCore support, with full WASI support.
-
-## Added
-
-  - [#3825](https://github.com/wasmerio/wasmer/pull/3825) Added support for JavascriptCore
-  - [#3837](https://github.com/wasmerio/wasmer/pull/3837) Cleaned up the GraphQL endpoint logic and added tests
-  - [#3833](https://github.com/wasmerio/wasmer/pull/3833) Fix Missing WaiterError export + Add notify/wait to fd_mmap memory
-  - [#3819](https://github.com/wasmerio/wasmer/pull/3819) ci: add docs.ts test builds
-  - [#3782](https://github.com/wasmerio/wasmer/pull/3782) Add FreeBSD x86 support
-
-## Changed
-
-  - [#3838](https://github.com/wasmerio/wasmer/pull/3838) Re-export `wasmer::EngineRef`
-  - [#3820](https://github.com/wasmerio/wasmer/pull/3820) fd_write: Flush on every write to a file
-  - [#3813](https://github.com/wasmerio/wasmer/pull/3813) Better errors
-
-## Fixed
-
-  - [#3796](https://github.com/wasmerio/wasmer/pull/3796) Fix returning negative i64 values on web target
-  - [#3836](https://github.com/wasmerio/wasmer/pull/3836) Fixed Chinese README example
-  - [#3827](https://github.com/wasmerio/wasmer/pull/3827) Made test-build-docs-rs tests docs generation for all crates under libs, and fixed broken ones
-  - [#3796](https://github.com/wasmerio/wasmer/pull/3796) Fix returning negative i64 values on web target
-
-
-
-## 3.2.1 - 21/04/2023
-
-Some quick fixes for this maintenance release, mainly oriented towards Docs.
-
-## Added
-
-  - [#3782](https://github.com/wasmerio/wasmer/pull/3782) Add FreeBSD x86 support
-
-## Changed
-
-  - [#3786](https://github.com/wasmerio/wasmer/pull/3786) Made Stack Size parametrable (for #3760)
-  - [#3805](https://github.com/wasmerio/wasmer/pull/3805) Wasi runner args
-  - [#3795](https://github.com/wasmerio/wasmer/pull/3795) Make sure the compile function passed to runners is Send+Sync
-  - [#3777](https://github.com/wasmerio/wasmer/pull/3777) Use webc's compat layer in more places
-
-## Fixed
-
-  - [#3806](https://github.com/wasmerio/wasmer/pull/3806) Fixed FunctionEnv migration doc to 3.0
-  - [#3804](https://github.com/wasmerio/wasmer/pull/3804) Fixed doc comment in memory_view.rs
-  - [#3791](https://github.com/wasmerio/wasmer/pull/3791) Fix doc api
-
-
-
-## 3.2.0 - 18/04/2023
-
-A lot of new features since last stable version:
-RISCV Support, new Runners (WCGI), API convergence for JS/SYS, and WASI eXtended.
-
- * RISCV support, on both Cranelift and LLVM Compiler.
- * New Runners, with WCGI as a new one
- * Most WAPM command are now available on the wasmer CLI directly
- * Using Wasmer on `sys` or `js` backend is more transparent now, with now support for running wasmer on`JavaScriptCore`
-
- * The WASI implementation has undergone a major refactoring, and will continue evolve significantly over the coming months.
-    - The old `wasmer_wasi` crate was deprecated.
-
-    - To continue using WASI, please switch to the new `wasmer_wasix` crate, which follows a different versioning scheme than the main Wasmer releases.
-    Major changes:
-    - An async runtime is now required. The runtime is pluggable, but only tokio is officially supported at the moment.
-    - The virtual file system layer was renamed from `wasmer-vfs` to `virtual-fs`, and now is built around an async interface that builds on top of `tokio::{AsyncRead/Write}`
-
-    This refactor will unlock many exciting new features that will be announced soon!
-    Just be aware that you will have to expect some instability and frequent releases with potential breaking changes until our new implementation settles. down.
-
-## Added
-
-  - [#3706](https://github.com/wasmerio/wasmer/pull/3706) [CI] Add RISCV in test and build
-  - [#3765](https://github.com/wasmerio/wasmer/pull/3765) Added basic support to inode in filestat_get (for #3583 and #3239)
-  - [#3751](https://github.com/wasmerio/wasmer/pull/3751) Added some unit testing to singlepass compiler
-  - [#3752](https://github.com/wasmerio/wasmer/pull/3752) Added new snapshots tests that use a fixed MIO and TOKIO
-  - [#3759](https://github.com/wasmerio/wasmer/pull/3759) Added the wasmer.sh website to the main repo and a CI/CD build test
-  - [#3747](https://github.com/wasmerio/wasmer/pull/3747) Added missing crate version bump
-
-## Changed
-
-  - [#3778](https://github.com/wasmerio/wasmer/pull/3778) Upgrade to webc v5.0.0
-  - [#3775](https://github.com/wasmerio/wasmer/pull/3775) Ran Cargo update before release
-  - [#3774](https://github.com/wasmerio/wasmer/pull/3774) Wasi threads
-  - [#3772](https://github.com/wasmerio/wasmer/pull/3772) [DOC] Removed paragraph about default-compiler, as it's doesn't exist anymore
-  - [#3766](https://github.com/wasmerio/wasmer/pull/3766) deps: Upgrade memoffset
-  - [#3690](https://github.com/wasmerio/wasmer/pull/3690) Introduce a WebcVolumeFileSystem that works for any WEBC version
-  - [#3424](https://github.com/wasmerio/wasmer/pull/3424) Use "wasmer --version --verbose" in the issue template
-  - [#3757](https://github.com/wasmerio/wasmer/pull/3757) WASI without VM internals
-  - [#3758](https://github.com/wasmerio/wasmer/pull/3758) More and better snapshot tests
-  - [#3756](https://github.com/wasmerio/wasmer/pull/3756) Aarch64 stackprobe
-  - [#3753](https://github.com/wasmerio/wasmer/pull/3753) Upgrade webc from webc 5.0.0-rc.5 to webc 5.0.0-rc.6
-
-## Fixed
-
-  - [#3767](https://github.com/wasmerio/wasmer/pull/3767) Fix Snapshot0 fd_filestat_get and path_filestat_get
-  - [#3723](https://github.com/wasmerio/wasmer/pull/3723) Fix Wait/Notify opcode, the waiters hashmap is now on the Memory itself
-  - [#3749](https://github.com/wasmerio/wasmer/pull/3749) Fixed publish script with latest needed changes
-  - [#3750](https://github.com/wasmerio/wasmer/pull/3750) Fixes Chinese docs links (for #3746)
-  - [#3761](https://github.com/wasmerio/wasmer/pull/3761) Fix error in Korean translation
-
-
-
-## 3.2.0-beta.2 - 05/04/2023
-
-Bug fixes for this beta release, and some exciting new possibilities with the `run-unstable` function from the CLI tools.
- - New wcgi runner
- - Caching of runners
- - Many fixes to wasix
-
-Known issue: RISC-V build is currently broken and will be fixes on next version
-
-## Added
-
-  - [#3731](https://github.com/wasmerio/wasmer/pull/3731) Added missing ASM instructions for wasix on singlepass
-
-## Changed
-
-  - [#3743](https://github.com/wasmerio/wasmer/pull/3743) Bumped crates version pre-beta.2 release
-  - [#3742](https://github.com/wasmerio/wasmer/pull/3742) Update versions of wcgi
-  - [#3739](https://github.com/wasmerio/wasmer/pull/3739) Use cache in runners
-  - [#3735](https://github.com/wasmerio/wasmer/pull/3735) [CI] More WAPM_DEV_TOKEN check for CI
-  - [#3734](https://github.com/wasmerio/wasmer/pull/3734) Updated spin to 0.9.8
-  - [#3733](https://github.com/wasmerio/wasmer/pull/3733) [CI] Use early exit for wasmer_init_works_1 and wasmer_init_works_2 when WAPM_DEV_TOKEN is empty
-  - [#3693](https://github.com/wasmerio/wasmer/pull/3693) Validate Module Artifacts (CLI + WASIX ModuleCache)
-  - [#3724](https://github.com/wasmerio/wasmer/pull/3724) ci: Cancel previous workflow runs when new commits are pushed
-  - [#3722](https://github.com/wasmerio/wasmer/pull/3722) Revert #3715
-  - [#3718](https://github.com/wasmerio/wasmer/pull/3718) Apply CGI environment variables in the correct order
-  - [#3716](https://github.com/wasmerio/wasmer/pull/3716) Move Package Build/Publish Logic to wasmer-registry
-
-## Fixed
-
-  - [#3740](https://github.com/wasmerio/wasmer/pull/3740) Fix fuzz build
-  - [#3741](https://github.com/wasmerio/wasmer/pull/3741) Fixed an issue where blocking polls were being treated as nonblocking
-  - [#3737](https://github.com/wasmerio/wasmer/pull/3737) Fixed FileSystem createdir when parent_inode is an ArcDirectory
-  - [#3736](https://github.com/wasmerio/wasmer/pull/3736) Fixed Vectored IO when a partial operation occurs
-  - [#3726](https://github.com/wasmerio/wasmer/pull/3726) fix CI-Badge on README.md
-  - [#3687](https://github.com/wasmerio/wasmer/pull/3687) Master with fixes
-  - [#3719](https://github.com/wasmerio/wasmer/pull/3719) Fixes a bug which causes libc to thrash the futex_wake_all
-  - [#3715](https://github.com/wasmerio/wasmer/pull/3715) Fix annotation deserializing for the Wasi and Wcgi runners
-  - [#3704](https://github.com/wasmerio/wasmer/pull/3704) Fix the absolute/relative path weirdness when setting up WASI-based runner filesystems
-  - [#3705](https://github.com/wasmerio/wasmer/pull/3705) Fixes post 3.2.0-beta.1 release (but needed for the crates publication)
-
-
-
-## 3.2.0-beta.1 - 22/03/2023
-
-Lots of new things in the release!
-
-  - WASIX, the new WASI eXtended library, that alows WASM to use Threads, Network, and more in both Runtime and inside a Browser.
-  - RISC-V support, on both LLVM and Cranelift compiler.
-  - Improved CLI, with more commands and more WAPM integration.
-  - Lots of behind the scene refactoring, with sys/js convergence on the API side, and a lot of crate changes.
-
-## Added
-
-  - [#3700](https://github.com/wasmerio/wasmer/pull/3700) Added back all removed function for Engine to avoid API breaking changes
-  - [#3654](https://github.com/wasmerio/wasmer/pull/3654) [SINGLEPASS] Add more ROR emitter to ARM64 backend (for #3647)
-  - [#3664](https://github.com/wasmerio/wasmer/pull/3664) feat(wasi): Add CapabilityThreading with max thread count
-  - [#3556](https://github.com/wasmerio/wasmer/pull/3556) Use standard API for js and sys for Module. Added Engine in js
-  - [#3635](https://github.com/wasmerio/wasmer/pull/3635) Added some fixes for the browser version to work again
-  - [#3626](https://github.com/wasmerio/wasmer/pull/3626) add basic coredump generation
-  - [#3631](https://github.com/wasmerio/wasmer/pull/3631) [CI] Add opened type for pull_request on test.yaml
-  - [#3612](https://github.com/wasmerio/wasmer/pull/3612) Added conveniance function FunctionEnvMut::data_and_store_mut
-  - [#3536](https://github.com/wasmerio/wasmer/pull/3536) Add documentation for create-exe syntax
-  - [#3512](https://github.com/wasmerio/wasmer/pull/3512) Add unit test for verifying that caching works when running packages twice
-  - [#3490](https://github.com/wasmerio/wasmer/pull/3490) Fix JS sample code by adding "&mut store"
-
-## Changed
-
-  - [#3244](https://github.com/wasmerio/wasmer/pull/3244) Feat riscv llvm and cranelift
-  - [#3650](https://github.com/wasmerio/wasmer/pull/3650) Wasmer run-unstable
-  - [#3692](https://github.com/wasmerio/wasmer/pull/3692) PluggableRuntime Cleanup
-  - [#3681](https://github.com/wasmerio/wasmer/pull/3681) (feat) Ability to supply your own shared tokio runtime
-  - [#3689](https://github.com/wasmerio/wasmer/pull/3689) Increased CURRENT_VERSION to 3
-  - [#3691](https://github.com/wasmerio/wasmer/pull/3691) Don't error out on webc/wasi run when exiting normaly
-  - [#3683](https://github.com/wasmerio/wasmer/pull/3683) Renamed some crates and changed their version to 0.1.0
-  - [#3677](https://github.com/wasmerio/wasmer/pull/3677) Overlay FileSystem
-  - [#3580](https://github.com/wasmerio/wasmer/pull/3580) Make memoryView lifetime linked to StoreRef instead of Memory
-  - [#3682](https://github.com/wasmerio/wasmer/pull/3682) Update wasmparser to v0.95
-  - [#3676](https://github.com/wasmerio/wasmer/pull/3676) Switch `wasmer_vfs::host_fs` tests over to using temp directories
-  - [#3670](https://github.com/wasmerio/wasmer/pull/3670) Bumped cranelift to 0.91.1 following a critical security alert
-  - [#3666](https://github.com/wasmerio/wasmer/pull/3666) refactor(wasi): Move capabilities into root submodule
-  - [#3644](https://github.com/wasmerio/wasmer/pull/3644) Improvements to the tracing and logging in wasmer
-  - [#3656](https://github.com/wasmerio/wasmer/pull/3656) Re-enable (most) WASIX Snapshot Tests
-  - [#3658](https://github.com/wasmerio/wasmer/pull/3658) [CI] This should setup LLVM on Windows correctly this time
-  - [#3655](https://github.com/wasmerio/wasmer/pull/3655) [CI] Manually setup LLVM because Custom build doesn't include llvm-config.exe
-  - [#3599](https://github.com/wasmerio/wasmer/pull/3599) Move the `wcgi-runner` into Wasmer
-  - [#3646](https://github.com/wasmerio/wasmer/pull/3646) deps: Remove tempdir dependency
-  - [#3641](https://github.com/wasmerio/wasmer/pull/3641) Upgrade LLVM to 14.0
-  - [#3640](https://github.com/wasmerio/wasmer/pull/3640) Zero memory copies on IO
-  - [#3636](https://github.com/wasmerio/wasmer/pull/3636) Removed choice for object-format in create-exe and create-obj commands
-  - [#3637](https://github.com/wasmerio/wasmer/pull/3637) Remove unused import in lib.rs example
-  - [#3632](https://github.com/wasmerio/wasmer/pull/3632) [CI] Another attempt to get Test on external PR
-  - [#3628](https://github.com/wasmerio/wasmer/pull/3628) Registry: Implement App Publishing and Token Generation
-  - [#3627](https://github.com/wasmerio/wasmer/pull/3627) wasi: Remove vbus leftovers and improve task joining
-  - [#3620](https://github.com/wasmerio/wasmer/pull/3620) ci: Remove deleted vbus crate from build workflow
-  - [#3422](https://github.com/wasmerio/wasmer/pull/3422) WASIX
-  - [#3539](https://github.com/wasmerio/wasmer/pull/3539) Document release process and update release script
-  - [#3593](https://github.com/wasmerio/wasmer/pull/3593) Update rkyv 0.7.40 and prettytable-rs to 0.10.0
-  - [#3585](https://github.com/wasmerio/wasmer/pull/3585) CI: Purge Cache with Scheduled Action
-  - [#3590](https://github.com/wasmerio/wasmer/pull/3590) Optimize getting byteLength in MemoryView::new
-  - [#3586](https://github.com/wasmerio/wasmer/pull/3586) Make AsStoreRef and friends work for anything that implements Deref
-  - [#3582](https://github.com/wasmerio/wasmer/pull/3582) bump inkwell to 0.1.1
-  - [#3577](https://github.com/wasmerio/wasmer/pull/3577) Use Cloudflare as CI Cache
-  - [#3353](https://github.com/wasmerio/wasmer/pull/3353) Speed up CI
-  - [#3564](https://github.com/wasmerio/wasmer/pull/3564) Updated Cranelift to 0.91
-  - [#3537](https://github.com/wasmerio/wasmer/pull/3537) bump inkwell to 0.1.0
-  - [#3562](https://github.com/wasmerio/wasmer/pull/3562) Improved handling of wasmer-headless generation and use on local run
-  - [#3563](https://github.com/wasmerio/wasmer/pull/3563) Revert "bump inkwell to 0.1.0"
-  - [#3558](https://github.com/wasmerio/wasmer/pull/3558) Reduce libwasmer-headless size
-  - [#3552](https://github.com/wasmerio/wasmer/pull/3552) create-exe: link with libwasmer-headless
-  - [#3547](https://github.com/wasmerio/wasmer/pull/3547) Remove setting memory for WASI compatibility
-  - [#3531](https://github.com/wasmerio/wasmer/pull/3531) Reenable create-exe tests
-  - [#3534](https://github.com/wasmerio/wasmer/pull/3534) Use JS VM store instead of artificially replicate it
-  - [#3532](https://github.com/wasmerio/wasmer/pull/3532) VMInstance cannot be Clone
-
-## Fixed
-
-  - [#3663](https://github.com/wasmerio/wasmer/pull/3663) Dash fixes and pthreads
-  - [#3684](https://github.com/wasmerio/wasmer/pull/3684) Fix: module cache delta overflow
-  - [#3680](https://github.com/wasmerio/wasmer/pull/3680) Fix for the vectored IO
-  - [#3668](https://github.com/wasmerio/wasmer/pull/3668) Fix doc build
-  - [#3665](https://github.com/wasmerio/wasmer/pull/3665) Fix doc, threads are enabled by default now
-  - [#3662](https://github.com/wasmerio/wasmer/pull/3662) Why is it so difficult to type LLVM_SYS_140_PREFIX
-  - [#3661](https://github.com/wasmerio/wasmer/pull/3661) [CI] New attempt at fixing the Windows build on the CI
-  - [#3659](https://github.com/wasmerio/wasmer/pull/3659) Fixed building with with just the sys feature
-  - [#3648](https://github.com/wasmerio/wasmer/pull/3648) Fix CI and llvm detection
-  - [#3643](https://github.com/wasmerio/wasmer/pull/3643) fix(wasi): Memory leak due to cyclical WasiControlPlane references
-  - [#3639](https://github.com/wasmerio/wasmer/pull/3639) wasi: Thread Lifecycle Fix
-  - [#3630](https://github.com/wasmerio/wasmer/pull/3630) Fix linter
-  - [#3591](https://github.com/wasmerio/wasmer/pull/3591) fix: experimental io
-  - [#3629](https://github.com/wasmerio/wasmer/pull/3629) Webc Inheritance Fixes
-  - [#3598](https://github.com/wasmerio/wasmer/pull/3598) Wasix multithreading fix
-  - [#3601](https://github.com/wasmerio/wasmer/pull/3601) Update CI script to fix deprecation notices
-  - [#3623](https://github.com/wasmerio/wasmer/pull/3623) ci: Fix build.yaml workflow
-  - [#3581](https://github.com/wasmerio/wasmer/pull/3581) Fix WASI example that initialized wasi_config 2 times
-  - [#3584](https://github.com/wasmerio/wasmer/pull/3584) Wasix major fixes and tweaks
-  - [#3557](https://github.com/wasmerio/wasmer/pull/3557) Fix make-test-integration CLI producing files when running locally
-  - [#3566](https://github.com/wasmerio/wasmer/pull/3566) Fix create-exe with create-obj when using dashes in atom names
-  - [#3573](https://github.com/wasmerio/wasmer/pull/3573) Fix/compile not in memory
-  - [#3569](https://github.com/wasmerio/wasmer/pull/3569) Fix error message due to wapm.dev backend change
-  - [#3551](https://github.com/wasmerio/wasmer/pull/3551) Fix markup in Japanese README
-  - [#3493](https://github.com/wasmerio/wasmer/pull/3493) Fixed some memory leak issue with InstanceHandle
-  - [#3523](https://github.com/wasmerio/wasmer/pull/3523) Fix Windows-GNU distribution
-
-
-
-## 3.2.0-alpha.1 - 23/01/2023
-
-## Added
-
-  - [#3477](https://github.com/wasmerio/wasmer/pull/3477) Added support for Wasm Module custom sections in js
-  - [#3462](https://github.com/wasmerio/wasmer/pull/3462) [SINGLEPASS] Added a special case on SSE4.2 backend when dst == src1
-
-## Changed
-
-  - [#3511](https://github.com/wasmerio/wasmer/pull/3511) Incremented CURRENT_VERSION, so all cache will be invalidate and be rebuilt with the 3.2 version
-  - [#3498](https://github.com/wasmerio/wasmer/pull/3498) Wasix Control Plane - Thread Limit + Cleanup
-  - [#3465](https://github.com/wasmerio/wasmer/pull/3465) Remove assert in sse_round_fn and handle case where src2 is in memory
-  - [#3494](https://github.com/wasmerio/wasmer/pull/3494) Update wasmer-toml version
-  - [#3426](https://github.com/wasmerio/wasmer/pull/3426) WASIX Preparation
-  - [#3480](https://github.com/wasmerio/wasmer/pull/3480) Ignore Create-exe with serialize test, something is wrong with the generated exe
-  - [#3471](https://github.com/wasmerio/wasmer/pull/3471) Rename `WasiState::new()` to `WasiState::builder()`
-  - [#3430](https://github.com/wasmerio/wasmer/pull/3430) Implement support for multiple commands in one native executable
-  - [#3455](https://github.com/wasmerio/wasmer/pull/3455) Remove hardcoded rust-toolchain and use panic=abort on windows-gnu
-  - [#3353](https://github.com/wasmerio/wasmer/pull/3353) Speed up CI
-  - [#3433](https://github.com/wasmerio/wasmer/pull/3433) Module.deserialize - accept AsEngineRef
-  - [#3428](https://github.com/wasmerio/wasmer/pull/3428) Implement wasmer config
-  - [#3432](https://github.com/wasmerio/wasmer/pull/3432) Amend changes to wasmer init
-  - [#3439](https://github.com/wasmerio/wasmer/pull/3439) Use GNU/Linux frame registration code for FreeBSD too
-  - [#3324](https://github.com/wasmerio/wasmer/pull/3324) Implement wasmer init and wasmer publish
-  - [#3431](https://github.com/wasmerio/wasmer/pull/3431) Revert "Implement wasmer init and wasmer publish"
-
-## Fixed
-
-  - [#3483](https://github.com/wasmerio/wasmer/pull/3483) Fix feature flags for make-build-wasmer-headless
-  - [#3496](https://github.com/wasmerio/wasmer/pull/3496) Fixed create-exe tests for object-format serialized
-  - [#3479](https://github.com/wasmerio/wasmer/pull/3479) This should fix CI build of CAPI Headless
-  - [#3473](https://github.com/wasmerio/wasmer/pull/3473) Fix wasm publish validation
-  - [#3467](https://github.com/wasmerio/wasmer/pull/3467) Fix wasmer-wasi-js compilation
-  - [#3443](https://github.com/wasmerio/wasmer/pull/3443) Fix fuzz errors
-  - [#3456](https://github.com/wasmerio/wasmer/pull/3456) Fix wasmer-rust readme example
-  - [#3440](https://github.com/wasmerio/wasmer/pull/3440) Fix CI for external collaborator PRs
-  - [#3427](https://github.com/wasmerio/wasmer/pull/3427) Fix cargo-deny failing on webc crate
-  - [#3423](https://github.com/wasmerio/wasmer/pull/3423) Fix minor typo
-  - [#3419](https://github.com/wasmerio/wasmer/pull/3419) Fix CHANGELOG generation to list by PR merged date, not created date
-
-
-
-## Fixed
-
-  - [#3439](https://github.com/wasmerio/wasmer/pull/3439) Use GNU/Linux frame registration code for FreeBSD too
-  - [#3448](https://github.com/wasmerio/wasmer/pull/3448) Fix `make install-capi-lib` install paths
-
-## 3.1.0 - 12/12/2022
-
-## Added
-
-  - [#3403](https://github.com/wasmerio/wasmer/pull/3403) Add wasm_importtype_copy to C API
-
-## Changed
-
-  - [#3416](https://github.com/wasmerio/wasmer/pull/3416) Download and install packages via .tar.gz URLs and improve installation error message
-  - [#3402](https://github.com/wasmerio/wasmer/pull/3402) Do not run first command of wapm file and print all commands instead
-  - [#3400](https://github.com/wasmerio/wasmer/pull/3400) Use the wasm_bindgen_downcast crate for downcasting JsValues
-  - [#3363](https://github.com/wasmerio/wasmer/pull/3363) Store Used CpuFeature in Artifact instead of Present CpuFeatures for Singlepass
-  - [#3378](https://github.com/wasmerio/wasmer/pull/3378) Introduced EngineRef and AsEngineRef trait
-  - [#3386](https://github.com/wasmerio/wasmer/pull/3386) Restore Support For All Wasi Clock Types
-  - [#3153](https://github.com/wasmerio/wasmer/pull/3153) SharedMemory & Atomics
-
-## Fixed
-
-  - [#3415](https://github.com/wasmerio/wasmer/pull/3415) Fix singlepass for Aarch64
-  - [#3395](https://github.com/wasmerio/wasmer/pull/3395) Fix create-exe to be able to cross-compile on Windows
-  - [#3396](https://github.com/wasmerio/wasmer/pull/3396) Fix build doc and minimum-sys build
-
-## 3.0.2 - 25/11/2022
-
-## Added
-
-  - [#3364](https://github.com/wasmerio/wasmer/pull/3364) Added the actual LZCNT / TZCNT implementation
-
-## Changed
-
-  - [#3365](https://github.com/wasmerio/wasmer/pull/3365) Improve FreeBSD support
-  - [#3368](https://github.com/wasmerio/wasmer/pull/3368) Remove wasi conditional compilation from wasmer-registry
-  - [#3367](https://github.com/wasmerio/wasmer/pull/3367) Change LLVM detection in Makefile
-
-## Fixed
-
-  - [#3370](https://github.com/wasmerio/wasmer/pull/3370) Fix wasmer run not interpreting URLs correctly + display fixes
-  - [#3371](https://github.com/wasmerio/wasmer/pull/3371) Fix cargo binstall
-
-
-## 3.0.1 - 23/11/2022
-
-## Added
-
-  - [#3361](https://github.com/wasmerio/wasmer/pull/3361) Give users feedback when they are running "wasmer add ..."
-
-## Changed
-
-  - [#3360](https://github.com/wasmerio/wasmer/pull/3360) Introduce a "wasmer_registry::queries" module with all GraphQL queries
-  - [#3355](https://github.com/wasmerio/wasmer/pull/3355) Fetch the pirita download URL
-  - [#3344](https://github.com/wasmerio/wasmer/pull/3344) Revert #3145
-  - [#3302](https://github.com/wasmerio/wasmer/pull/3302) Some Refactor of Singlepass compiler to have better error and cpu features handling
-  - [#3296](https://github.com/wasmerio/wasmer/pull/3296) Use the right collection when parsing type section
-  - [#3292](https://github.com/wasmerio/wasmer/pull/3292) Precompute offsets in VMOffsets
-  - [#3290](https://github.com/wasmerio/wasmer/pull/3290) Limit the use of clone when handling Compilation object
-  - [#3316](https://github.com/wasmerio/wasmer/pull/3316) Implement wasmer whoami
-  - [#3341](https://github.com/wasmerio/wasmer/pull/3341) Update CHANGELOG.md
-
-## Fixed
-
-  - [#3342](https://github.com/wasmerio/wasmer/pull/3342) Fixes for 3.0.0 release
-
-## 3.0.0 - 20/11/2022
-
-## Added
-
-  - [#3339](https://github.com/wasmerio/wasmer/pull/3339) Fixes for wasmer login / wasmer add
-  - [#3337](https://github.com/wasmerio/wasmer/pull/3337) Add automation script to automate deploying releases on GitHub
-  - [#3338](https://github.com/wasmerio/wasmer/pull/3338) Re-add codecov to get coverage reports
-
-## Changed
-
-  - [#3295](https://github.com/wasmerio/wasmer/pull/3295) Implement wasmer run {url}
-
-## Fixed
-
-
-## 3.0.0-rc.3 - 2022/11/18
-
-## Added
-
-  - [#3314](https://github.com/wasmerio/wasmer/pull/3314) Add windows-gnu workflow
-
-## Changed
-
-  - [#3317](https://github.com/wasmerio/wasmer/pull/3317) Port "wapm install" to Wasmer
-  - [#3318](https://github.com/wasmerio/wasmer/pull/3318) Bump the MSRV to 1.63
-  - [#3319](https://github.com/wasmerio/wasmer/pull/3319) Disable 'Test integration CLI' on CI for the Windows platform as it's not working at all
-  - [#3297](https://github.com/wasmerio/wasmer/pull/3297) Implement wasmer login
-  - [#3311](https://github.com/wasmerio/wasmer/pull/3311) Export Module::IoCompileError as it's an error returned by an exported function
-  - [#2800](https://github.com/wasmerio/wasmer/pull/2800) RISC-V support
-  - [#3293](https://github.com/wasmerio/wasmer/pull/3293) Removed call to to_vec() on assembler.finalise()
-  - [#3288](https://github.com/wasmerio/wasmer/pull/3288) Rollback all the TARGET_DIR changes
-  - [#3284](https://github.com/wasmerio/wasmer/pull/3284) Makefile now handle TARGET_DIR env. var. for build too
-  - [#3276](https://github.com/wasmerio/wasmer/pull/3276) Remove unnecessary checks to test internet connection
-  - [#3266](https://github.com/wasmerio/wasmer/pull/3266) Return ENotCapable error when accessing unknown files on root (for #3263 and #3264)
-  - [#3275](https://github.com/wasmerio/wasmer/pull/3275) Disable printing "local package ... not found" in release mode
-  - [#3273](https://github.com/wasmerio/wasmer/pull/3273) Undo Makefile commit
-
-## Fixed
-
-  - [#3299](https://github.com/wasmerio/wasmer/pull/3299) Fix "create-exe" for windows-x86_64 target
-  - [#3294](https://github.com/wasmerio/wasmer/pull/3294) Fix test sys yaml syntax
-  - [#3287](https://github.com/wasmerio/wasmer/pull/3287) Fix Makefile with TARGET_DIR end with release folder, removing it
-  - [#3286](https://github.com/wasmerio/wasmer/pull/3286) Fix Makefile with TARGET_DIR end with release folder
-  - [#3285](https://github.com/wasmerio/wasmer/pull/3285) Fix CI to setup TARGET_DIR to target/release directly
-  - [#3277](https://github.com/wasmerio/wasmer/pull/3277) Fix red CI on master
-
-
-## 3.0.0-rc.2 - 2022/11/02
-
-## Added
-
-
-## Changed
-
-  - [#3258](https://github.com/wasmerio/wasmer/pull/3258) Migrate pirita / native executables feature from wasmer-private
-
-## Fixed
-
-  - [#3268](https://github.com/wasmerio/wasmer/pull/3268) Fix fd_right nightly test to avoid foo.txt file leftover
-  - [#3260](https://github.com/wasmerio/wasmer/pull/3260) Fix bug in wasmer run
-  - [#3257](https://github.com/wasmerio/wasmer/pull/3257) Fix linux-aarch64 build
-
-
-## 3.0.0-rc.1 - 2022/10/25
-
-## Added
-
-  - [#3222](https://github.com/wasmerio/wasmer/pull/3222) Add function to retrieve function name from wasm_frame_t
-  - [#3240](https://github.com/wasmerio/wasmer/pull/3240) Fix filesystem rights on WASI, add integration test for file permissions
-  - [#3238](https://github.com/wasmerio/wasmer/pull/3238) Fixed main README ocaml homepage link and added ocaml in other language README
-  - [#3145](https://github.com/wasmerio/wasmer/pull/3145) C-API: add functions to overwrite stdin / stdout / stderr handlers
-
-## Changed
-
-  - [#3215](https://github.com/wasmerio/wasmer/pull/3215) Update wasmer --version logic, integrate wapm-cli
-  - [#3248](https://github.com/wasmerio/wasmer/pull/3248) Move loupe CHANGELOG entry from 2.3.0 to 3.x
-  - [#3230](https://github.com/wasmerio/wasmer/pull/3230) Remove test if dest file exist on path_rename wasi syscall (for #3228)
-  - [#3061](https://github.com/wasmerio/wasmer/pull/3061) Removed trailing zero in WASI::fd_prestat_dir_name name return (for #3025)
-  - [#3223](https://github.com/wasmerio/wasmer/pull/3223) Delete lib/wasi-types-generated directory
-  - [#3178](https://github.com/wasmerio/wasmer/pull/3178) Feat enhanced tinytunable test
-  - [#3177](https://github.com/wasmerio/wasmer/pull/3177) Auto-generate wasi-types from .wit files
-  - [#3218](https://github.com/wasmerio/wasmer/pull/3218) Seal `HostFunctionKind`
-
-## Fixed
-
-  - [#3221](https://github.com/wasmerio/wasmer/pull/3221) Fix #3197
-  - [#3229](https://github.com/wasmerio/wasmer/pull/3229) Fixed version to nightly-2022-10-09 for the CI build Minimal Wasmer Headless again
-  - [#3227](https://github.com/wasmerio/wasmer/pull/3227) Fixed version to nightly-2022-10-09 for the CI build Minimal Wasmer Headless
-  - [#3226](https://github.com/wasmerio/wasmer/pull/3226) Fixed version to nightly-2002-10-09 for the CI build Minimal Wasmer Headless
-  - [#3211](https://github.com/wasmerio/wasmer/pull/3211) fix popcnt for aarch64
-  - [#3204](https://github.com/wasmerio/wasmer/pull/3204) Fixed a typo in README
-
-
-## 3.0.0-beta.2 - 2022/09/26
-
-## Added
-
-  - [#3176](https://github.com/wasmerio/wasmer/pull/3176) Add support for `cargo-binstall`
-  - [#3141](https://github.com/wasmerio/wasmer/pull/3141) The API breaking changes from future WASIX/Network/Threading addition
-  - [#3119](https://github.com/wasmerio/wasmer/pull/3119) Added LinearMemory trait
-  - [#3117](https://github.com/wasmerio/wasmer/pull/3117) Add tests for wasmer-cli create-{exe,obj} commands
-  - [#3101](https://github.com/wasmerio/wasmer/pull/3101) CI/build.yaml: add libwasmer headless in default distribution
-  - [#3090](https://github.com/wasmerio/wasmer/pull/3090) Added version to the wasmer cli
-  - [#3089](https://github.com/wasmerio/wasmer/pull/3089) Add wasi_* C-API function changes in migration guide for 3.0.0
-  - [#3076](https://github.com/wasmerio/wasmer/pull/3076) Add support for cross-compiling in create-exe with zig cc WIP
-  - [#3072](https://github.com/wasmerio/wasmer/pull/3072) Add back `Function::*_with_env(…)`
-  - [#3048](https://github.com/wasmerio/wasmer/pull/3048) Add cloudcompiler.yaml
-  - [#3068](https://github.com/wasmerio/wasmer/pull/3068) create-{exe,obj}: add documentations and header file generation for create-obj
-  - [#3065](https://github.com/wasmerio/wasmer/pull/3065) Added '.' and '..' special folder t WASI fd_readdir return (for #3033)
-
-## Changed
-
-  - [#3184](https://github.com/wasmerio/wasmer/pull/3184) Test libwasmer.dll on Windows
-  - [#3164](https://github.com/wasmerio/wasmer/pull/3164) Synchronize between -sys and -js tests
-  - [#3165](https://github.com/wasmerio/wasmer/pull/3165) Initial port of make test-js-core (port wasmer API to core)
-  - [#3138](https://github.com/wasmerio/wasmer/pull/3138) Js imports revamp
-  - [#3142](https://github.com/wasmerio/wasmer/pull/3142) Bump rust toolchain
-  - [#3116](https://github.com/wasmerio/wasmer/pull/3116) Multithreading, full networking and RPC for WebAssembly
-  - [#3130](https://github.com/wasmerio/wasmer/pull/3130) Remove panics from Artifact::deserialize
-  - [#3134](https://github.com/wasmerio/wasmer/pull/3134) Bring libwasmer-headless.a from 22MiB to 7.2MiB (on my machine)
-  - [#3131](https://github.com/wasmerio/wasmer/pull/3131) Update for migration-to-3.0.0 for MemoryView changes
-  - [#3123](https://github.com/wasmerio/wasmer/pull/3123) Lower libwasmer headless size
-  - [#3132](https://github.com/wasmerio/wasmer/pull/3132) Revert "Lower libwasmer headless size"
-  - [#3128](https://github.com/wasmerio/wasmer/pull/3128) scripts/publish.py: validate crates version before publishing
-  - [#3126](https://github.com/wasmerio/wasmer/pull/3126) scripts/publish.py: replace toposort dependency with python std graphlib module
-  - [#3122](https://github.com/wasmerio/wasmer/pull/3122) Update Cargo.lock dependencies
-  - [#3118](https://github.com/wasmerio/wasmer/pull/3118) Refactor Artifact enum into a struct
-  - [#3114](https://github.com/wasmerio/wasmer/pull/3114) Implemented shared memory for Wasmer in preparation for multithreading
-  - [#3104](https://github.com/wasmerio/wasmer/pull/3104) Re-enabled ExternRef tests
-  - [#3103](https://github.com/wasmerio/wasmer/pull/3103) create-exe: prefer libwasmer headless when cross-compiling
-  - [#3097](https://github.com/wasmerio/wasmer/pull/3097) MemoryView lifetime tied to memory and not StoreRef
-  - [#3095](https://github.com/wasmerio/wasmer/pull/3095) create-exe: list supported cross-compilation target triples in help …
-  - [#3096](https://github.com/wasmerio/wasmer/pull/3096) create-exe: use cached wasmer tarballs for network fetches
-  - [#3083](https://github.com/wasmerio/wasmer/pull/3083) Disable wasm build in build CI
-  - [#3081](https://github.com/wasmerio/wasmer/pull/3081) 3.0.0-beta release
-  - [#3079](https://github.com/wasmerio/wasmer/pull/3079) Migrate to clap from structopt
-  - [#3075](https://github.com/wasmerio/wasmer/pull/3075) Remove __wbindgen_thread_id
-  - [#3074](https://github.com/wasmerio/wasmer/pull/3074) Update chrono to 0.4.20, avoiding RUSTSEC-2020-0159
-  - [#3070](https://github.com/wasmerio/wasmer/pull/3070) wasmer-cli: Allow create-exe to receive a static object as input
-  - [#3069](https://github.com/wasmerio/wasmer/pull/3069) Remove native feature entry from docs.rs metadata
-  - [#3057](https://github.com/wasmerio/wasmer/pull/3057) wasmer-cli: create-obj command
-  - [#3060](https://github.com/wasmerio/wasmer/pull/3060) CI: Unset rustup override after usage instead of setting it to stable
-
-## Fixed
-
-  - [#3192](https://github.com/wasmerio/wasmer/pull/3192) fix the typos
-  - [#3185](https://github.com/wasmerio/wasmer/pull/3185) Fix `wasmer compile` command for non-x86 target
-  - [#3129](https://github.com/wasmerio/wasmer/pull/3129) Fix differences between -sys and -js API
-  - [#3137](https://github.com/wasmerio/wasmer/pull/3137) Fix cache path not being present during installation of cross-tarball
-  - [#3115](https://github.com/wasmerio/wasmer/pull/3115) Fix static object signature deserialization
-  - [#3093](https://github.com/wasmerio/wasmer/pull/3093) Fixed a potential issue when renaming a file
-  - [#3088](https://github.com/wasmerio/wasmer/pull/3088) Fixed an issue when renaming a file from a preopened dir directly (for 3084)
-  - [#3078](https://github.com/wasmerio/wasmer/pull/3078) Fix errors from "make lint"
-  - [#3052](https://github.com/wasmerio/wasmer/pull/3052) Fixed a memory corruption issue with JS memory operations that were r…
-  - [#3058](https://github.com/wasmerio/wasmer/pull/3058) Fix trap tracking
-
-
-## 3.0.0-alpha.4 - 2022/07/28
-
-## Added
-
-  - [#3035](https://github.com/wasmerio/wasmer/pull/3035) Added a simple divide by zero trap wast test (for #1899)
-  - [#3008](https://github.com/wasmerio/wasmer/pull/3008) Add check-public-api.yaml workflow
-  - [#3021](https://github.com/wasmerio/wasmer/pull/3021) Added back some needed relocation for arm64 llvm compiler
-  - [#2982](https://github.com/wasmerio/wasmer/pull/2982) Add a `rustfmt.toml` file to the repository
-  - [#2953](https://github.com/wasmerio/wasmer/pull/2953) Makefile: add `check` target
-  - [#2952](https://github.com/wasmerio/wasmer/pull/2952) CI: add make build-wasmer-wasm test
-
-## Changed
-
-  - [#3051](https://github.com/wasmerio/wasmer/pull/3051) Updated Crenelift to v0.86.1
-  - [#3038](https://github.com/wasmerio/wasmer/pull/3038) Re-introduce create-exe to wasmer-cli v3.0
-  - [#3049](https://github.com/wasmerio/wasmer/pull/3049) Disable traps::trap_display_multi_module test for Windows+singlepass
-  - [#3047](https://github.com/wasmerio/wasmer/pull/3047) Improved EngineBuilder API
-  - [#3046](https://github.com/wasmerio/wasmer/pull/3046) Merge Backend into EngineBuilder and refactor feature flags
-  - [#3039](https://github.com/wasmerio/wasmer/pull/3039) Improved hashing/ids of function envs
-  - [#3029](https://github.com/wasmerio/wasmer/pull/3029) Remove Engine, Artifact traits, merge all Engines into one, make everything rkyv serialazable
-  - [#2892](https://github.com/wasmerio/wasmer/pull/2892) Implement new Context API for Wasmer 3.0
-  - [#3031](https://github.com/wasmerio/wasmer/pull/3031) Update docs/migration_to_3.0.0.md
-  - [#3030](https://github.com/wasmerio/wasmer/pull/3030) Remove cranelift dependency from wasmer-wasi
-  - [#3028](https://github.com/wasmerio/wasmer/pull/3028) Ctx store rename
-  - [#3023](https://github.com/wasmerio/wasmer/pull/3023) Changed CI rust install action to dtolnay one
-  - [#3013](https://github.com/wasmerio/wasmer/pull/3013) Context api refactor
-  - [#2999](https://github.com/wasmerio/wasmer/pull/2999) Support --invoke option for emscripten files without _start function
-  - [#3003](https://github.com/wasmerio/wasmer/pull/3003) Remove RuntimeError::raise from public API
-  - [#3000](https://github.com/wasmerio/wasmer/pull/3000) Allow debugging of EXC_BAD_INSTRUCTION on macOS
-  - [#2946](https://github.com/wasmerio/wasmer/pull/2946) Removing dylib and staticlib engines in favor of a single Universal Engine
-  - [#2996](https://github.com/wasmerio/wasmer/pull/2996) Migrated al examples to new Context API
-  - [#2973](https://github.com/wasmerio/wasmer/pull/2973) Port C API to new Context API
-  - [#2974](https://github.com/wasmerio/wasmer/pull/2974) Context api tests
-  - [#2988](https://github.com/wasmerio/wasmer/pull/2988) Have make targets install-capi-lib,install-pkgconfig work without building the wasmer binary
-  - [#2976](https://github.com/wasmerio/wasmer/pull/2976) Upgrade enumset minimum version to one that compiles
-  - [#2969](https://github.com/wasmerio/wasmer/pull/2969) Port JS API to new Context API
-  - [#2966](https://github.com/wasmerio/wasmer/pull/2966) Singlepass nopanic
-  - [#2949](https://github.com/wasmerio/wasmer/pull/2949) Switch back to using custom LLVM builds on CI
-  - [#2963](https://github.com/wasmerio/wasmer/pull/2963) Remove libxcb and libwayland dependencies from wasmer-cli release build
-  - [#2957](https://github.com/wasmerio/wasmer/pull/2957) Enable multi-value handling in Singlepass compiler
-  - [#2941](https://github.com/wasmerio/wasmer/pull/2941) Implementation of WASIX and a fully networking for Web Assembly
-  - [#2947](https://github.com/wasmerio/wasmer/pull/2947) - Converted the WASI js test into a generic stdio test that works for…
-  - [#2940](https://github.com/wasmerio/wasmer/pull/2940) Merge `wasmer3` back to `master` branch
-  - [#2939](https://github.com/wasmerio/wasmer/pull/2939) Rename NativeFunc to TypedFunction
-
-## Fixed
-
-  - [#3045](https://github.com/wasmerio/wasmer/pull/3045) Fixed WASI fd_read syscall when reading multiple iovs and read is partial (for #2904)
-  - [#2997](https://github.com/wasmerio/wasmer/pull/2997) Fix "run --invoke [function]" to behave the same as "run"
-  - [#3027](https://github.com/wasmerio/wasmer/pull/3027) Fixed residual package-doc issues
-  - [#3026](https://github.com/wasmerio/wasmer/pull/3026) test-js.yaml: fix typo
-  - [#3017](https://github.com/wasmerio/wasmer/pull/3017) Fixed translation in README.md
-  - [#3001](https://github.com/wasmerio/wasmer/pull/3001) Fix context capi ci errors
-  - [#2967](https://github.com/wasmerio/wasmer/pull/2967) Fix singlepass on arm64 that was trying to emit a sub opcode with a constant as destination (for #2959)
-  - [#2954](https://github.com/wasmerio/wasmer/pull/2954) Some fixes to x86_64 Singlepass compiler, when using atomics
-  - [#2950](https://github.com/wasmerio/wasmer/pull/2950) compiler-cranelift: Fix typo in enum variant
-  - [#2948](https://github.com/wasmerio/wasmer/pull/2948) Fix regression on gen_import_call_trampoline_arm64()
-  - [#2943](https://github.com/wasmerio/wasmer/pull/2943) Fix build error on some archs by using c_char instead of i8
-  - [#2944](https://github.com/wasmerio/wasmer/pull/2944) Fix duplicate entries in the CHANGELOG
-  - [#2942](https://github.com/wasmerio/wasmer/pull/2942) Fix clippy lints
-
-## 2.3.0 - 2022/06/06
-
-### Added
-- [#2862](https://github.com/wasmerio/wasmer/pull/2862) Added CI builds for linux-aarch64 target.
-- [#2811](https://github.com/wasmerio/wasmer/pull/2811) Added support for EH Frames in singlepass
-- [#2851](https://github.com/wasmerio/wasmer/pull/2851) Allow Wasmer to compile to Wasm/WASI
-
-### Changed
-- [#2807](https://github.com/wasmerio/wasmer/pull/2807) Run Wasm code in a separate stack
-- [#2802](https://github.com/wasmerio/wasmer/pull/2802) Support Dylib engine with Singlepass
-- [#2836](https://github.com/wasmerio/wasmer/pull/2836) Improve TrapInformation data stored at runtime
-- [#2864](https://github.com/wasmerio/wasmer/pull/2864) `wasmer-cli`: remove wasi-experimental-io-devices from default builds
-- [#2933](https://github.com/wasmerio/wasmer/pull/2933) Rename NativeFunc to TypedFunction.
-
-### Fixed
-- [#2829](https://github.com/wasmerio/wasmer/pull/2829) Improve error message oriented from JS object.
-- [#2828](https://github.com/wasmerio/wasmer/pull/2828) Fix JsImportObject resolver.
-- [#2872](https://github.com/wasmerio/wasmer/pull/2872) Fix `WasmerEnv` finalizer
-- [#2821](https://github.com/wasmerio/wasmer/pull/2821) Opt in `sys` feature
-
-## 2.2.1 - 2022/03/15
-
-### Fixed
-- [#2812](https://github.com/wasmerio/wasmer/pull/2812) Fixed another panic due to incorrect drop ordering.
-
-## 2.2.0 - 2022/02/28
-
-### Added
-- [#2775](https://github.com/wasmerio/wasmer/pull/2775) Added support for SSE 4.2 in the Singlepass compiler as an alternative to AVX.
-- [#2805](https://github.com/wasmerio/wasmer/pull/2805) Enabled WASI experimental I/O devices by default in releases.
-
-### Fixed
-- [#2795](https://github.com/wasmerio/wasmer/pull/2795) Fixed a bug in the Singlepass compiler introduced in #2775.
-- [#2806](https://github.com/wasmerio/wasmer/pull/2806) Fixed a panic due to incorrect drop ordering of `Module` fields.
-
-## 2.2.0-rc2 - 2022/02/15
-
-### Fixed
-- [#2778](https://github.com/wasmerio/wasmer/pull/2778) Fixed f32_load/f64_load in Singlepass. Also fixed issues with out-of-range conditional branches.
-- [#2786](https://github.com/wasmerio/wasmer/pull/2786) Fixed a potential integer overflow in WasmPtr memory access methods.
-- [#2787](https://github.com/wasmerio/wasmer/pull/2787) Fixed a codegen regression in the Singlepass compiler due to non-determinism of `HashSet` iteration.
-
-## 2.2.0-rc1 - 2022/01/28
-
-### Added
-- [#2750](https://github.com/wasmerio/wasmer/pull/2750) Added Aarch64 support to Singlepass (both Linux and macOS).
-- [#2753](https://github.com/wasmerio/wasmer/pull/2753) Re-add "dylib" to the list of default features.
-
-### Changed
-- [#2747](https://github.com/wasmerio/wasmer/pull/2747) Use a standard header for metadata in all serialized modules.
-- [#2759](https://github.com/wasmerio/wasmer/pull/2759) Use exact version for Wasmer crate dependencies.
-
-### Fixed
-- [#2769](https://github.com/wasmerio/wasmer/pull/2769) Fixed deadlock in emscripten dynamic calls.
-- [#2742](https://github.com/wasmerio/wasmer/pull/2742) Fixed WASMER_METADATA alignment in the dylib engine.
-- [#2746](https://github.com/wasmerio/wasmer/pull/2746) Fixed invoking `wasmer binfmt register` from `$PATH`.
-- [#2748](https://github.com/wasmerio/wasmer/pull/2748) Use trampolines for all libcalls in engine-universal and engine-dylib.
-- [#2766](https://github.com/wasmerio/wasmer/pull/2766) Remove an attempt to reserve a GPR when no GPR clobbering is occurring.
-- [#2768](https://github.com/wasmerio/wasmer/pull/2768) Fixed serialization of FrameInfo on Dylib engine.
-
-## 2.1.1 - 2021/12/20
-
-### Added
-- [#2726](https://github.com/wasmerio/wasmer/pull/2726) Added `externs_vec` method to `ImportObject`.
-- [#2724](https://github.com/wasmerio/wasmer/pull/2724) Added access to the raw `Instance` JS object in Wsasmer-js.
-
-### CHanged
-- [#2711](https://github.com/wasmerio/wasmer/pull/2711) Make C-API and Wasi dependencies more lean
-- [#2706](https://github.com/wasmerio/wasmer/pull/2706) Refactored the Singlepass compiler in preparation for AArch64 support (no user visible changes).
-### Fixed
-- [#2717](https://github.com/wasmerio/wasmer/pull/2717) Allow `Exports` to be modified after being cloned.
-- [#2719](https://github.com/wasmerio/wasmer/pull/2719) Fixed `wasm_importtype_new`'s Rust signature to not assume boxed vectors.
-- [#2723](https://github.com/wasmerio/wasmer/pull/2723) Fixed a bug in parameter passing in the Singlepass compiler.
-- [#2768](https://github.com/wasmerio/wasmer/pull/2768) Fixed issue with Frame Info on dylib engine.
-
-## 2.1.0 - 2021/11/30
-
-### Added
-- [#2574](https://github.com/wasmerio/wasmer/pull/2574) Added Windows support to Singlepass.
-- [#2535](https://github.com/wasmerio/wasmer/pull/2435) Added iOS support for Wasmer. This relies on the `dylib-engine`.
-- [#2460](https://github.com/wasmerio/wasmer/pull/2460) Wasmer can now compile to Javascript via `wasm-bindgen`. Use the `js-default` (and no default features) feature to try it!.
-- [#2491](https://github.com/wasmerio/wasmer/pull/2491) Added support for WASI to Wasmer-js.
-- [#2436](https://github.com/wasmerio/wasmer/pull/2436) Added the x86-32 bit variant support to LLVM compiler.
-- [#2499](https://github.com/wasmerio/wasmer/pull/2499) Added a subcommand to linux wasmer-cli to register wasmer with binfmt_misc
-- [#2511](https://github.com/wasmerio/wasmer/pull/2511) Added support for calling dynamic functions defined on the host
-- [#2491](https://github.com/wasmerio/wasmer/pull/2491) Added support for WASI in Wasmer-js
-- [#2592](https://github.com/wasmerio/wasmer/pull/2592) Added `ImportObject::get_namespace_exports` to allow modifying the contents of an existing namespace in an `ImportObject`.
-- [#2694](https://github.com/wasmerio/wasmer/pull/2694) wasmer-js: Allow an `ImportObject` to be extended with a JS object.
-- [#2698](https://github.com/wasmerio/wasmer/pull/2698) Provide WASI imports when invoking an explicit export from the CLI.
-- [#2701](https://github.com/wasmerio/wasmer/pull/2701) Improved VFS API for usage from JS
-
-### Changed
-- [#2460](https://github.com/wasmerio/wasmer/pull/2460) **breaking change** `wasmer` API usage with `no-default-features` requires now the `sys` feature to preserve old behavior.
-- [#2476](https://github.com/wasmerio/wasmer/pull/2476) Removed unncessary abstraction `ModuleInfoTranslate` from `wasmer-compiler`.
-- [#2442](https://github.com/wasmerio/wasmer/pull/2442) **breaking change** Improved `WasmPtr`, added `WasmCell` for host/guest interaction. `WasmPtr::deref` will now return `WasmCell<'a, T>` instead of `&'a Cell<T>`, `WasmPtr::deref_mut` is now deleted from the API.
-- [#2427](https://github.com/wasmerio/wasmer/pull/2427) Update `loupe` to 0.1.3.
-- [#2685](https://github.com/wasmerio/wasmer/pull/2685) The minimum LLVM version for the LLVM compiler is now 12. LLVM 13 is used by default.
-- [#2569](https://github.com/wasmerio/wasmer/pull/2569) Add `Send` and `Sync` to uses of the `LikeNamespace` trait object.
-- [#2692](https://github.com/wasmerio/wasmer/pull/2692) Made module serialization deterministic.
-- [#2693](https://github.com/wasmerio/wasmer/pull/2693) Validate CPU features when loading a deserialized module.
-
-### Fixed
-- [#2599](https://github.com/wasmerio/wasmer/pull/2599) Fixed Universal engine for Linux/Aarch64 target.
-- [#2587](https://github.com/wasmerio/wasmer/pull/2587) Fixed deriving `WasmerEnv` when aliasing `Result`.
-- [#2518](https://github.com/wasmerio/wasmer/pull/2518) Remove temporary file used to creating an artifact when creating a Dylib engine artifact.
-- [#2494](https://github.com/wasmerio/wasmer/pull/2494) Fixed `WasmerEnv` access when using `call_indirect` with the Singlepass compiler.
-- [#2479](https://github.com/wasmerio/wasmer/pull/2479) Improved `wasmer validate` error message on non-wasm inputs.
-- [#2454](https://github.com/wasmerio/wasmer/issues/2454) Won't set `WASMER_CACHE_DIR` for Windows.
-- [#2426](https://github.com/wasmerio/wasmer/pull/2426) Fix the `wax` script generation.
-- [#2635](https://github.com/wasmerio/wasmer/pull/2635) Fix cross-compilation for singlepass.
-- [#2672](https://github.com/wasmerio/wasmer/pull/2672) Use `ENOENT` instead of `EINVAL` in some WASI syscalls for a non-existent file
-- [#2547](https://github.com/wasmerio/wasmer/pull/2547) Delete temporary files created by the dylib engine.
-- [#2548](https://github.com/wasmerio/wasmer/pull/2548) Fix stack probing on x86_64 linux with the cranelift compiler.
-- [#2557](https://github.com/wasmerio/wasmer/pull/2557) [#2559](https://github.com/wasmerio/wasmer/pull/2559) Fix WASI dir path renaming.
-- [#2560](https://github.com/wasmerio/wasmer/pull/2560) Fix signal handling on M1 MacOS.
-- [#2474](https://github.com/wasmerio/wasmer/pull/2474) Fix permissions on `WASMER_CACHE_DIR` on Windows.
-- [#2528](https://github.com/wasmerio/wasmer/pull/2528) [#2525](https://github.com/wasmerio/wasmer/pull/2525) [#2523](https://github.com/wasmerio/wasmer/pull/2523) [#2522](https://github.com/wasmerio/wasmer/pull/2522) [#2545](https://github.com/wasmerio/wasmer/pull/2545) [#2550](https://github.com/wasmerio/wasmer/pull/2550) [#2551](https://github.com/wasmerio/wasmer/pull/2551)  Fix various bugs in the new VFS implementation.
-- [#2552](https://github.com/wasmerio/wasmer/pull/2552) Fix stack guard handling on Windows.
-- [#2585](https://github.com/wasmerio/wasmer/pull/2585) Fix build with 64-bit MinGW toolchain.
-- [#2587](https://github.com/wasmerio/wasmer/pull/2587) Fix absolute import of `Result` in derive.
-- [#2599](https://github.com/wasmerio/wasmer/pull/2599) Fix AArch64 support in the LLVM compiler.
-- [#2655](https://github.com/wasmerio/wasmer/pull/2655) Fix argument parsing of `--dir` and `--mapdir`.
-- [#2666](https://github.com/wasmerio/wasmer/pull/2666) Fix performance on Windows by using static memories by default.
-- [#2667](https://github.com/wasmerio/wasmer/pull/2667) Fix error code for path_rename of a non-existant file
-- [#2672](https://github.com/wasmerio/wasmer/pull/2672) Fix error code returned by some wasi fs syscalls for a non-existent file
-- [#2673](https://github.com/wasmerio/wasmer/pull/2673) Fix BrTable codegen on the LLVM compiler
-- [#2674](https://github.com/wasmerio/wasmer/pull/2674) Add missing `__WASI_RIGHT_FD_DATASYNC` for preopened directories
-- [#2677](https://github.com/wasmerio/wasmer/pull/2677) Support 32-bit memories with 65536 pages
-- [#2681](https://github.com/wasmerio/wasmer/pull/2681) Fix slow compilation in singlepass by using dynasm's `VecAssembler`.
-- [#2690](https://github.com/wasmerio/wasmer/pull/2690) Fix memory leak when obtaining the stack bounds of a thread
-- [#2699](https://github.com/wasmerio/wasmer/pull/2699) Partially fix unbounded memory leak from the FuncDataRegistry
-
-## 2.0.0 - 2021/06/16
-
-### Added
-- [#2411](https://github.com/wasmerio/wasmer/pull/2411) Extract types from `wasi` to a new `wasi-types` crate.
-- [#2390](https://github.com/wasmerio/wasmer/pull/2390) Make `wasmer-vm` to compile on Windows 32bits.
-- [#2402](https://github.com/wasmerio/wasmer/pull/2402) Add more examples and more doctests for `wasmer-middlewares`.
-
-### Changed
-- [#2399](https://github.com/wasmerio/wasmer/pull/2399) Add the Dart integration in the `README.md`.
-
-### Fixed
-- [#2386](https://github.com/wasmerio/wasmer/pull/2386) Handle properly when a module has no exported functions in the CLI.
-
-## 2.0.0-rc2 - 2021/06/03
-
-### Fixed
-- [#2383](https://github.com/wasmerio/wasmer/pull/2383) Fix bugs in the Wasmer CLI tool with the way `--version` and the name of the CLI tool itself were printed.
-
-## 2.0.0-rc1 - 2021/06/02
-
-### Added
-- [#2348](https://github.com/wasmerio/wasmer/pull/2348) Make Wasmer available on `aarch64-linux-android`.
-- [#2315](https://github.com/wasmerio/wasmer/pull/2315) Make the Cranelift compiler working with the Native engine.
-- [#2306](https://github.com/wasmerio/wasmer/pull/2306) Add support for the latest version of the Wasm SIMD proposal to compiler LLVM.
-- [#2296](https://github.com/wasmerio/wasmer/pull/2296) Add support for the bulk memory proposal in compiler Singlepass and compiler LLVM.
-- [#2291](https://github.com/wasmerio/wasmer/pull/2291) Type check tables when importing.
-- [#2262](https://github.com/wasmerio/wasmer/pull/2262) Make parallelism optional for the Singlepass compiler.
-- [#2249](https://github.com/wasmerio/wasmer/pull/2249) Make Cranelift unwind feature optional.
-- [#2208](https://github.com/wasmerio/wasmer/pull/2208) Add a new CHANGELOG.md specific to our C API to make it easier for users primarily consuming our C API to keep up to date with changes that affect them.
-- [#2154](https://github.com/wasmerio/wasmer/pull/2154) Implement Reference Types in the LLVM compiler.
-- [#2003](https://github.com/wasmerio/wasmer/pull/2003) Wasmer works with musl, and is built, tested and packaged for musl.
-- [#2250](https://github.com/wasmerio/wasmer/pull/2250) Use `rkyv` for the JIT/Universal engine.
-- [#2190](https://github.com/wasmerio/wasmer/pull/2190) Use `rkyv` to read native `Module` artifact.
-- [#2186](https://github.com/wasmerio/wasmer/pull/2186) Update and improve the Fuzz Testing infrastructure.
-- [#2161](https://github.com/wasmerio/wasmer/pull/2161) Make NaN canonicalization configurable.
-- [#2116](https://github.com/wasmerio/wasmer/pull/2116) Add a package for Windows that is not an installer, but all the `lib` and `include` files as for macOS and Linux.
-- [#2123](https://github.com/wasmerio/wasmer/pull/2123) Use `ENABLE_{{compiler_name}}=(0|1)` to resp. force to disable or enable a compiler when running the `Makefile`, e.g. `ENABLE_LLVM=1 make build-wasmer`.
-- [#2123](https://github.com/wasmerio/wasmer/pull/2123) `libwasmer` comes with all available compilers per target instead of Cranelift only.
-- [#2135](https://github.com/wasmerio/wasmer/pull/2135) [Documentation](./PACKAGING.md) for Linux distribution maintainers
-- [#2104](https://github.com/wasmerio/wasmer/pull/2104) Update WAsm core spectests and wasmparser.
-
-### Changed
-- [#2369](https://github.com/wasmerio/wasmer/pull/2369) Remove the deprecated `--backend` option in the CLI.
-- [#2368](https://github.com/wasmerio/wasmer/pull/2368) Remove the deprecated code in the `wasmer-wasi` crate.
-- [#2367](https://github.com/wasmerio/wasmer/pull/2367) Remove the `deprecated` features and associated code in the `wasmer` crate.
-- [#2366](https://github.com/wasmerio/wasmer/pull/2366) Remove the deprecated crates.
-- [#2364](https://github.com/wasmerio/wasmer/pull/2364) Rename `wasmer-engine-object-file` to `wasmer-engine-staticlib`.
-- [#2356](https://github.com/wasmerio/wasmer/pull/2356) Rename `wasmer-engine-native` to `wasmer-engine-dylib`.
-- [#2340](https://github.com/wasmerio/wasmer/pull/2340) Rename `wasmer-engine-jit` to `wasmer-engine-universal`.
-- [#2307](https://github.com/wasmerio/wasmer/pull/2307) Update Cranelift, implement low hanging fruit SIMD opcodes.
-- [#2305](https://github.com/wasmerio/wasmer/pull/2305) Clean up and improve the trap API, more deterministic errors etc.
-- [#2299](https://github.com/wasmerio/wasmer/pull/2299) Unused trap codes (due to Wasm spec changes), `HeapSetterOutOfBounds` and `TableSetterOutOfBounds` were removed from `wasmer_vm::TrapCode` and the numbering of the remaining variants has been adjusted.
-- [#2293](https://github.com/wasmerio/wasmer/pull/2293) The `Memory::ty` trait method now returns `MemoryType` by value. `wasmer_vm::LinearMemory` now recomputes `MemoryType`'s `minimum` field when accessing its type. This behavior is what's expected by the latest spectests. `wasmer::Memory::ty` has also been updated to follow suit, it now returns `MemoryType` by value.
-- [#2286](https://github.com/wasmerio/wasmer/pull/2286) Replace the `goblin` crate by the `object` crate.
-- [#2281](https://github.com/wasmerio/wasmer/pull/2281) Refactor the `wasmer_vm` crate to remove unnecessary structs, reuse data when available etc.
-- [#2251](https://github.com/wasmerio/wasmer/pull/2251) Wasmer CLI will now execute WASI modules with multiple WASI namespaces in them by default. Use `--allow-multiple-wasi-versions` to suppress the warning and use `--deny-multiple-wasi-versions` to make it an error.
-- [#2201](https://github.com/wasmerio/wasmer/pull/2201) Implement `loupe::MemoryUsage` for `wasmer::Instance`.
-- [#2200](https://github.com/wasmerio/wasmer/pull/2200) Implement `loupe::MemoryUsage` for `wasmer::Module`.
-- [#2199](https://github.com/wasmerio/wasmer/pull/2199) Implement `loupe::MemoryUsage` for `wasmer::Store`.
-- [#2195](https://github.com/wasmerio/wasmer/pull/2195) Remove dependency to `cranelift-entity`.
-- [#2140](https://github.com/wasmerio/wasmer/pull/2140) Reduce the number of dependencies in the `wasmer.dll` shared library by statically compiling CRT.
-- [#2113](https://github.com/wasmerio/wasmer/pull/2113) Bump minimum supported Rust version to 1.49
-- [#2144](https://github.com/wasmerio/wasmer/pull/2144) Bump cranelift version to 0.70
-- [#2149](https://github.com/wasmerio/wasmer/pull/2144) `wasmer-engine-native` looks for clang-11 instead of clang-10.
-- [#2157](https://github.com/wasmerio/wasmer/pull/2157) Simplify the code behind `WasmPtr`
-
-### Fixed
-- [#2397](https://github.com/wasmerio/wasmer/pull/2397) Fix WASI rename temporary file issue.
-- [#2391](https://github.com/wasmerio/wasmer/pull/2391) Fix Singlepass emit bug, [#2347](https://github.com/wasmerio/wasmer/issues/2347) and [#2159](https://github.com/wasmerio/wasmer/issues/2159)
-- [#2327](https://github.com/wasmerio/wasmer/pull/2327) Fix memory leak preventing internal instance memory from being freed when a WasmerEnv contained an exported extern (e.g. Memory, etc.).
-- [#2247](https://github.com/wasmerio/wasmer/pull/2247) Internal WasiFS logic updated to be closer to what WASI libc does when finding a preopened fd for a path.
-- [#2241](https://github.com/wasmerio/wasmer/pull/2241) Fix Undefined Behavior in setting memory in emscripten `EmEnv`.
-- [#2224](https://github.com/wasmerio/wasmer/pull/2224) Enable SIMD based on actual Wasm features in the Cranelift compiler.
-- [#2217](https://github.com/wasmerio/wasmer/pull/2217) Fix bug in `i64.rotr X 0` in the LLVM compiler.
-- [#2290](https://github.com/wasmerio/wasmer/pull/2290) Handle Wasm modules with no imports in the CLI.
-- [#2108](https://github.com/wasmerio/wasmer/pull/2108) The Object Native Engine generates code that now compiles correctly with C++.
-- [#2125](https://github.com/wasmerio/wasmer/pull/2125) Fix RUSTSEC-2021-0023.
-- [#2155](https://github.com/wasmerio/wasmer/pull/2155) Fix the implementation of shift and rotate in the LLVM compiler.
-- [#2101](https://github.com/wasmerio/wasmer/pull/2101) cflags emitted by `wasmer config --pkg-config` are now correct.
-
-## 1.0.2 - 2021-02-04
-
-### Added
-- [#2053](https://github.com/wasmerio/wasmer/pull/2053) Implement the non-standard `wasi_get_unordered_imports` function in the C API.
-- [#2072](https://github.com/wasmerio/wasmer/pull/2072) Add `wasm_config_set_target`, along with `wasm_target_t`, `wasm_triple_t` and `wasm_cpu_features_t` in the unstable C API.
-- [#2059](https://github.com/wasmerio/wasmer/pull/2059) Ability to capture `stdout` and `stderr` with WASI in the C API.
-- [#2040](https://github.com/wasmerio/wasmer/pull/2040) Add `InstanceHandle::vmoffsets` to expose the offsets of the `vmctx` region.
-- [#2026](https://github.com/wasmerio/wasmer/pull/2026) Expose trap code of a `RuntimeError`, if it's a `Trap`.
-- [#2054](https://github.com/wasmerio/wasmer/pull/2054) Add `wasm_config_delete` to the Wasm C API.
-- [#2072](https://github.com/wasmerio/wasmer/pull/2072) Added cross-compilation to Wasm C API.
-
-### Changed
-- [#2085](https://github.com/wasmerio/wasmer/pull/2085) Update to latest inkwell and LLVM 11.
-- [#2037](https://github.com/wasmerio/wasmer/pull/2037) Improved parallelism of LLVM with the Native/Object engine
-- [#2012](https://github.com/wasmerio/wasmer/pull/2012) Refactor Singlepass init stack assembly (more performant now)
-- [#2036](https://github.com/wasmerio/wasmer/pull/2036) Optimize memory allocated for Function type definitions
-- [#2083](https://github.com/wasmerio/wasmer/pull/2083) Mark `wasi_env_set_instance` and `wasi_env_set_memory` as deprecated. You may simply remove the calls with no side-effect.
-- [#2056](https://github.com/wasmerio/wasmer/pull/2056) Change back to depend on the `enumset` crate instead of `wasmer_enumset`
-
-### Fixed
-- [#2066](https://github.com/wasmerio/wasmer/pull/2066) Include 'extern "C"' in our C headers when included by C++ code.
-- [#2090](https://github.com/wasmerio/wasmer/pull/2090) `wasi_env_t` needs to be freed with `wasi_env_delete` in the C API.
-- [#2084](https://github.com/wasmerio/wasmer/pull/2084) Avoid calling the function environment finalizer more than once when the environment has been cloned in the C API.
-- [#2069](https://github.com/wasmerio/wasmer/pull/2069) Use the new documentation for `include/README.md` in the Wasmer package.
-- [#2042](https://github.com/wasmerio/wasmer/pull/2042) Parse more exotic environment variables in `wasmer run`.
-- [#2041](https://github.com/wasmerio/wasmer/pull/2041) Documentation diagrams now have a solid white background rather than a transparent background.
-- [#2070](https://github.com/wasmerio/wasmer/pull/2070) Do not drain the entire captured stream at first read with `wasi_env_read_stdout` or `_stderr` in the C API.
-- [#2058](https://github.com/wasmerio/wasmer/pull/2058) Expose WASI versions to C correctly.
-- [#2044](https://github.com/wasmerio/wasmer/pull/2044) Do not build C headers on docs.rs.
-
-## 1.0.1 - 2021-01-12
-
-This release includes a breaking change in the API (changing the trait `enumset::EnumsetType` to `wasmer_enumset::EnumSetType` and changing `enumset::EnumSet` in signatures to `wasmer_enumset::EnumSet` to work around a breaking change introduced by `syn`) but is being released as a minor version because `1.0.0` is also in a broken state due to a breaking change introduced by `syn` which affects `enumset` and thus `wasmer`.
-
-This change is unlikely to affect any users of `wasmer`, but if it does please change uses of the `enumset` crate to the `wasmer_enumset` crate where possible.
-
-### Added
-- [#2010](https://github.com/wasmerio/wasmer/pull/2010) A new, experimental, minified build of `wasmer` called `wasmer-headless` will now be included with releases. `wasmer-headless` is the `wasmer` VM without any compilers attached, so it can only run precompiled Wasm modules.
-- [#2005](https://github.com/wasmerio/wasmer/pull/2005) Added the arguments `alias` and `optional` to `WasmerEnv` derive's `export` attribute.
-
-### Changed
-- [#2006](https://github.com/wasmerio/wasmer/pull/2006) Use `wasmer_enumset`, a fork of the `enumset` crate to work around a breaking change in `syn`
-- [#1985](https://github.com/wasmerio/wasmer/pull/1985) Bump minimum supported Rust version to 1.48
-
-### Fixed
-- [#2007](https://github.com/wasmerio/wasmer/pull/2007) Fix packaging of wapm on Windows
-- [#2005](https://github.com/wasmerio/wasmer/pull/2005) Emscripten is now working again.
-
-## 1.0.0 - 2021-01-05
-
-### Added
-
-- [#1969](https://github.com/wasmerio/wasmer/pull/1969) Added D integration to the README
-
-### Changed
-- [#1979](https://github.com/wasmerio/wasmer/pull/1979) `WasmPtr::get_utf8_string` was renamed to `WasmPtr::get_utf8_str` and made `unsafe`.
-
-### Fixed
-- [#1979](https://github.com/wasmerio/wasmer/pull/1979) `WasmPtr::get_utf8_string` now returns a `String`, fixing a soundness issue in certain circumstances. The old functionality is available under a new `unsafe` function, `WasmPtr::get_utf8_str`.
-
-## 1.0.0-rc1 - 2020-12-23
-
-### Added
-
-* [#1894](https://github.com/wasmerio/wasmer/pull/1894) Added exports `wasmer::{CraneliftOptLevel, LLVMOptLevel}` to allow using `Cranelift::opt_level` and `LLVM::opt_level` directly via the `wasmer` crate
-
-### Changed
-
-* [#1941](https://github.com/wasmerio/wasmer/pull/1941) Turn `get_remaining_points`/`set_remaining_points` of the `Metering` middleware into free functions to allow using them in an ahead-of-time compilation setup
-* [#1955](https://github.com/wasmerio/wasmer/pull/1955) Set `jit` as a default feature of the `wasmer-wasm-c-api` crate
-* [#1944](https://github.com/wasmerio/wasmer/pull/1944) Require `WasmerEnv` to be `Send + Sync` even in dynamic functions.
-* [#1963](https://github.com/wasmerio/wasmer/pull/1963) Removed `to_wasm_error` in favour of `impl From<BinaryReaderError> for WasmError`
-* [#1962](https://github.com/wasmerio/wasmer/pull/1962) Replace `wasmparser::Result<()>` with `Result<(), MiddlewareError>` in middleware, allowing implementors to return errors in `FunctionMiddleware::feed`
-
-### Fixed
-
-- [#1949](https://github.com/wasmerio/wasmer/pull/1949) `wasm_<type>_vec_delete` functions no longer crash when the given vector is uninitialized, in the Wasmer C API
-- [#1949](https://github.com/wasmerio/wasmer/pull/1949) The `wasm_frame_vec_t`, `wasm_functype_vec_t`, `wasm_globaltype_vec_t`, `wasm_memorytype_vec_t`, and `wasm_tabletype_vec_t` are now boxed vectors in the Wasmer C API
-
-## 1.0.0-beta2 - 2020-12-16
-
-### Added
-
-* [#1916](https://github.com/wasmerio/wasmer/pull/1916) Add the `WASMER_VERSION*` constants with the `wasmer_version*` functions in the Wasmer C API
-* [#1867](https://github.com/wasmerio/wasmer/pull/1867) Added `Metering::get_remaining_points` and `Metering::set_remaining_points`
-* [#1881](https://github.com/wasmerio/wasmer/pull/1881) Added `UnsupportedTarget` error to `CompileError`
-* [#1908](https://github.com/wasmerio/wasmer/pull/1908) Implemented `TryFrom<Value<T>>` for `i32`/`u32`/`i64`/`u64`/`f32`/`f64`
-* [#1927](https://github.com/wasmerio/wasmer/pull/1927) Added mmap support in `Engine::deserialize_from_file` to speed up artifact loading
-* [#1911](https://github.com/wasmerio/wasmer/pull/1911) Generalized signature type in `Function::new` and `Function::new_with_env` to accept owned and reference `FunctionType` as well as array pairs. This allows users to define signatures as constants. Implemented `From<([Type; $N], [Type; $M])>` for `FunctionType` to support this.
-
-### Changed
-
-- [#1865](https://github.com/wasmerio/wasmer/pull/1865) Require that implementors of `WasmerEnv` also implement `Send`, `Sync`, and `Clone`.
-- [#1851](https://github.com/wasmerio/wasmer/pull/1851) Improve test suite and documentation of the Wasmer C API
-- [#1874](https://github.com/wasmerio/wasmer/pull/1874) Set `CompilerConfig` to be owned (following wasm-c-api)
-- [#1880](https://github.com/wasmerio/wasmer/pull/1880) Remove cmake dependency for tests
-- [#1924](https://github.com/wasmerio/wasmer/pull/1924) Rename reference implementation `wasmer::Tunables` to `wasmer::BaseTunables`. Export trait `wasmer_engine::Tunables` as `wasmer::Tunables`.
-
-### Fixed
-
-- [#1865](https://github.com/wasmerio/wasmer/pull/1865) Fix memory leaks with host function environments.
-- [#1870](https://github.com/wasmerio/wasmer/pull/1870) Fixed Trap instruction address maps in Singlepass
-* [#1914](https://github.com/wasmerio/wasmer/pull/1914) Implemented `TryFrom<Bytes> for Pages` instead of `From<Bytes> for Pages` to properly handle overflow errors
-
-## 1.0.0-beta1 - 2020-12-01
-
-### Added
-
-- [#1839](https://github.com/wasmerio/wasmer/pull/1839) Added support for Metering Middleware
-- [#1837](https://github.com/wasmerio/wasmer/pull/1837) It is now possible to use exports of an `Instance` even after the `Instance` has been freed
-- [#1831](https://github.com/wasmerio/wasmer/pull/1831) Added support for Apple Silicon chips (`arm64-apple-darwin`)
-- [#1739](https://github.com/wasmerio/wasmer/pull/1739) Improved function environment setup via `WasmerEnv` proc macro.
-- [#1649](https://github.com/wasmerio/wasmer/pull/1649) Add outline of migration to 1.0.0 docs.
-
-### Changed
-
-- [#1739](https://github.com/wasmerio/wasmer/pull/1739) Environments passed to host function- must now implement the `WasmerEnv` trait. You can implement it on your existing type with `#[derive(WasmerEnv)]`.
-- [#1838](https://github.com/wasmerio/wasmer/pull/1838) Deprecate `WasiEnv::state_mut`: prefer `WasiEnv::state` instead.
-- [#1663](https://github.com/wasmerio/wasmer/pull/1663) Function environments passed to host functions now must be passed by `&` instead of `&mut`. This is a breaking change. This change fixes a race condition when a host function is called from multiple threads. If you need mutability in your environment, consider using `std::sync::Mutex` or other synchronization primitives.
-- [#1830](https://github.com/wasmerio/wasmer/pull/1830) Minimum supported Rust version bumped to 1.47.0
-- [#1810](https://github.com/wasmerio/wasmer/pull/1810) Make the `state` field of `WasiEnv` public
-
-### Fixed
-
-- [#1857](https://github.com/wasmerio/wasmer/pull/1857) Fix dynamic function with new Environment API
-- [#1855](https://github.com/wasmerio/wasmer/pull/1855) Fix memory leak when using `wat2wasm` in the C API, the function now takes its output parameter by pointer rather than returning an allocated `wasm_byte_vec_t`.
-- [#1841](https://github.com/wasmerio/wasmer/pull/1841) We will now panic when attempting to use a native function with a captured env as a host function. Previously this would silently do the wrong thing. See [#1840](https://github.com/wasmerio/wasmer/pull/1840) for info about Wasmer's support of closures as host functions.
-- [#1764](https://github.com/wasmerio/wasmer/pull/1764) Fix bug in WASI `path_rename` allowing renamed files to be 1 directory below a preopened directory.
-
-## 1.0.0-alpha5 - 2020-11-06
-
-### Added
-
-- [#1761](https://github.com/wasmerio/wasmer/pull/1761) Implement the `wasm_trap_t**` argument of `wasm_instance_new` in the Wasm C API.
-- [#1687](https://github.com/wasmerio/wasmer/pull/1687) Add basic table example; fix ownership of local memory and local table metadata in the VM.
-- [#1751](https://github.com/wasmerio/wasmer/pull/1751) Implement `wasm_trap_t` inside a function declared with `wasm_func_new_with_env` in the Wasm C API.
-- [#1741](https://github.com/wasmerio/wasmer/pull/1741) Implement `wasm_memory_type` in the Wasm C API.
-- [#1736](https://github.com/wasmerio/wasmer/pull/1736) Implement `wasm_global_type` in the Wasm C API.
-- [#1699](https://github.com/wasmerio/wasmer/pull/1699) Update `wasm.h` to its latest version.
-- [#1685](https://github.com/wasmerio/wasmer/pull/1685) Implement `wasm_exporttype_delete` in the Wasm C API.
-- [#1725](https://github.com/wasmerio/wasmer/pull/1725) Implement `wasm_func_type` in the Wasm C API.
-- [#1715](https://github.com/wasmerio/wasmer/pull/1715) Register errors from `wasm_module_serialize` in the Wasm C API.
-- [#1709](https://github.com/wasmerio/wasmer/pull/1709) Implement `wasm_module_name` and `wasm_module_set_name` in the Wasm(er) C API.
-- [#1700](https://github.com/wasmerio/wasmer/pull/1700) Implement `wasm_externtype_copy` in the Wasm C API.
-- [#1785](https://github.com/wasmerio/wasmer/pull/1785) Add more examples on the Rust API.
-- [#1783](https://github.com/wasmerio/wasmer/pull/1783) Handle initialized but empty results in `wasm_func_call` in the Wasm C API.
-- [#1780](https://github.com/wasmerio/wasmer/pull/1780) Implement new SIMD zero-extend loads in compiler-llvm.
-- [#1754](https://github.com/wasmerio/wasmer/pull/1754) Implement aarch64 ABI for compiler-llvm.
-- [#1693](https://github.com/wasmerio/wasmer/pull/1693) Add `wasmer create-exe` subcommand.
-
-### Changed
-
-- [#1772](https://github.com/wasmerio/wasmer/pull/1772) Remove lifetime parameter from `NativeFunc`.
-- [#1762](https://github.com/wasmerio/wasmer/pull/1762) Allow the `=` sign in a WASI environment variable value.
-- [#1710](https://github.com/wasmerio/wasmer/pull/1710) Memory for function call trampolines is now owned by the Artifact.
-- [#1781](https://github.com/wasmerio/wasmer/pull/1781) Cranelift upgrade to 0.67.
-- [#1777](https://github.com/wasmerio/wasmer/pull/1777) Wasmparser update to 0.65.
-- [#1775](https://github.com/wasmerio/wasmer/pull/1775) Improve LimitingTunables implementation.
-- [#1720](https://github.com/wasmerio/wasmer/pull/1720) Autodetect llvm regardless of architecture.
-
-### Fixed
-
-- [#1718](https://github.com/wasmerio/wasmer/pull/1718) Fix panic in the API in some situations when the memory's min bound was greater than the memory's max bound.
-- [#1731](https://github.com/wasmerio/wasmer/pull/1731) In compiler-llvm always load before store, to trigger any traps before any bytes are written.
-
-## 1.0.0-alpha4 - 2020-10-08
-
-### Added
-- [#1635](https://github.com/wasmerio/wasmer/pull/1635) Implement `wat2wasm` in the Wasm C API.
-- [#1636](https://github.com/wasmerio/wasmer/pull/1636) Implement `wasm_module_validate` in the Wasm C API.
-- [#1657](https://github.com/wasmerio/wasmer/pull/1657) Implement `wasm_trap_t` and `wasm_frame_t` for Wasm C API; add examples in Rust and C of exiting early with a host function.
-
-### Fixed
-- [#1690](https://github.com/wasmerio/wasmer/pull/1690) Fix `wasm_memorytype_limits` where `min` and `max` represents pages, not bytes. Additionally, fixes the max limit sentinel value.
-- [#1671](https://github.com/wasmerio/wasmer/pull/1671) Fix probestack firing inappropriately, and sometimes over/under allocating stack.
-- [#1660](https://github.com/wasmerio/wasmer/pull/1660) Fix issue preventing map-dir aliases starting with `/` from working properly.
-- [#1624](https://github.com/wasmerio/wasmer/pull/1624) Add Value::I32/Value::I64 converters from unsigned ints.
-
-### Changed
-- [#1682](https://github.com/wasmerio/wasmer/pull/1682) Improve error reporting when making a memory with invalid settings.
-- [#1691](https://github.com/wasmerio/wasmer/pull/1691) Bump minimum supported Rust version to 1.46.0
-- [#1645](https://github.com/wasmerio/wasmer/pull/1645) Move the install script to https://github.com/wasmerio/wasmer-install
-
-## 1.0.0-alpha3 - 2020-09-14
-
-### Fixed
-
-- [#1620](https://github.com/wasmerio/wasmer/pull/1620) Fix bug causing the Wapm binary to not be packaged with the release
-- [#1619](https://github.com/wasmerio/wasmer/pull/1619) Improve error message in engine-native when C compiler is missing
-
-## 1.0.0-alpha02.0 - 2020-09-11
-
-### Added
-
-- [#1566](https://github.com/wasmerio/wasmer/pull/1566) Add support for opening special Unix files to the WASI FS
-
-### Fixed
-
-- [#1602](https://github.com/wasmerio/wasmer/pull/1602) Fix panic when calling host functions with negative numbers in certain situations
-- [#1590](https://github.com/wasmerio/wasmer/pull/1590) Fix soundness issue in API of vm::Global
-
-## TODO: 1.0.0-alpha01.0
-
-- Wasmer refactor lands
-
-## 0.17.1 - 2020-06-24
-
-### Changed
-- [#1439](https://github.com/wasmerio/wasmer/pull/1439) Move `wasmer-interface-types` into its own repository
-
-### Fixed
-
-- [#1554](https://github.com/wasmerio/wasmer/pull/1554) Update supported stable Rust version to 1.45.2.
-- [#1552](https://github.com/wasmerio/wasmer/pull/1552) Disable `sigint` handler by default.
-
-## 0.17.0 - 2020-05-11
-
-### Added
-- [#1331](https://github.com/wasmerio/wasmer/pull/1331) Implement the `record` type and instrutions for WIT
-- [#1345](https://github.com/wasmerio/wasmer/pull/1345) Adding ARM testing in Azure Pipelines
-- [#1329](https://github.com/wasmerio/wasmer/pull/1329) New numbers and strings instructions for WIT
-- [#1285](https://github.com/wasmerio/wasmer/pull/1285) Greatly improve errors in `wasmer-interface-types`
-- [#1303](https://github.com/wasmerio/wasmer/pull/1303) NaN canonicalization for singlepass backend.
-- [#1313](https://github.com/wasmerio/wasmer/pull/1313) Add new high-level public API through `wasmer` crate. Includes many updates including:
-  - Minor improvement: `imports!` macro now handles no trailing comma as well as a trailing comma in namespaces and between namespaces.
-  - New methods on `Module`: `exports`, `imports`, and `custom_sections`.
-  - New way to get exports from an instance with `let func_name: Func<i32, i64> = instance.exports.get("func_name");`.
-  - Improved `Table` APIs including `set` which now allows setting functions directly.  TODO: update this more if `Table::get` gets made public in this PR
-  - TODO: finish the list of changes here
-- [#1305](https://github.com/wasmerio/wasmer/pull/1305) Handle panics from DynamicFunc.
-- [#1300](https://github.com/wasmerio/wasmer/pull/1300) Add support for multiple versions of WASI tests: wasitests now test all versions of WASI.
-- [#1292](https://github.com/wasmerio/wasmer/pull/1292) Experimental Support for Android (x86_64 and AArch64)
-
-### Fixed
-- [#1283](https://github.com/wasmerio/wasmer/pull/1283) Workaround for floating point arguments and return values in `DynamicFunc`s.
-
-### Changed
-- [#1401](https://github.com/wasmerio/wasmer/pull/1401) Make breaking change to `RuntimeError`: `RuntimeError` is now more explicit about its possible error values allowing for better insight into why a call into Wasm failed.
-- [#1382](https://github.com/wasmerio/wasmer/pull/1382) Refactored test infranstructure (part 2)
-- [#1380](https://github.com/wasmerio/wasmer/pull/1380) Refactored test infranstructure (part 1)
-- [#1357](https://github.com/wasmerio/wasmer/pull/1357) Refactored bin commands into separate files
-- [#1335](https://github.com/wasmerio/wasmer/pull/1335) Change mutability of `memory` to `const` in `wasmer_memory_data_length` in the C API
-- [#1332](https://github.com/wasmerio/wasmer/pull/1332) Add option to `CompilerConfig` to force compiler IR verification off even when `debug_assertions` are enabled. This can be used to make debug builds faster, which may be important if you're creating a library that wraps Wasmer and depend on the speed of debug builds.
-- [#1320](https://github.com/wasmerio/wasmer/pull/1320) Change `custom_sections` field in `ModuleInfo` to be more standards compliant by allowing multiple custom sections with the same name. To get the old behavior with the new API, you can add `.last().unwrap()` to accesses. For example, `module_info.custom_sections["custom_section_name"].last().unwrap()`.
-- [#1301](https://github.com/wasmerio/wasmer/pull/1301) Update supported stable Rust version to 1.41.1.
-
-## 0.16.2 - 2020-03-11
-
-### Fixed
-
-- [#1294](https://github.com/wasmerio/wasmer/pull/1294) Fix bug related to system calls in WASI that rely on reading from WasmPtrs as arrays of length 0. `WasmPtr` will now succeed on length 0 arrays again.
-
-## 0.16.1 - 2020-03-11
-
-### Fixed
-
-- [#1291](https://github.com/wasmerio/wasmer/pull/1291) Fix installation packaging script to package the `wax` command.
-
-## 0.16.0 - 2020-03-11
-
-### Added
-- [#1286](https://github.com/wasmerio/wasmer/pull/1286) Updated Windows Wasmer icons. Add wax
-- [#1284](https://github.com/wasmerio/wasmer/pull/1284) Implement string and memory instructions in `wasmer-interface-types`
-
-### Fixed
-- [#1272](https://github.com/wasmerio/wasmer/pull/1272) Fix off-by-one error bug when accessing memory with a `WasmPtr` that contains the last valid byte of memory. Also changes the behavior of `WasmPtr<T, Array>` with a length of 0 and `WasmPtr<T>` where `std::mem::size_of::<T>()` is 0 to always return `None`
-
-## 0.15.0 - 2020-03-04
-
-- [#1263](https://github.com/wasmerio/wasmer/pull/1263) Changed the behavior of some WASI syscalls to now handle preopened directories more properly. Changed default `--debug` logging to only show Wasmer-related messages.
-- [#1217](https://github.com/wasmerio/wasmer/pull/1217) Polymorphic host functions based on dynamic trampoline generation.
-- [#1252](https://github.com/wasmerio/wasmer/pull/1252) Allow `/` in wasi `--mapdir` wasm path.
-- [#1212](https://github.com/wasmerio/wasmer/pull/1212) Add support for GDB JIT debugging:
-  - Add `--generate-debug-info` and `-g` flags to `wasmer run` to generate debug information during compilation. The debug info is passed via the GDB JIT interface to a debugger to allow source-level debugging of Wasm files. Currently only available on clif-backend.
-  - Break public middleware APIs: there is now a `source_loc` parameter that should be passed through if applicable.
-  - Break compiler trait methods such as `feed_local`, `feed_event` as well as `ModuleCodeGenerator::finalize`.
-
-## 0.14.1 - 2020-02-24
-
-- [#1245](https://github.com/wasmerio/wasmer/pull/1245) Use Ubuntu 16.04 in CI so that we use an earlier version of GLIBC.
-- [#1234](https://github.com/wasmerio/wasmer/pull/1234) Check for unused excluded spectest failures.
-- [#1232](https://github.com/wasmerio/wasmer/pull/1232) `wasmer-interface-types` has a WAT decoder.
-
-## 0.14.0 - 2020-02-20
-
-- [#1233](https://github.com/wasmerio/wasmer/pull/1233) Improved Wasmer C API release artifacts.
-- [#1216](https://github.com/wasmerio/wasmer/pull/1216) `wasmer-interface-types` receives a binary encoder.
-- [#1228](https://github.com/wasmerio/wasmer/pull/1228) Singlepass cleanup: Resolve several FIXMEs and remove protect_unix.
-- [#1218](https://github.com/wasmerio/wasmer/pull/1218) Enable Cranelift verifier in debug mode. Fix bug with table indices being the wrong type.
-- [#787](https://github.com/wasmerio/wasmer/pull/787) New crate `wasmer-interface-types` to implement WebAssembly Interface Types.
-- [#1213](https://github.com/wasmerio/wasmer/pull/1213) Fixed WASI `fdstat` to detect `isatty` properly.
-- [#1192](https://github.com/wasmerio/wasmer/pull/1192) Use `ExceptionCode` for error representation.
-- [#1191](https://github.com/wasmerio/wasmer/pull/1191) Fix singlepass miscompilation on `Operator::CallIndirect`.
-- [#1180](https://github.com/wasmerio/wasmer/pull/1180) Fix compilation for target `x86_64-unknown-linux-musl`.
-- [#1170](https://github.com/wasmerio/wasmer/pull/1170) Improve the WasiFs builder API with convenience methods for overriding stdin, stdout, and stderr as well as a new sub-builder for controlling the permissions and properties of preopened directories.  Also breaks that implementations of `WasiFile` must be `Send` -- please file an issue if this change causes you any issues.
-- [#1161](https://github.com/wasmerio/wasmer/pull/1161) Require imported functions to be `Send`. This is a breaking change that fixes a soundness issue in the API.
-- [#1140](https://github.com/wasmerio/wasmer/pull/1140) Use [`blake3`](https://github.com/BLAKE3-team/BLAKE3) as default hashing algorithm for caching.
-- [#1129](https://github.com/wasmerio/wasmer/pull/1129) Standard exception types for singlepass backend.
-
-## 0.13.1 - 2020-01-16
-- Fix bug in wapm related to the `package.wasmer_extra_flags` entry in the manifest
-
-## 0.13.0 - 2020-01-15
-
-Special thanks to [@repi](https://github.com/repi) and [@srenatus](https://github.com/srenatus) for their contributions!
-
-- [#1153](https://github.com/wasmerio/wasmer/pull/1153) Added Wasmex, an Elixir language integration, to the README
-- [#1133](https://github.com/wasmerio/wasmer/pull/1133) New `wasmer_trap` function in the C API, to properly error from within a host function
-- [#1147](https://github.com/wasmerio/wasmer/pull/1147) Remove `log` and `trace` macros from `wasmer-runtime-core`, remove `debug` and `trace` features from `wasmer-*` crates, use the `log` crate for logging and use `fern` in the Wasmer CLI binary to output log messages.  Colorized output will be enabled automatically if printing to a terminal, to force colorization on or off, set the `WASMER_COLOR` environment variable to `true` or `false`.
-- [#1128](https://github.com/wasmerio/wasmer/pull/1128) Fix a crash when a host function is missing and the `allow_missing_functions` flag is enabled
-- [#1099](https://github.com/wasmerio/wasmer/pull/1099) Remove `backend::Backend` from `wasmer_runtime_core`
-- [#1097](https://github.com/wasmerio/wasmer/pull/1097) Move inline breakpoint outside of runtime backend
-- [#1095](https://github.com/wasmerio/wasmer/pull/1095) Update to cranelift 0.52.
-- [#1092](https://github.com/wasmerio/wasmer/pull/1092) Add `get_utf8_string_with_nul` to `WasmPtr` to read nul-terminated strings from memory.
-- [#1071](https://github.com/wasmerio/wasmer/pull/1071) Add support for non-trapping float-to-int conversions, enabled by default.
-
-## 0.12.0 - 2019-12-18
-
-Special thanks to [@ethanfrey](https://github.com/ethanfrey), [@AdamSLevy](https://github.com/AdamSLevy), [@Jasper-Bekkers](https://github.com/Jasper-Bekkers), [@srenatus](https://github.com/srenatus) for their contributions!
-
-- [#1078](https://github.com/wasmerio/wasmer/pull/1078) Increase the maximum number of parameters `Func` can take
-- [#1062](https://github.com/wasmerio/wasmer/pull/1062) Expose some opt-in Emscripten functions to the C API
-- [#1032](https://github.com/wasmerio/wasmer/pull/1032) Change the signature of the Emscripten `abort` function to work with Emscripten 1.38.30
-- [#1060](https://github.com/wasmerio/wasmer/pull/1060) Test the capi with all the backends
-- [#1069](https://github.com/wasmerio/wasmer/pull/1069) Add function `get_memory_and_data` to `Ctx` to help prevent undefined behavior and mutable aliasing. It allows accessing memory while borrowing data mutably for the `Ctx` lifetime. This new function is now being used in `wasmer-wasi`.
-- [#1058](https://github.com/wasmerio/wasmer/pull/1058) Fix minor panic issue when `wasmer::compile_with` called with llvm backend.
-- [#858](https://github.com/wasmerio/wasmer/pull/858) Minor panic fix when wasmer binary with `loader` option run a module without exported `_start` function.
-- [#1056](https://github.com/wasmerio/wasmer/pull/1056) Improved `--invoke` args parsing (supporting `i32`, `i64`, `f32` and `f32`) in Wasmer CLI
-- [#1054](https://github.com/wasmerio/wasmer/pull/1054) Improve `--invoke` output in Wasmer CLI
-- [#1053](https://github.com/wasmerio/wasmer/pull/1053) For RuntimeError and breakpoints, use Box<Any + Send> instead of Box<Any>.
-- [#1052](https://github.com/wasmerio/wasmer/pull/1052) Fix minor panic and improve Error handling in singlepass backend.
-- [#1050](https://github.com/wasmerio/wasmer/pull/1050) Attach C & C++ headers to releases.
-- [#1033](https://github.com/wasmerio/wasmer/pull/1033) Set cranelift backend as default compiler backend again, require at least one backend to be enabled for Wasmer CLI
-- [#1044](https://github.com/wasmerio/wasmer/pull/1044) Enable AArch64 support in the LLVM backend.
-- [#1030](https://github.com/wasmerio/wasmer/pull/1030) Ability to generate `ImportObject` for a specific version WASI version with the C API.
-- [#1028](https://github.com/wasmerio/wasmer/pull/1028) Introduce strict/non-strict modes for `get_wasi_version`
-- [#1029](https://github.com/wasmerio/wasmer/pull/1029) Add the “floating” `WasiVersion::Latest` version.
-- [#1006](https://github.com/wasmerio/wasmer/pull/1006) Fix minor panic issue when `wasmer::compile_with` called with llvm backend
-- [#1009](https://github.com/wasmerio/wasmer/pull/1009) Enable LLVM verifier for all tests, add new llvm-backend-tests crate.
-- [#1022](https://github.com/wasmerio/wasmer/pull/1022) Add caching support for Singlepass backend.
-- [#1004](https://github.com/wasmerio/wasmer/pull/1004) Add the Auto backend to enable to adapt backend usage depending on wasm file executed.
-- [#1068](https://github.com/wasmerio/wasmer/pull/1068) Various cleanups for the singlepass backend on AArch64.
-
-## 0.11.0 - 2019-11-22
-
-- [#713](https://github.com/wasmerio/wasmer/pull/713) Add AArch64 support for singlepass.
-- [#995](https://github.com/wasmerio/wasmer/pull/995) Detect when a global is read without being initialized (emit a proper error instead of panicking)
-- [#996](https://github.com/wasmerio/wasmer/pull/997) Refactored spectests, emtests and wasitests to use default compiler logic
-- [#992](https://github.com/wasmerio/wasmer/pull/992) Updates WAPM version to 0.4.1, fix arguments issue introduced in #990
-- [#990](https://github.com/wasmerio/wasmer/pull/990) Default wasmer CLI to `run`.  Wasmer will now attempt to parse unrecognized command line options as if they were applied to the run command: `wasmer mywasm.wasm --dir=.` now works!
-- [#987](https://github.com/wasmerio/wasmer/pull/987) Fix `runtime-c-api` header files when compiled by gnuc.
-- [#957](https://github.com/wasmerio/wasmer/pull/957) Change the meaning of `wasmer_wasix::is_wasi_module` to detect any type of WASI module, add support for new wasi snapshot_preview1
-- [#934](https://github.com/wasmerio/wasmer/pull/934) Simplify float expressions in the LLVM backend.
-
-## 0.10.2 - 2019-11-18
-
-- [#968](https://github.com/wasmerio/wasmer/pull/968) Added `--invoke` option to the command
-- [#964](https://github.com/wasmerio/wasmer/pull/964) Enable cross-compilation for specific target
-- [#971](https://github.com/wasmerio/wasmer/pull/971) In LLVM backend, use unaligned loads and stores for non-atomic accesses to wasmer memory.
-- [#960](https://github.com/wasmerio/wasmer/pull/960) Fix `runtime-c-api` header files when compiled by clang.
-- [#925](https://github.com/wasmerio/wasmer/pull/925) Host functions can be closures with a captured environment.
-- [#917](https://github.com/wasmerio/wasmer/pull/917) Host functions (aka imported functions) may not have `&mut vm::Ctx` as first argument, i.e. the presence of the `&mut vm::Ctx` argument is optional.
-- [#915](https://github.com/wasmerio/wasmer/pull/915) All backends share the same definition of `Trampoline` (defined in `wasmer-runtime-core`).
-
-## 0.10.1 - 2019-11-11
-
-- [#952](https://github.com/wasmerio/wasmer/pull/952) Use C preprocessor to properly hide trampoline functions on Windows and non-x86_64 targets.
-
-## 0.10.0 - 2019-11-11
-
-Special thanks to [@newpavlov](https://github.com/newpavlov) and [@Maxgy](https://github.com/Maxgy) for their contributions!
-
-- [#942](https://github.com/wasmerio/wasmer/pull/942) Deny missing docs in runtime core and add missing docs
-- [#939](https://github.com/wasmerio/wasmer/pull/939) Fix bug causing attempts to append to files with WASI to delete the contents of the file
-- [#940](https://github.com/wasmerio/wasmer/pull/940) Update supported Rust version to 1.38+
-- [#923](https://github.com/wasmerio/wasmer/pull/923) Fix memory leak in the C API caused by an incorrect cast in `wasmer_trampoline_buffer_destroy`
-- [#921](https://github.com/wasmerio/wasmer/pull/921) In LLVM backend, annotate all memory accesses with TBAA metadata.
-- [#883](https://github.com/wasmerio/wasmer/pull/883) Allow floating point operations to have arbitrary inputs, even including SNaNs.
-- [#856](https://github.com/wasmerio/wasmer/pull/856) Expose methods in the runtime C API to get a WASI import object
-
-## 0.9.0 - 2019-10-23
-
-Special thanks to @alocquet for their contributions!
-
-- [#898](https://github.com/wasmerio/wasmer/pull/898) State tracking is now disabled by default in the LLVM backend. It can be enabled with `--track-state`.
-- [#861](https://github.com/wasmerio/wasmer/pull/861) Add descriptions to `unimplemented!` macro in various places
-- [#897](https://github.com/wasmerio/wasmer/pull/897) Removes special casing of stdin, stdout, and stderr in WASI.  Closing these files now works.  Removes `stdin`, `stdout`, and `stderr` from `WasiFS`, replaced by the methods `stdout`, `stdout_mut`, and so on.
-- [#863](https://github.com/wasmerio/wasmer/pull/863) Fix min and max for cases involving NaN and negative zero when using the LLVM backend.
-
-## 0.8.0 - 2019-10-02
-
-Special thanks to @jdanford for their contributions!
-
-- [#850](https://github.com/wasmerio/wasmer/pull/850) New `WasiStateBuilder` API. small, add misc. breaking changes to existing API (for example, changing the preopen dirs arg on `wasi::generate_import_object` from `Vec<String>` to `Vec<Pathbuf>`)
-- [#852](https://github.com/wasmerio/wasmer/pull/852) Make minor grammar/capitalization fixes to README.md
-- [#841](https://github.com/wasmerio/wasmer/pull/841) Slightly improve rustdoc documentation and small updates to outdated info in readme files
-- [#836](https://github.com/wasmerio/wasmer/pull/836) Update Cranelift fork version to `0.44.0`
-- [#839](https://github.com/wasmerio/wasmer/pull/839) Change supported version to stable Rust 1.37+
-- [#834](https://github.com/wasmerio/wasmer/pull/834) Fix panic when unwraping `wasmer` arguments
-- [#835](https://github.com/wasmerio/wasmer/pull/835) Add parallel execution example (independent instances created from the same `ImportObject` and `Module` run with rayon)
-- [#834](https://github.com/wasmerio/wasmer/pull/834) Fix panic when parsing numerical arguments for no-ABI targets run with the wasmer binary
-- [#833](https://github.com/wasmerio/wasmer/pull/833) Add doc example of using ImportObject's new `maybe_with_namespace` method
-- [#832](https://github.com/wasmerio/wasmer/pull/832) Delete unused runtime ABI
-- [#809](https://github.com/wasmerio/wasmer/pull/809) Fix bugs leading to panics in `LocalBacking`.
-- [#831](https://github.com/wasmerio/wasmer/pull/831) Add support for atomic operations, excluding wait and notify, to singlepass.
-- [#822](https://github.com/wasmerio/wasmer/pull/822) Update Cranelift fork version to `0.43.1`
-- [#829](https://github.com/wasmerio/wasmer/pull/829) Fix deps on `make bench-*` commands; benchmarks don't compile other backends now
-- [#807](https://github.com/wasmerio/wasmer/pull/807) Implement Send for `Instance`, breaking change on `ImportObject`, remove method `get_namespace` replaced with `with_namespace` and `maybe_with_namespace`
-- [#817](https://github.com/wasmerio/wasmer/pull/817) Add document for tracking features across backends and language integrations, [docs/feature_matrix.md]
-- [#823](https://github.com/wasmerio/wasmer/issues/823) Improved Emscripten / WASI integration
-- [#821](https://github.com/wasmerio/wasmer/issues/821) Remove patch version on most deps Cargo manifests.  This gives Wasmer library users more control over which versions of the deps they use.
-- [#820](https://github.com/wasmerio/wasmer/issues/820) Remove null-pointer checks in `WasmPtr` from runtime-core, re-add them in Emscripten
-- [#803](https://github.com/wasmerio/wasmer/issues/803) Add method to `Ctx` to invoke functions by their `TableIndex`
-- [#790](https://github.com/wasmerio/wasmer/pull/790) Fix flaky test failure with LLVM, switch to large code model.
-- [#788](https://github.com/wasmerio/wasmer/pull/788) Use union merge on the changelog file.
-- [#785](https://github.com/wasmerio/wasmer/pull/785) Include Apache license file for spectests.
-- [#786](https://github.com/wasmerio/wasmer/pull/786) In the LLVM backend, lower atomic wasm operations to atomic machine instructions.
-- [#784](https://github.com/wasmerio/wasmer/pull/784) Fix help string for wasmer run.
-
-## 0.7.0 - 2019-09-12
-
-Special thanks to @YaronWittenstein @penberg for their contributions.
-
-- [#776](https://github.com/wasmerio/wasmer/issues/776) Allow WASI preopened fds to be closed
-- [#774](https://github.com/wasmerio/wasmer/issues/774) Add more methods to the `WasiFile` trait
-- [#772](https://github.com/wasmerio/wasmer/issues/772) [#770](https://github.com/wasmerio/wasmer/issues/770) Handle more internal failures by passing back errors
-- [#756](https://github.com/wasmerio/wasmer/issues/756) Allow NULL parameter and 0 arity in `wasmer_export_func_call` C API
-- [#747](https://github.com/wasmerio/wasmer/issues/747) Return error instead of panicking on traps when using the Wasmer binary
-- [#741](https://github.com/wasmerio/wasmer/issues/741) Add validate Wasm fuzz target
-- [#733](https://github.com/wasmerio/wasmer/issues/733) Remove dependency on compiler backends for `middleware-common`
-- [#732](https://github.com/wasmerio/wasmer/issues/732) [#731](https://github.com/wasmerio/wasmer/issues/731) WASI bug fixes and improvements
-- [#726](https://github.com/wasmerio/wasmer/issues/726) Add serialization and deserialization for Wasi State
-- [#716](https://github.com/wasmerio/wasmer/issues/716) Improve portability of install script
-- [#714](https://github.com/wasmerio/wasmer/issues/714) Add Code of Conduct
-- [#708](https://github.com/wasmerio/wasmer/issues/708) Remove unconditional dependency on Cranelift in the C API
-- [#703](https://github.com/wasmerio/wasmer/issues/703) Fix compilation on AArch64 Linux
-- [#702](https://github.com/wasmerio/wasmer/issues/702) Add SharedMemory to Wasmer. Add `--enable-threads` flag, add partial implementation of atomics to LLVM backend.
-- [#698](https://github.com/wasmerio/wasmer/issues/698) [#690](https://github.com/wasmerio/wasmer/issues/690) [#687](https://github.com/wasmerio/wasmer/issues/690) Fix panics in Emscripten
-- [#689](https://github.com/wasmerio/wasmer/issues/689) Replace `wasmer_runtime_code::memory::Atomic` with `std::sync::atomic` atomics, changing its interface
-- [#680](https://github.com/wasmerio/wasmer/issues/680) [#673](https://github.com/wasmerio/wasmer/issues/673) [#669](https://github.com/wasmerio/wasmer/issues/669) [#660](https://github.com/wasmerio/wasmer/issues/660) [#659](https://github.com/wasmerio/wasmer/issues/659) Misc. runtime and singlepass fixes
-- [#677](https://github.com/wasmerio/wasmer/issues/677) [#675](https://github.com/wasmerio/wasmer/issues/675) [#674](https://github.com/wasmerio/wasmer/issues/674) LLVM backend fixes and improvements
-- [#671](https://github.com/wasmerio/wasmer/issues/671) Implement fs polling in `wasi::poll_oneoff` for Unix-like platforms
-- [#656](https://github.com/wasmerio/wasmer/issues/656) Move CI to Azure Pipelines
-- [#650](https://github.com/wasmerio/wasmer/issues/650) Implement `wasi::path_rename`, improve WASI FS public api, and allow open files to exist even when the underlying file is deleted
-- [#643](https://github.com/wasmerio/wasmer/issues/643) Implement `wasi::path_symlink` and improve WASI FS public api IO error reporting
-- [#608](https://github.com/wasmerio/wasmer/issues/608) Implement wasi syscalls `fd_allocate`, `fd_sync`, `fd_pread`, `path_link`, `path_filestat_set_times`; update WASI fs API in a WIP way; reduce coupling of WASI code to host filesystem; make debug messages from WASI more readable; improve rights-checking when calling syscalls; implement reference counting on inodes; misc bug fixes and improvements
-- [#616](https://github.com/wasmerio/wasmer/issues/616) Create the import object separately from instance instantiation in `runtime-c-api`
-- [#620](https://github.com/wasmerio/wasmer/issues/620) Replace one `throw()` with `noexcept` in llvm backend
-- [#618](https://github.com/wasmerio/wasmer/issues/618) Implement `InternalEvent::Breakpoint` in the llvm backend to allow metering in llvm
-- [#615](https://github.com/wasmerio/wasmer/issues/615) Eliminate `FunctionEnvironment` construction in `feed_event()` speeding up to 70% of compilation in clif
-- [#609](https://github.com/wasmerio/wasmer/issues/609) Update dependencies
-- [#602](https://github.com/wasmerio/wasmer/issues/602) C api extract instance context from instance
-- [#590](https://github.com/wasmerio/wasmer/issues/590) Error visibility changes in wasmer-c-api
-- [#589](https://github.com/wasmerio/wasmer/issues/589) Make `wasmer_byte_array` fields `public` in wasmer-c-api
-
-## 0.6.0 - 2019-07-31
-- [#603](https://github.com/wasmerio/wasmer/pull/603) Update Wapm-cli, bump version numbers
-- [#595](https://github.com/wasmerio/wasmer/pull/595) Add unstable public API for interfacing with the WASI file system in plugin-like usecases
-- [#598](https://github.com/wasmerio/wasmer/pull/598) LLVM Backend is now supported in Windows
-- [#599](https://github.com/wasmerio/wasmer/pull/599) Fix llvm backend failures in fat spec tests and simd_binaryen spec test.
-- [#579](https://github.com/wasmerio/wasmer/pull/579) Fix bug in caching with LLVM and Singlepass backends.
-  Add `default-backend-singlepass`, `default-backend-llvm`, and `default-backend-cranelift` features to `wasmer-runtime`
-  to control the `default_compiler()` function (this is a breaking change).  Add `compiler_for_backend` function in `wasmer-runtime`
-- [#561](https://github.com/wasmerio/wasmer/pull/561) Call the `data_finalizer` field on the `Ctx`
-- [#576](https://github.com/wasmerio/wasmer/pull/576) fix `Drop` of uninit `Ctx`
-- [#542](https://github.com/wasmerio/wasmer/pull/542) Add SIMD support to Wasmer (LLVM backend only)
-  - Updates LLVM to version 8.0
-
-## 0.5.7 - 2019-07-23
-- [#575](https://github.com/wasmerio/wasmer/pull/575) Prepare for release; update wapm to 0.3.6
-- [#555](https://github.com/wasmerio/wasmer/pull/555) WASI filesystem rewrite.  Major improvements
-  - adds virtual root showing all preopened directories
-  - improved sandboxing and code-reuse
-  - symlinks work in a lot more situations
-  - many misc. improvements to most syscalls touching the filesystem
-
-## 0.5.6 - 2019-07-16
-- [#565](https://github.com/wasmerio/wasmer/pull/565) Update wapm and bump version to 0.5.6
-- [#563](https://github.com/wasmerio/wasmer/pull/563) Improve wasi testing infrastructure
-  - fixes arg parsing from comments & fixes the mapdir test to have the native code doing the same thing as the WASI code
-  - makes wasitests-generate output stdout/stderr by default & adds function to print stdout and stderr for a command if it fails
-  - compiles wasm with size optimizations & strips generated wasm with wasm-strip
-- [#554](https://github.com/wasmerio/wasmer/pull/554) Finish implementation of `wasi::fd_seek`, fix bug in filestat
-- [#550](https://github.com/wasmerio/wasmer/pull/550) Fix singlepass compilation error with `imul` instruction
-
-
-## 0.5.5 - 2019-07-10
-- [#541](https://github.com/wasmerio/wasmer/pull/541) Fix dependency graph by making separate test crates; ABI implementations should not depend on compilers. Add Cranelift fork as git submodule of clif-backend
-- [#537](https://github.com/wasmerio/wasmer/pull/537) Add hidden flag (`--cache-key`) to use prehashed key into the compiled wasm cache and change compiler backend-specific caching to use directories
-- [#536](https://github.com/wasmerio/wasmer/pull/536) ~Update cache to use compiler backend name in cache key~
-
-## 0.5.4 - 2019-07-06
-- [#529](https://github.com/wasmerio/wasmer/pull/529) Updates the Wasm Interface library, which is used by wapm, with bug fixes and error message improvements
-
-## 0.5.3 - 2019-07-03
-- [#523](https://github.com/wasmerio/wasmer/pull/523) Update wapm version to fix bug related to signed packages in the global namespace and locally-stored public keys
-
-## 0.5.2 - 2019-07-02
-- [#516](https://github.com/wasmerio/wasmer/pull/516) Add workaround for singlepass miscompilation on GetLocal
-- [#521](https://github.com/wasmerio/wasmer/pull/521) Update Wapm-cli, bump version numbers
-- [#518](https://github.com/wasmerio/wasmer/pull/518) Update Cranelift and WasmParser
-- [#514](https://github.com/wasmerio/wasmer/pull/514) [#519](https://github.com/wasmerio/wasmer/pull/519) Improved Emscripten network related calls, added a null check to `WasmPtr`
-- [#515](https://github.com/wasmerio/wasmer/pull/515) Improved Emscripten dyncalls
-- [#513](https://github.com/wasmerio/wasmer/pull/513) Fix emscripten lseek implementation.
-- [#510](https://github.com/wasmerio/wasmer/pull/510) Simplify construction of floating point constants in LLVM backend. Fix LLVM assertion failure due to definition of %ctx.
-
-## 0.5.1 - 2019-06-24
-- [#508](https://github.com/wasmerio/wasmer/pull/508) Update wapm version, includes bug fixes
-
-## 0.5.0 - 2019-06-17
-
-- [#471](https://github.com/wasmerio/wasmer/pull/471) Added missing functions to run Python. Improved Emscripten bindings
-- [#494](https://github.com/wasmerio/wasmer/pull/494) Remove deprecated type aliases from libc in the runtime C API
-- [#493](https://github.com/wasmerio/wasmer/pull/493) `wasmer_module_instantiate` has better error messages in the runtime C API
-- [#474](https://github.com/wasmerio/wasmer/pull/474) Set the install name of the dylib to `@rpath`
-- [#490](https://github.com/wasmerio/wasmer/pull/490) Add MiddlewareChain and StreamingCompiler to runtime
-- [#487](https://github.com/wasmerio/wasmer/pull/487) Fix stack offset check in singlepass backend
-- [#450](https://github.com/wasmerio/wasmer/pull/450) Added Metering
-- [#481](https://github.com/wasmerio/wasmer/pull/481) Added context trampoline into runtime
-- [#484](https://github.com/wasmerio/wasmer/pull/484) Fix bugs in emscripten socket syscalls
-- [#476](https://github.com/wasmerio/wasmer/pull/476) Fix bug with wasi::environ_get, fix off by one error in wasi::environ_sizes_get
-- [#470](https://github.com/wasmerio/wasmer/pull/470) Add mapdir support to Emscripten, implement getdents for Unix
-- [#467](https://github.com/wasmerio/wasmer/pull/467) `wasmer_instantiate` returns better error messages in the runtime C API
-- [#463](https://github.com/wasmerio/wasmer/pull/463) Fix bug in WASI path_open allowing one level above preopened dir to be accessed
-- [#461](https://github.com/wasmerio/wasmer/pull/461) Prevent passing negative lengths in various places in the runtime C API
-- [#459](https://github.com/wasmerio/wasmer/pull/459) Add monotonic and real time clocks for wasi on windows
-- [#447](https://github.com/wasmerio/wasmer/pull/447) Add trace macro (`--features trace`) for more verbose debug statements
-- [#451](https://github.com/wasmerio/wasmer/pull/451) Add `--mapdir=src:dest` flag to rename host directories in the guest context
-- [#457](https://github.com/wasmerio/wasmer/pull/457) Implement file metadata for WASI, fix bugs in WASI clock code for Unix platforms
-
-## 0.4.2 - 2019-05-16
-
-- [#416](https://github.com/wasmerio/wasmer/pull/416) Remote code loading framework
-- [#449](https://github.com/wasmerio/wasmer/pull/449) Fix bugs: opening host files in filestat and opening with write permissions unconditionally in path_open
-- [#442](https://github.com/wasmerio/wasmer/pull/442) Misc. WASI FS fixes and implement readdir
-- [#440](https://github.com/wasmerio/wasmer/pull/440) Fix type mismatch between `wasmer_instance_call` and `wasmer_export_func_*_arity` functions in the runtime C API.
-- [#269](https://github.com/wasmerio/wasmer/pull/269) Add better runtime docs
-- [#432](https://github.com/wasmerio/wasmer/pull/432) Fix returned value of `wasmer_last_error_message` in the runtime C API
-- [#429](https://github.com/wasmerio/wasmer/pull/429) Get wasi::path_filestat_get working for some programs; misc. minor WASI FS improvements
-- [#413](https://github.com/wasmerio/wasmer/pull/413) Update LLVM backend to use new parser codegen traits
-
-## 0.4.1 - 2019-05-06
-
-- [#426](https://github.com/wasmerio/wasmer/pull/426) Update wapm-cli submodule, bump version to 0.4.1
-- [#422](https://github.com/wasmerio/wasmer/pull/422) Improved Emscripten functions to run optipng and pngquant compiled to wasm
-- [#409](https://github.com/wasmerio/wasmer/pull/409) Improved Emscripten functions to run JavascriptCore compiled to wasm
-- [#399](https://github.com/wasmerio/wasmer/pull/399) Add example of using a plugin extended from WASI
-- [#397](https://github.com/wasmerio/wasmer/pull/397) Fix WASI fs abstraction to work on Windows
-- [#390](https://github.com/wasmerio/wasmer/pull/390) Pin released wapm version and add it as a git submodule
-- [#408](https://github.com/wasmerio/wasmer/pull/408) Add images to windows installer and update installer to add wapm bin directory to path
-
-## 0.4.0 - 2019-04-23
-
-- [#383](https://github.com/wasmerio/wasmer/pull/383) Hook up wasi exit code to wasmer cli.
-- [#382](https://github.com/wasmerio/wasmer/pull/382) Improve error message on `--backend` flag to only suggest currently enabled backends
-- [#381](https://github.com/wasmerio/wasmer/pull/381) Allow retrieving propagated user errors.
-- [#379](https://github.com/wasmerio/wasmer/pull/379) Fix small return types from imported functions.
-- [#371](https://github.com/wasmerio/wasmer/pull/371) Add more Debug impl for WASI types
-- [#368](https://github.com/wasmerio/wasmer/pull/368) Fix issue with write buffering
-- [#343](https://github.com/wasmerio/wasmer/pull/343) Implement preopened files for WASI and fix aligment issue when accessing WASI memory
-- [#367](https://github.com/wasmerio/wasmer/pull/367) Add caching support to the LLVM backend.
-- [#366](https://github.com/wasmerio/wasmer/pull/366) Remove `UserTrapper` trait to fix [#365](https://github.com/wasmerio/wasmer/issues/365).
-- [#348](https://github.com/wasmerio/wasmer/pull/348) Refactor internal runtime ↔️ backend abstraction.
-- [#355](https://github.com/wasmerio/wasmer/pull/355) Misc changes to `Cargo.toml`s for publishing
-- [#352](https://github.com/wasmerio/wasmer/pull/352) Bump version numbers to 0.3.0
-- [#351](https://github.com/wasmerio/wasmer/pull/351) Add hidden option to specify wasm program name (can be used to improve error messages)
-- [#350](https://github.com/wasmerio/wasmer/pull/350) Enforce that CHANGELOG.md is updated through CI.
-- [#349](https://github.com/wasmerio/wasmer/pull/349) Add [CHANGELOG.md](https://github.com/wasmerio/wasmer/blob/main/CHANGELOG.md).
-
-## 0.3.0 - 2019-04-12
-
-- [#276](https://github.com/wasmerio/wasmer/pull/276) [#288](https://github.com/wasmerio/wasmer/pull/288) [#344](https://github.com/wasmerio/wasmer/pull/344) Use new singlepass backend (with the `--backend=singlepass` when running Wasmer)
-- [#338](https://github.com/wasmerio/wasmer/pull/338) Actually catch traps/panics/etc when using a typed func.
-- [#325](https://github.com/wasmerio/wasmer/pull/325) Fixed func_index in debug mode
-- [#323](https://github.com/wasmerio/wasmer/pull/323) Add validate subcommand to validate Wasm files
-- [#321](https://github.com/wasmerio/wasmer/pull/321) Upgrade to Cranelift 0.3.0
-- [#319](https://github.com/wasmerio/wasmer/pull/319) Add Export and GlobalDescriptor to Runtime API
-- [#310](https://github.com/wasmerio/wasmer/pull/310) Cleanup warnings
-- [#299](https://github.com/wasmerio/wasmer/pull/299) [#300](https://github.com/wasmerio/wasmer/pull/300) [#301](https://github.com/wasmerio/wasmer/pull/301) [#303](https://github.com/wasmerio/wasmer/pull/303) [#304](https://github.com/wasmerio/wasmer/pull/304) [#305](https://github.com/wasmerio/wasmer/pull/305) [#306](https://github.com/wasmerio/wasmer/pull/306) [#307](https://github.com/wasmerio/wasmer/pull/307) Add support for WASI 🎉
-- [#286](https://github.com/wasmerio/wasmer/pull/286) Add extend to imports
-- [#278](https://github.com/wasmerio/wasmer/pull/278) Add versioning to cache
-- [#250](https://github.com/wasmerio/wasmer/pull/250) Setup bors
+# Changelog
+
+*The format is based on [Keep a Changelog].*
+
+[Keep a Changelog]: http://keepachangelog.com/en/1.0.0/
+
+Looking for changes that affect our C API? See the [C API Changelog](lib/c-api/CHANGELOG.md).
+
+
+## **Unreleased**
+
+## 5.0.2 - 22/11/2024
+
+This release mostly consists of bug fixes and clean ups.
+## 5.1.0 - 22/11/2024
+
+## Added
+
+  - [#5259](https://github.com/wasmerio/wasmer/pull/5259) Fix alignment and padding of the WASIX snapshot type to align with wasix-libc
+  - [#5236](https://github.com/wasmerio/wasmer/pull/5236) feat(benches): Add compilation benches, use remote artifacts
+  - [#5230](https://github.com/wasmerio/wasmer/pull/5230) fix(llvm): Fix `ADD_ABS_LO12_NC` relocation
+  - [#5226](https://github.com/wasmerio/wasmer/pull/5226) Add make target for building `wasmer-api` with `js` feature as `cdylib`
+
+## Changed
+
+  - [#4997](https://github.com/wasmerio/wasmer/pull/4997) Rework WasiFs to use a "holey" FdList instead of hashmap + seed + fre…
+  - [#5257](https://github.com/wasmerio/wasmer/pull/5257) ci: update `CONTRIBUTING.md` reference
+  - [#5250](https://github.com/wasmerio/wasmer/pull/5250) deps: Remove usage of unmaintained derivative crate
+  - [#5256](https://github.com/wasmerio/wasmer/pull/5256) deps: Upgrade wcgi crates to 0.3.0
+  - [#5253](https://github.com/wasmerio/wasmer/pull/5253) chore(wasix): Downgrade debug logs to trace
+  - [#5245](https://github.com/wasmerio/wasmer/pull/5245) Relax `wat` version requirement
+  - [#5244](https://github.com/wasmerio/wasmer/pull/5244) Alias `.` to cwd in wasi env
+  - [#5225](https://github.com/wasmerio/wasmer/pull/5225) Move compilation types inside of wasmer compiler
+
+## Fixed
+
+  - [#5268](https://github.com/wasmerio/wasmer/pull/5268) Fix musl builds
+  - [#5231](https://github.com/wasmerio/wasmer/pull/5231) Fix LLVM detection
+  - [#5235](https://github.com/wasmerio/wasmer/pull/5235) c-api/README.md: Fix double include in usage section
+  - [#5238](https://github.com/wasmerio/wasmer/pull/5238) Revert "Fix handling of the root dir in `path_create_directory` and `get_inode_at_path_inner`"
+  - [#5237](https://github.com/wasmerio/wasmer/pull/5237) Fix handling of the root dir in `path_create_directory` and `get_inode_at_path_inner`
+
+
+
+## 5.0.1 - 06/11/2024
+
+This release adds LLVM support to MacOS ARM64 binaries and contains minor fixes and improvements.
+
+## Added
+
+  - [#5220](https://github.com/wasmerio/wasmer/pull/5220) fix(ci): Move addition of `brew` libs to other step
+  - [#5218](https://github.com/wasmerio/wasmer/pull/5218) fix(ci): Add `brew` libs to `RUSTFLAGS` in aarch64
+  - [#5129](https://github.com/wasmerio/wasmer/pull/5129) Experimental: Add support for WASMI
+  - [#5205](https://github.com/wasmerio/wasmer/pull/5205) Add LLVM to docs CI
+
+## Changed
+
+  - [#5216](https://github.com/wasmerio/wasmer/pull/5216) Bump up webc version
+  - [#5215](https://github.com/wasmerio/wasmer/pull/5215) Re-enable RISC-V
+  - [#5194](https://github.com/wasmerio/wasmer/pull/5194) build: Update nix flake devshell for LLVM 18
+  - [#5202](https://github.com/wasmerio/wasmer/pull/5202) chore: Remove `isle-in-source-tree` feature from `cranelift-codegen`
+
+## Fixed
+
+  - [#5210](https://github.com/wasmerio/wasmer/pull/5210) Fix(LLVM): Implement the missing relocations on aarch64, fix SIMD operations
+  - [#5209](https://github.com/wasmerio/wasmer/pull/5209) Revert "Fix(LLVM): Implement the missing relocations on aarch64, fix SIMD operations"
+  - [#5207](https://github.com/wasmerio/wasmer/pull/5207) Fix(LLVM): Implement the missing relocations on aarch64, fix SIMD operations
+  - [#5203](https://github.com/wasmerio/wasmer/pull/5203) Fix the wasmer-swift crate build
+
+
+
+## 5.0.0 - 29/10/2024
+
+The main star of this release is the experimental support for three new backends: v8, wamr and wasmi. Also, many dependencies, namely LLVM, Cranelift, and rkyv are updated
+which bring significant enhancements.
+
+## Added
+
+  - [#5185](https://github.com/wasmerio/wasmer/pull/5185) Add execution benchmarks
+  - [#5174](https://github.com/wasmerio/wasmer/pull/5174) chore(wasix): Additional logging in wasix HTTP client
+  - [#5152](https://github.com/wasmerio/wasmer/pull/5152) Experimental: add support for loongarch64 on LLVM
+
+## Changed
+
+  - [#5188](https://github.com/wasmerio/wasmer/pull/5188) feat: Rename `wasmer-api` to `wasmer-backend-api`
+  - [#5186](https://github.com/wasmerio/wasmer/pull/5186) Remove support for emscripten
+  - [#5181](https://github.com/wasmerio/wasmer/pull/5181) Sunset `wasmer-registry`, `wasmer-interface` and update misc dependencies
+  - [#5165](https://github.com/wasmerio/wasmer/pull/5165) 5.0.0-rc.1 post release
+  - [#5151](https://github.com/wasmerio/wasmer/pull/5151) Remove negative variant of exit code
+  - [#5153](https://github.com/wasmerio/wasmer/pull/5153) Terminate entire wasix process when a worker thread fails or calls exit
+  - [#5172](https://github.com/wasmerio/wasmer/pull/5172) chore(backend-api): Update GraphQL schema
+  - [#5176](https://github.com/wasmerio/wasmer/pull/5176) Remove unused edge-util dependency
+  - [#5171](https://github.com/wasmerio/wasmer/pull/5171) Refactor webc usage
+  - [#5144](https://github.com/wasmerio/wasmer/pull/5144) Implement app-deployment related CLI commands
+  - [#5163](https://github.com/wasmerio/wasmer/pull/5163) Correct the example of the README in the WASIX crate
+
+## Fixed
+
+  - [#5184](https://github.com/wasmerio/wasmer/pull/5184) fix(api/wamr): Build `wamr` on `iOS`
+  - [#5179](https://github.com/wasmerio/wasmer/pull/5179) Fix build CI
+  - [#5178](https://github.com/wasmerio/wasmer/pull/5178) Fix usage of exit code
+  - [#5162](https://github.com/wasmerio/wasmer/pull/5162) Fix append-ness of new fd affecting old fds
+  - [#5160](https://github.com/wasmerio/wasmer/pull/5160) Fix fd with append flag can't seek correctly
+
+
+
+## 5.0.0-rc.1 - 21/10/2024
+
+This is a release candidate as we are preparing for the final release of 5.0
+
+## Added
+
+  - [#5154](https://github.com/wasmerio/wasmer/pull/5154) Add build steps for interpreter backends
+  - [#5138](https://github.com/wasmerio/wasmer/pull/5138) Experimental: Add support for v8
+  - [#5129](https://github.com/wasmerio/wasmer/pull/5129) Experimental: Add support for WASMI
+  - [#4515](https://github.com/wasmerio/wasmer/pull/4515) Experimental: Add interpreter support for Wasmer
+
+## Changed
+
+  - [#5158](https://github.com/wasmerio/wasmer/pull/5158) path_create_directory shouldn't behave recursively
+  - [#5156](https://github.com/wasmerio/wasmer/pull/5156) Resolve double-free error in c-api
+  - [#5149](https://github.com/wasmerio/wasmer/pull/5149) Merge 5.0 release candidate into main
+  - [#5148](https://github.com/wasmerio/wasmer/pull/5148) Remove deprecated methods and types
+  - [#5147](https://github.com/wasmerio/wasmer/pull/5147) Feat(compiler/llvm): Replace runtime assertions (in debug mode) with errors
+  - [#5146](https://github.com/wasmerio/wasmer/pull/5146) feat(api/build/v8): Use blob to build v8
+  - [#5142](https://github.com/wasmerio/wasmer/pull/5142) Upgrade `rkyv`
+  - [#5098](https://github.com/wasmerio/wasmer/pull/5098) `js::module`: leave warning comment on the `Send` impl
+  - [#5139](https://github.com/wasmerio/wasmer/pull/5139) deps: Update corosensei
+  - [#5136](https://github.com/wasmerio/wasmer/pull/5136) Replace v3 usage of download-artifact
+  - [#5135](https://github.com/wasmerio/wasmer/pull/5135) Use upload/download artifact v4
+
+## Fixed
+
+  - [#4834](https://github.com/wasmerio/wasmer/pull/4834) Fix `path_open` trailing slash edge case
+  - [#4821](https://github.com/wasmerio/wasmer/pull/4821) Fix `path_open` sometimes ignoring trailing slash
+  - [#5137](https://github.com/wasmerio/wasmer/pull/5137) Trying to fix js build
+
+
+
+## 4.4.0 - 04/10/2024
+
+This release adds support for object size estimation, adds better proxy support, improves executable spawning, and contains various bug fixes.
+
+## Added
+
+  - [#5079](https://github.com/wasmerio/wasmer/pull/5079) Add feature for objects' sizes estimation
+  - [#5125](https://github.com/wasmerio/wasmer/pull/5125) oss-fuzz: add cifuzz
+  - [#5110](https://github.com/wasmerio/wasmer/pull/5110) Add new --invoke arg for choosing entry function for single WASM modules + fix --invoke not working for WASI(X) modules
+  - [#5090](https://github.com/wasmerio/wasmer/pull/5090) Add the right to fetch stats on pipes
+  - [#5088](https://github.com/wasmerio/wasmer/pull/5088) Various cleanup chores + add a new test
+
+## Changed
+
+  - [#5127](https://github.com/wasmerio/wasmer/pull/5127) Implement proper executable spawn
+  - [#5098](https://github.com/wasmerio/wasmer/pull/5098) `js::module`: leave warning comment on the `Send` impl
+  - [#5120](https://github.com/wasmerio/wasmer/pull/5120) Improve QueryError
+  - [#5118](https://github.com/wasmerio/wasmer/pull/5118) InMemory/MultiSource Improvements
+  - [#5104](https://github.com/wasmerio/wasmer/pull/5104) Transfer the file size when renamed
+  - [#5102](https://github.com/wasmerio/wasmer/pull/5102) chore(wasix): Reduce syscall instrumentation levels
+  - [#5096](https://github.com/wasmerio/wasmer/pull/5096) Update cargo-deny config
+  - [#4983](https://github.com/wasmerio/wasmer/pull/4983) deps: Upgrade some dependencies + lift to workspace root
+  - [#5092](https://github.com/wasmerio/wasmer/pull/5092) Replace `WASM_ANYREF` with `WASM_EXTERNREF`
+  - [#5091](https://github.com/wasmerio/wasmer/pull/5091) Apply the proxy setting in wasmer config
+  - [#5089](https://github.com/wasmerio/wasmer/pull/5089) feat(cli): Restore packages from webcs
+
+## Fixed
+
+  - [#5124](https://github.com/wasmerio/wasmer/pull/5124) Various fixes to get wasmer-js compiling
+  - [#5108](https://github.com/wasmerio/wasmer/pull/5108) Fix error in metering middleware
+
+
+
+## 4.3.7 - 06/09/2024
+
+This release adds support for rotating secrets, fixes a regression with the filesystem, and contains other fixes and improvments.
+
+## Added
+
+  - [#5070](https://github.com/wasmerio/wasmer/pull/5070) Add `rotate-secrets` subcommand for volumes and minor changes
+  - [#5057](https://github.com/wasmerio/wasmer/pull/5057) Add `cwd` to the manifest as a command annotation
+  - [#5060](https://github.com/wasmerio/wasmer/pull/5060) feat(backend-api): Add env var to toggle GQL variable logging
+  - [#5059](https://github.com/wasmerio/wasmer/pull/5059) feat(backend-api): Add updatedAt timestamps to Edge App/Version
+  - [#5016](https://github.com/wasmerio/wasmer/pull/5016) add access to php integration test secrets
+  - [#5036](https://github.com/wasmerio/wasmer/pull/5036) Add help-docs for the `--watch` flag in `wasmer app logs`
+
+## Changed
+
+  - [#5066](https://github.com/wasmerio/wasmer/pull/5066) Prevent redundant merging of the filesystems
+  - [#5037](https://github.com/wasmerio/wasmer/pull/5037) post slack message on integration tests ci failure
+  - [#5063](https://github.com/wasmerio/wasmer/pull/5063) refactor volumes schema
+  - [#5056](https://github.com/wasmerio/wasmer/pull/5056) Improve validation requests in "wasmer deploy"
+  - [#5053](https://github.com/wasmerio/wasmer/pull/5053) Reduce overhead of chunk timeouts in wasix package downloads
+  - [#5042](https://github.com/wasmerio/wasmer/pull/5042) Expose memory and wasi generic imports
+  - [#5040](https://github.com/wasmerio/wasmer/pull/5040) deps: bump tun-tap version for wasmer-cli
+  - [#5043](https://github.com/wasmerio/wasmer/pull/5043) Remove serde_cbor as a dependency
+  - [#5030](https://github.com/wasmerio/wasmer/pull/5030) Improve loop metering tests
+
+## Fixed
+
+  - [#5039](https://github.com/wasmerio/wasmer/pull/5039) Fix missing hash from a compiled artifact
+
+
+
+## 4.3.6 - 22/08/2024
+
+The star of this release is the volume subcommand that allows inspecting and interacting with volumes through the client. There are also
+numerous bug fixes and quality of life improvements included in this release.
+
+## Added
+
+  - [#5022](https://github.com/wasmerio/wasmer/pull/5022) feat(cli): Add --print-rclone-config to "app volumes s3-credentials"
+  - [#4980](https://github.com/wasmerio/wasmer/pull/4980) feat(backend-api): Add disabledAt/Reason to AppVersion
+  - [#5007](https://github.com/wasmerio/wasmer/pull/5007) add access to php integration test secrets
+  - [#5003](https://github.com/wasmerio/wasmer/pull/5003) Added a transaction and auto_consistency journal
+  - [#5011](https://github.com/wasmerio/wasmer/pull/5011) Add module-level middleware errors
+  - [#4982](https://github.com/wasmerio/wasmer/pull/4982) Mount [fs] entries as additional mapped directories when running a lo…
+  - [#4990](https://github.com/wasmerio/wasmer/pull/4990) Added a patch for corrupt freed FD lists after replaying journals
+  - [#4967](https://github.com/wasmerio/wasmer/pull/4967) CLI: Add flag and logic to redeploy an app after changing secrets
+  - [#4960](https://github.com/wasmerio/wasmer/pull/4960) Add `regions` subcommand to `app` subcommand
+  - [#4941](https://github.com/wasmerio/wasmer/pull/4941) App config: add `locality` field
+
+## Changed
+
+  - [#5020](https://github.com/wasmerio/wasmer/pull/5020) Allow memories exported from WASI(X) modules to be named anything
+  - [#5025](https://github.com/wasmerio/wasmer/pull/5025) CLI: Allow sorting in "app list" command
+  - [#5018](https://github.com/wasmerio/wasmer/pull/5018) Translate English sentance in German README.md
+  - [#5008](https://github.com/wasmerio/wasmer/pull/5008) Allow nested mounted paths in `UnionFilesystem`
+  - [#5021](https://github.com/wasmerio/wasmer/pull/5021) feat(virtual-fs): Expose create_dir_all
+  - [#5017](https://github.com/wasmerio/wasmer/pull/5017) Use ___chkstk_ms for mingw
+  - [#4996](https://github.com/wasmerio/wasmer/pull/4996) CLI(package/tag): Don't cache previously fetched user package
+  - [#5015](https://github.com/wasmerio/wasmer/pull/5015) Consume unused result in `lib/compiler/src/engine/artifact.rs`
+  - [#5013](https://github.com/wasmerio/wasmer/pull/5013) CLI: Volumes commands
+  - [#5001](https://github.com/wasmerio/wasmer/pull/5001) deps: use windows-sys instead of winapi
+  - [#4994](https://github.com/wasmerio/wasmer/pull/4994) Check if a user can deploy an app before deploying it
+  - [#4995](https://github.com/wasmerio/wasmer/pull/4995) refactor(cli): Rename "container unpack" command to "package unpack"
+  - [#4988](https://github.com/wasmerio/wasmer/pull/4988) chore: Use hex encoding for Sha256Hash debug impl
+  - [#4780](https://github.com/wasmerio/wasmer/pull/4780) WASIX Test Suite
+  - [#4987](https://github.com/wasmerio/wasmer/pull/4987) feat: Support filtering logs by request id and by instance id
+  - [#4975](https://github.com/wasmerio/wasmer/pull/4975) CLI: Ask users to allow networking capabilities if not set
+  - [#4977](https://github.com/wasmerio/wasmer/pull/4977) feat(wasix): Expose the builtin package loder module
+  - [#4968](https://github.com/wasmerio/wasmer/pull/4968) CLI: Introduce new `auth` subcommand
+  - [#4973](https://github.com/wasmerio/wasmer/pull/4973) feat: Implement image validation in BuiltinPackageLoader
+  - [#4976](https://github.com/wasmerio/wasmer/pull/4976) CLI: No string manipulation on `app.yaml`
+  - [#4970](https://github.com/wasmerio/wasmer/pull/4970) CLI: Cache templates from different registries in diffferent directories
+  - [#4965](https://github.com/wasmerio/wasmer/pull/4965) CLI: Try to fetch owner from `app_id` if necessary while deploying
+  - [#4955](https://github.com/wasmerio/wasmer/pull/4955) Move `WasmerConfig` out of the `registry_api` crate and introduce a `logout` subcommand
+  - [#4943](https://github.com/wasmerio/wasmer/pull/4943) Run tests in wasmer-integration-tests repo on pull requests
+  - [#4954](https://github.com/wasmerio/wasmer/pull/4954) App config: https redirect setting
+  - [#4689](https://github.com/wasmerio/wasmer/pull/4689) redirect to child node in a different fs
+  - [#4939](https://github.com/wasmerio/wasmer/pull/4939) Clearer doc comments
+
+## Fixed
+
+  - [#5032](https://github.com/wasmerio/wasmer/pull/5032) fix(wasix): Prevent blocking package hash validations after downloads
+  - [#5026](https://github.com/wasmerio/wasmer/pull/5026) Various volumes CLI fixes
+  - [#4986](https://github.com/wasmerio/wasmer/pull/4986) Multiple fixes for the journal to fix bootstrapping
+  - [#5005](https://github.com/wasmerio/wasmer/pull/5005) Enable feature `net` for mio in virtual-net, fix #5004
+  - [#4992](https://github.com/wasmerio/wasmer/pull/4992) fix(cli/WasmerEnv): strip `registry.` only if hostname starts with it
+  - [#4989](https://github.com/wasmerio/wasmer/pull/4989) fix(wasix): Fix panic on unknown socket in sock_send
+  - [#4956](https://github.com/wasmerio/wasmer/pull/4956) Fix impossible relocation error in emit sdiv64 for singlepass compiler
+  - [#4938](https://github.com/wasmerio/wasmer/pull/4938) fix(cli/package/tag): Better messages when tagging an existing package
+  - [#4946](https://github.com/wasmerio/wasmer/pull/4946) Fixes a panic caused on the recv_from path
+  - [#4942](https://github.com/wasmerio/wasmer/pull/4942) Fix size computation for `pwrite`
+
+
+
+## 4.3.5 - 16/07/2024
+
+This release adds support for managing secrets alongside fixes and refactors to help with stability.
+
+## Added
+
+  - [#4930](https://github.com/wasmerio/wasmer/pull/4930) CLI: Add support for Secrets
+
+## Changed
+
+  - [#4933](https://github.com/wasmerio/wasmer/pull/4933) CLI: Manually exit upon SIGINT reception
+  - [#4927](https://github.com/wasmerio/wasmer/pull/4927) Upgrade to Hyper 1.x
+  - [#4932](https://github.com/wasmerio/wasmer/pull/4932) Follow directory when deploying from create
+  - [#4928](https://github.com/wasmerio/wasmer/pull/4928) Prevent unnecessary panics when compiling on x86_64 CPUs that dont support AVX or SSE4.2
+  - [#4920](https://github.com/wasmerio/wasmer/pull/4920) Compile `wasmer-api` crate to `wasm32-unknown-unknown`
+
+## Fixed
+
+  - [#4925](https://github.com/wasmerio/wasmer/pull/4925) Fix stack_low detection when data_end is above stack_pointer and stac…
+  - [#4929](https://github.com/wasmerio/wasmer/pull/4929) Fix indirect call to dynamic imported function
+
+
+
+## 4.3.4 - 08/07/2024
+
+This release contains a fix for the webc version resolution logic.
+
+## Added
+
+  - [#4914](https://github.com/wasmerio/wasmer/pull/4914) Add tests for `msync`
+
+## Changed
+
+
+## Fixed
+
+  - [#4922](https://github.com/wasmerio/wasmer/pull/4922) fix(wasix): Fix incorrect webc version mapping
+
+
+
+## 4.3.3 - 04/07/2024
+
+This release mainly contains fixes and refactors to help with the stability. Also some improvements to the cli and journaling.
+
+## Added
+
+  - [#4885](https://github.com/wasmerio/wasmer/pull/4885) Added another journal transaction point used for durability
+  - [#4906](https://github.com/wasmerio/wasmer/pull/4906) feat(backend-api): Add query for retrieving app versions by id
+  - [#4861](https://github.com/wasmerio/wasmer/pull/4861) feat(cli/deploy): Add `--path` flag
+
+## Changed
+
+  - [#4898](https://github.com/wasmerio/wasmer/pull/4898) chore: More logging during package downloads
+  - [#4912](https://github.com/wasmerio/wasmer/pull/4912) feat(cli/push): Push with name if available (+ CLI flag)
+  - [#4907](https://github.com/wasmerio/wasmer/pull/4907) Update README: new zig bindings for wasmer with WASI Support
+  - [#4897](https://github.com/wasmerio/wasmer/pull/4897) App create: Ask for framework before fetching templates
+  - [#4896](https://github.com/wasmerio/wasmer/pull/4896) Re-use previously closed FDs
+  - [#4883](https://github.com/wasmerio/wasmer/pull/4883) cli(app/create): Ask for directory to create the app in
+  - [#4884](https://github.com/wasmerio/wasmer/pull/4884) feat(cli): Amend `app` command description
+  - [#4874](https://github.com/wasmerio/wasmer/pull/4874) Switch to webc v3 by default
+  - [#4860](https://github.com/wasmerio/wasmer/pull/4860) CLI: Use a channel to signal that the main fn is done
+  - [#4877](https://github.com/wasmerio/wasmer/pull/4877) Replace mach with mach2
+  - [#4824](https://github.com/wasmerio/wasmer/pull/4824) Merge `ScopedDirectoryFileSystem` into `host_fs::Filesystem`
+  - [#4862](https://github.com/wasmerio/wasmer/pull/4862) feat(cli/deploy): Check status when waiting for the app to be available
+  - [#4848](https://github.com/wasmerio/wasmer/pull/4848) feat(cli/package-tag): Manifest is not mandatory anymore while tagging
+  - [#4858](https://github.com/wasmerio/wasmer/pull/4858) chore: Small tracing log improvements for wasix
+  - [#4841](https://github.com/wasmerio/wasmer/pull/4841) Restore cursor after SIGINT during dialogue
+  - [#4846](https://github.com/wasmerio/wasmer/pull/4846) Restored sockets from journals will no longer attempt to send data
+  - [#4836](https://github.com/wasmerio/wasmer/pull/4836) Dynamically detect libgcc-vs-libunwind
+  - [#4838](https://github.com/wasmerio/wasmer/pull/4838) Don't pass auth header when downloading a package
+  - [#4832](https://github.com/wasmerio/wasmer/pull/4832) 4.3.2 post release
+
+## Fixed
+
+  - [#4913](https://github.com/wasmerio/wasmer/pull/4913) Fix mac runners
+  - [#4840](https://github.com/wasmerio/wasmer/pull/4840) fix(journal): Correctly handle client socket closing during compaction
+  - [#4844](https://github.com/wasmerio/wasmer/pull/4844) fix(cli): Respect WASMER_REGISTRY env var in all commands
+  - [#4834](https://github.com/wasmerio/wasmer/pull/4834) Fix `path_open` trailing slash edge case
+  - [#4835](https://github.com/wasmerio/wasmer/pull/4835) Fix for dead sockets restored in the journal
+
+
+
+## 4.3.2 - 11/06/2024
+
+This release mainly introduces the InstaBoot feature. Numerous bug fixes to the virtual-fs is also included, making it
+more robust. Support for the execve syscall is also added to the runtime alongside the ability to spawn local wasm files.
+
+## Added
+
+  - [#4819](https://github.com/wasmerio/wasmer/pull/4819) Add support for spawning local wasm files
+  - [#4813](https://github.com/wasmerio/wasmer/pull/4813) feat(configs): Add headers and max_age to InstaBoot capability
+  - [#4810](https://github.com/wasmerio/wasmer/pull/4810) feat(cli): Add "app purge-cache" command
+  - [#4754](https://github.com/wasmerio/wasmer/pull/4754) feat(config): Add app instaboot config
+  - [#4735](https://github.com/wasmerio/wasmer/pull/4735) Add traversal for `Root` inode
+  - [#4743](https://github.com/wasmerio/wasmer/pull/4743) Benchmarks: add new benchmark for function imports in modules
+
+## Changed
+
+  - [#4797](https://github.com/wasmerio/wasmer/pull/4797) feat(cli): Show exact version of package in "package download" command
+  - [#4749](https://github.com/wasmerio/wasmer/pull/4749) Only warn if needed
+  - [#4826](https://github.com/wasmerio/wasmer/pull/4826) chore(virtual-fs)!: Remove old stale WebcFileSystem
+  - [#4805](https://github.com/wasmerio/wasmer/pull/4805) CLI: app create - Template handling improvements
+  - [#4823](https://github.com/wasmerio/wasmer/pull/4823) Enable mounting `tmp` directory locally
+  - [#4756](https://github.com/wasmerio/wasmer/pull/4756) Introduce `proc_exec2`
+  - [#4817](https://github.com/wasmerio/wasmer/pull/4817) chore(cli): Update yanked `zip` version
+  - [#4815](https://github.com/wasmerio/wasmer/pull/4815) Useful link
+  - [#4759](https://github.com/wasmerio/wasmer/pull/4759) Disallow empty path on path_open
+  - [#4794](https://github.com/wasmerio/wasmer/pull/4794) Disallow opening directory with rights::fd_write
+  - [#4793](https://github.com/wasmerio/wasmer/pull/4793) Respect `oflags::excl` when opening all files
+  - [#4790](https://github.com/wasmerio/wasmer/pull/4790) chore: Minor tweaks to the HttpRequest definitions
+  - [#4730](https://github.com/wasmerio/wasmer/pull/4730) Mount current directory to `/home` and Set CWD to `/home` when running WASI
+  - [#4770](https://github.com/wasmerio/wasmer/pull/4770) Reduce package upload chunk size to make the progress bar smoother
+  - [#4769](https://github.com/wasmerio/wasmer/pull/4769) Use `_strict` graphql function so the error from backend is reported
+  - [#4765](https://github.com/wasmerio/wasmer/pull/4765) Update the webc dependency
+  - [#4706](https://github.com/wasmerio/wasmer/pull/4706) Multiple improvements for the journal load times
+  - [#4739](https://github.com/wasmerio/wasmer/pull/4739) Allow blocking for realtime
+
+## Fixed
+
+  - [#4821](https://github.com/wasmerio/wasmer/pull/4821) Fix `path_open` sometimes ignoring trailing slash
+  - [#4822](https://github.com/wasmerio/wasmer/pull/4822) fix(cli): Respect owner in app.yaml during app resolution
+  - [#4779](https://github.com/wasmerio/wasmer/pull/4779) Multiple fixes for journaling with fast boot and resumption
+  - [#4776](https://github.com/wasmerio/wasmer/pull/4776) Fix wasi-fyi test.sh on darwin
+  - [#4747](https://github.com/wasmerio/wasmer/pull/4747) Fix for interrupts
+  - [#4762](https://github.com/wasmerio/wasmer/pull/4762) fix(wasix): Remove redundant module hash generation in BinaryPackage
+  - [#4783](https://github.com/wasmerio/wasmer/pull/4783) Fix metadata conversion to carry over the modified timestamp
+  - [#4740](https://github.com/wasmerio/wasmer/pull/4740) Fix wasi-fyi tests
+
+
+
+## 4.3.1 - 23/05/2024
+
+This release adds support for subcommands to generate shell completions and manual pages. Also, number of fixes
+to the cli are included to further improve the developer experience. Various bug fixes and stability improvements 
+are also added to WASIX.
+
+## Added
+
+  - [#4736](https://github.com/wasmerio/wasmer/pull/4736) Argus: Compare v2 and v3 + add webhook message
+  - [#4710](https://github.com/wasmerio/wasmer/pull/4710) Add libc dep to workspace dependency
+  - [#4683](https://github.com/wasmerio/wasmer/pull/4683) Add subcommands to generate shell completions and manual pages
+  - [#4673](https://github.com/wasmerio/wasmer/pull/4673) Add tracing setup support in C API
+
+## Changed
+
+  - [#4733](https://github.com/wasmerio/wasmer/pull/4733) New CLI integration tests
+  - [#4732](https://github.com/wasmerio/wasmer/pull/4732) Poll for write-readiness after connecting a blocking socket
+  - [#4731](https://github.com/wasmerio/wasmer/pull/4731) Change the default directory the manual pages are generated to
+  - [#4715](https://github.com/wasmerio/wasmer/pull/4715) Refactor `wasmer_config::package::PackageHash` to be an enum
+  - [#4726](https://github.com/wasmerio/wasmer/pull/4726) Update LLVM install instructions to use v15
+  - [#4720](https://github.com/wasmerio/wasmer/pull/4720) Revert "make path_create_directory return error if no dir was created"
+  - [#4719](https://github.com/wasmerio/wasmer/pull/4719) Enable windows in CI again
+  - [#4714](https://github.com/wasmerio/wasmer/pull/4714) Disable windows in Unit-test packages job
+  - [#4713](https://github.com/wasmerio/wasmer/pull/4713) Remove owner and spurious informations from templates
+  - [#4703](https://github.com/wasmerio/wasmer/pull/4703) Use registry templates to create new app
+  - [#4709](https://github.com/wasmerio/wasmer/pull/4709) Remove `clock_time_get` instrumentation
+  - [#4700](https://github.com/wasmerio/wasmer/pull/4700) `wasmer app logs`: support app IDs, improve output format
+  - [#4702](https://github.com/wasmerio/wasmer/pull/4702) Rename when redirect is to the same fs
+  - [#4693](https://github.com/wasmerio/wasmer/pull/4693) feat(cli): Reimplement the webc upload progress bar
+  - [#4695](https://github.com/wasmerio/wasmer/pull/4695) feat(cli): Allow "wasmer app get" with an app version id
+  - [#4689](https://github.com/wasmerio/wasmer/pull/4689) redirect to child node in a different fs
+  - [#4692](https://github.com/wasmerio/wasmer/pull/4692) Pass down owner from deploy to publish
+  - [#4682](https://github.com/wasmerio/wasmer/pull/4682) Calculate the duration when timeout is absolute
+  - [#4670](https://github.com/wasmerio/wasmer/pull/4670) V4.3.0 post release
+
+## Fixed
+
+  - [#4734](https://github.com/wasmerio/wasmer/pull/4734) fix(cli): Actively wait for packages only after tag
+  - [#4728](https://github.com/wasmerio/wasmer/pull/4728) feat(cli): Fix erroneous subcommand as a `run` tentative
+  - [#4716](https://github.com/wasmerio/wasmer/pull/4716) Fix progress bar tick chars
+  - [#4708](https://github.com/wasmerio/wasmer/pull/4708) Fix wasi-fyi tests
+  - [#4698](https://github.com/wasmerio/wasmer/pull/4698) Fix calculation of stat.st_size in the presence of combined seeks and writes
+  - [#4679](https://github.com/wasmerio/wasmer/pull/4679) [bugfix] correct error message when app version is not found
+  - [#4685](https://github.com/wasmerio/wasmer/pull/4685) Fix offset in append mode
+
+
+
+## 4.3.0 - 10/05/2024
+
+This release stabilizes the new and improved publish and deploy flow. Also, wasmer is 25% faster (on cold startups) and more stable since
+various fixes and stability improvements are included.
+
+## Added
+
+  - [#4666](https://github.com/wasmerio/wasmer/pull/4666) Add integration tests for deploy
+  - [#4651](https://github.com/wasmerio/wasmer/pull/4651) Add option for using webc v3
+  - [#4640](https://github.com/wasmerio/wasmer/pull/4640) add proxy support to the `package download` subcommand
+
+## Changed
+
+  - [#4668](https://github.com/wasmerio/wasmer/pull/4668) Allow users to specify an "incomplete" registry url via CLI flag
+  - [#4654](https://github.com/wasmerio/wasmer/pull/4654) Store and restore hash from a compiled module
+  - [#4662](https://github.com/wasmerio/wasmer/pull/4662) feat(cli): Better final messages for `push`, `tag` and `publish`
+  - [#4658](https://github.com/wasmerio/wasmer/pull/4658) Third solution to the rewind buffer issue: Read lower end of stack from __stack_low or __data_end
+  - [#4661](https://github.com/wasmerio/wasmer/pull/4661) Remove a leftover println from the tag command
+  - [#4660](https://github.com/wasmerio/wasmer/pull/4660) Miscellaneous nitpicks for publish (and deploy)
+  - [#4653](https://github.com/wasmerio/wasmer/pull/4653) Revert `wasmer-wasix` dependency to per project instead of workspace
+  - [#4648](https://github.com/wasmerio/wasmer/pull/4648) return non-zero modified timestamp when using webc v2
+
+## Fixed
+
+  - [#4665](https://github.com/wasmerio/wasmer/pull/4665) Fix for an exit function that is not running on rewind exits, this could leak memory
+  - [#4652](https://github.com/wasmerio/wasmer/pull/4652) Fix deprecated usage of the `time` crate
+
+
+
+## 4.3.0-beta.1 - 08/05/2024
+
+This release improves the deploy and publish flow. Also, it contains bug fixes to virtual fs, caching, and a memory corruption issue when unwinding the stack.
+
+## Added
+
+  - [#4633](https://github.com/wasmerio/wasmer/pull/4633) Added a fix so that try_read calls close the connection without returning errors and causing a panic
+  - [#4566](https://github.com/wasmerio/wasmer/pull/4566) feat(backend-api): Add permalink to DeployApp
+
+## Changed
+
+  - [#4643](https://github.com/wasmerio/wasmer/pull/4643) Adopt the push-tag publishing mechanism
+  - [#4645](https://github.com/wasmerio/wasmer/pull/4645) sync modified timestamp upon creating the inode
+  - [#4639](https://github.com/wasmerio/wasmer/pull/4639) Move rewind buffer to after TLS area if it's at the bottom of the stack
+  - [#4644](https://github.com/wasmerio/wasmer/pull/4644) prepare wasmer-config 0.2.0 release
+  - [#4638](https://github.com/wasmerio/wasmer/pull/4638) Handle local package resolution
+  - [#4627](https://github.com/wasmerio/wasmer/pull/4627) reuse atom signatures
+  - [#4630](https://github.com/wasmerio/wasmer/pull/4630) Support partial manifest fields
+  - [#4631](https://github.com/wasmerio/wasmer/pull/4631) enable socks support
+  - [#4624](https://github.com/wasmerio/wasmer/pull/4624) respect proxy env vars
+  - [#4629](https://github.com/wasmerio/wasmer/pull/4629) chore(wasix): More logging improvements
+  - [#4625](https://github.com/wasmerio/wasmer/pull/4625) expose modified time in `webc_volume_fs`
+  - [#4618](https://github.com/wasmerio/wasmer/pull/4618) propagate timestamps to virtual file handles
+  - [#4622](https://github.com/wasmerio/wasmer/pull/4622) Improve error message for unknown atoms
+  - [#4619](https://github.com/wasmerio/wasmer/pull/4619) feat(wasix): More improvements to spawn error propagation
+  - [#4616](https://github.com/wasmerio/wasmer/pull/4616) feat: Improve wasix SpawnError
+  - [#4614](https://github.com/wasmerio/wasmer/pull/4614) Renamed all master -> main
+
+## Fixed
+
+  - [#4617](https://github.com/wasmerio/wasmer/pull/4617) 4.3.0 alpha.1 leftover fixes
+  - [#4628](https://github.com/wasmerio/wasmer/pull/4628) Fix for the sha256 caching issue
+  - [#4623](https://github.com/wasmerio/wasmer/pull/4623) fix(CLI): Pass the `no_wait` flag to `Deploy`
+
+
+
+## 4.3.0-alpha.1 - 25/04/2024
+
+This release introduces support for publishing unnamed packages. It also fixes an issue with code generation when using Singlepass and contains fixes to WASIX.
+
+## Added
+
+  - [#4532](https://github.com/wasmerio/wasmer/pull/4532) Unnamed packages
+  - [#4548](https://github.com/wasmerio/wasmer/pull/4548) Added a fix so that closed sockets do not cause errors
+  - [#4560](https://github.com/wasmerio/wasmer/pull/4560) chore(backend-api): Add hostname to AppAlias type
+  - [#4543](https://github.com/wasmerio/wasmer/pull/4543) build: Add Wasmer CLI package definition to Nix flake
+
+## Changed
+
+  - [#4582](https://github.com/wasmerio/wasmer/pull/4582) feat: wasmer-config
+  - [#4359](https://github.com/wasmerio/wasmer/pull/4359) Use nanoseconds in `filestat` for directories
+  - [#4557](https://github.com/wasmerio/wasmer/pull/4557) Safely handle offset in fd_seek
+  - [#4555](https://github.com/wasmerio/wasmer/pull/4555) Fd validity and basic bound checks on `fd_advise`
+  - [#4538](https://github.com/wasmerio/wasmer/pull/4538) deps: Switch from unmaintained term_size to terminal_size
+  - [#4563](https://github.com/wasmerio/wasmer/pull/4563) chore: Remove accidentally committed wasm file
+  - [#4561](https://github.com/wasmerio/wasmer/pull/4561) chore: Make wasmer_wasix::os::console submodule public (again)
+  - [#4562](https://github.com/wasmerio/wasmer/pull/4562) chore: remove repetitive words
+  - [#4552](https://github.com/wasmerio/wasmer/pull/4552) Module cache optimization round2
+  - [#4546](https://github.com/wasmerio/wasmer/pull/4546) Expose `store::StoreObjects`
+
+## Fixed
+
+  - [#4559](https://github.com/wasmerio/wasmer/pull/4559) Fix ImpossibleRelocation panics in singlepass/aarch64
+  - [#4514](https://github.com/wasmerio/wasmer/pull/4514) Fix for snapshots in certain use cases
+  - [#4590](https://github.com/wasmerio/wasmer/pull/4590) Fix fd_seek underflow
+
+
+
+## 4.2.8 - 05/04/2024
+
+This release improves journal support and improves the performance of the singlepass backend.
+Also contains fixes to the Edge CLI.
+
+## Added
+
+  - [#4510](https://github.com/wasmerio/wasmer/pull/4510) Added support for creating log file journals directly from buffers
+  - [#4506](https://github.com/wasmerio/wasmer/pull/4506) feat: add wasmer-argus
+  - [#4508](https://github.com/wasmerio/wasmer/pull/4508) Upgrade edge-{schema,util} crates + add some helper methdos
+
+## Changed
+
+  - [#4541](https://github.com/wasmerio/wasmer/pull/4541) Removed some dead code
+  - [#4539](https://github.com/wasmerio/wasmer/pull/4539) deps: Upgrade h2 due to RUSTSEC advisory
+  - [#4527](https://github.com/wasmerio/wasmer/pull/4527) allow owner field in app.yaml
+  - [#4526](https://github.com/wasmerio/wasmer/pull/4526) feat(singlepass): use SIMD insts for popcount
+  - [#4507](https://github.com/wasmerio/wasmer/pull/4507) deps: Upgrade edge-schema to 0.0.3
+  - [#4462](https://github.com/wasmerio/wasmer/pull/4462) DProxy
+
+## Fixed
+
+  - [#4542](https://github.com/wasmerio/wasmer/pull/4542) Various fixes detected in the build
+  - [#4537](https://github.com/wasmerio/wasmer/pull/4537) Fix owner issues with app create
+  - [#4535](https://github.com/wasmerio/wasmer/pull/4535) fix(cli): Fix Edge WinterJS template
+  - [#4525](https://github.com/wasmerio/wasmer/pull/4525) Fix bug with `app deploy`: app URL is stale
+  - [#4520](https://github.com/wasmerio/wasmer/pull/4520) Fix singlepass panic
+
+
+
+## 4.2.7 - 19/03/2024
+
+This release adds the `wasmer domain` command for DNS records management, and also includes an important fix to the `stack_restore` WASIX syscall (used by the `longjmp` function).
+
+## Added
+
+  - [#4478](https://github.com/wasmerio/wasmer/pull/4478) chore(backend-api): Add size to PackageDistribution
+
+## Changed
+
+  - [#4492](https://github.com/wasmerio/wasmer/pull/4492) No longer restoring the thread local memory when we longjmp
+  - [#4487](https://github.com/wasmerio/wasmer/pull/4487) Manage DNS records
+  - [#4220](https://github.com/wasmerio/wasmer/pull/4220) Ability to detect a tainted instance
+  - [#4455](https://github.com/wasmerio/wasmer/pull/4455) Implemented an exponential CPU backoff that kicks in when a run token is not held
+  - [#4470](https://github.com/wasmerio/wasmer/pull/4470) chore: Completely remove wasix_http_client
+
+## Fixed
+
+  - [#4490](https://github.com/wasmerio/wasmer/pull/4490) Fix for a panic in the sock_recv when a file handle is missing
+  - [#4335](https://github.com/wasmerio/wasmer/pull/4335) Fixed an issue where the package loader was blocking the tokio runtime
+  - [#4473](https://github.com/wasmerio/wasmer/pull/4473) fix: fix feature = "cargo-clippy" deprecation
+
+
+
+## 4.2.6 - 03/03/2024
+
+This release includes a number of DX improvements for the Wasmer CLI, as well as fixes to WASI and its filesystem implementation.
+
+## Added
+
+  - [#4459](https://github.com/wasmerio/wasmer/pull/4459) feat(backend-api): Add download_url to PackageDistribution
+  - [#4460](https://github.com/wasmerio/wasmer/pull/4460) fix(cli): Add missing output in "app get" command and fix output of "app info"
+  - [#4448](https://github.com/wasmerio/wasmer/pull/4448) Add wasi-fyi tests and run them in CI
+  - [#4454](https://github.com/wasmerio/wasmer/pull/4454) add pagination to app list queries
+  - [#4443](https://github.com/wasmerio/wasmer/pull/4443) feat(backend-api): Add get_app_by_id_opt
+  - [#4385](https://github.com/wasmerio/wasmer/pull/4385) feat(api): Add SharedMemoryHandle
+  - [#3517](https://github.com/wasmerio/wasmer/pull/3517) Add HTTP example which does dynamic allocation
+
+## Changed
+
+  - [#4472](https://github.com/wasmerio/wasmer/pull/4472) feat(cli): "wasmer deploy": return app version as json if --json specified
+  - [#4471](https://github.com/wasmerio/wasmer/pull/4471) chore: Remove wasi-experimental-io-devices
+  - [#4466](https://github.com/wasmerio/wasmer/pull/4466) Clean up wasmer-wasix-types and remove wasix-http-client
+  - [#4458](https://github.com/wasmerio/wasmer/pull/4458) tests: Disable flaky network tests on MUSL
+  - [#4440](https://github.com/wasmerio/wasmer/pull/4440) cli: allow filtering by log stream
+  - [#4435](https://github.com/wasmerio/wasmer/pull/4435) Use M1 runner for building & testing m1
+  - [#4434](https://github.com/wasmerio/wasmer/pull/4434) Update Rust toolchain to 1.73
+  - [#4428](https://github.com/wasmerio/wasmer/pull/4428) Try to build the package before publishing it
+  - [#4441](https://github.com/wasmerio/wasmer/pull/4441) increase pagination size for app logs
+  - [#4429](https://github.com/wasmerio/wasmer/pull/4429) Return Notsup for absolute symlinks instead of panicking
+  - [#4427](https://github.com/wasmerio/wasmer/pull/4427) Migrate deprecated usage
+  - [#4426](https://github.com/wasmerio/wasmer/pull/4426) deps: Unify wasmparser usage to a single version
+  - [#4292](https://github.com/wasmerio/wasmer/pull/4292) deps: Upgrade wasmparser
+  - [#4398](https://github.com/wasmerio/wasmer/pull/4398) Make public API consistent
+  - [#4407](https://github.com/wasmerio/wasmer/pull/4407) CLI: Big CLI cleanup + merge Edge CLI
+  - [#4395](https://github.com/wasmerio/wasmer/pull/4395) chore(wasix): Increase log level for WapmSource
+  - [#4403](https://github.com/wasmerio/wasmer/pull/4403) Allow users to provide custom host functions to `WasiRunner` and `WasiEnvBuilder`
+  - [#4359](https://github.com/wasmerio/wasmer/pull/4359) Use nanoseconds in `filestat` for directories
+  - [#4100](https://github.com/wasmerio/wasmer/pull/4100) Tweak logging annotations to simplify performance troubleshooting
+  - [#4175](https://github.com/wasmerio/wasmer/pull/4175) Update dependencies and remove unused dependencies
+  - [#4302](https://github.com/wasmerio/wasmer/pull/4302) Allow `WasiRunner` to mount `FileSystem` instances
+  - [#4394](https://github.com/wasmerio/wasmer/pull/4394) ignore append when truncate is set
+  - [#4263](https://github.com/wasmerio/wasmer/pull/4263) WASI journal and stateful persistence
+  - [#4389](https://github.com/wasmerio/wasmer/pull/4389) remove memory footprint computation
+  - [#4352](https://github.com/wasmerio/wasmer/pull/4352) Wait for webc, bindings, exe generation during package-publish with `--wait` flag
+  - [#4388](https://github.com/wasmerio/wasmer/pull/4388) Temporarily exclude tokio from docs builds
+  - [#4345](https://github.com/wasmerio/wasmer/pull/4345) Asyncify filesystem cache
+
+## Fixed
+
+  - [#4467](https://github.com/wasmerio/wasmer/pull/4467) fix(cli): Fix auto-package version bumping in 'wasmer deploy'
+  - [#4452](https://github.com/wasmerio/wasmer/pull/4452) CLI: Fix logic error in indexing in app logs command
+  - [#4444](https://github.com/wasmerio/wasmer/pull/4444) Fix note about unaligned references in `WasmRef` docs
+  - [#4338](https://github.com/wasmerio/wasmer/pull/4338) [SINGLEPASS]Fix bug #4092 which was due to resource leak while doing …
+  - [#4430](https://github.com/wasmerio/wasmer/pull/4430) deps: Fix accidental hyper 1.0 upgrade + remove some duplicate dependencies
+  - [#4322](https://github.com/wasmerio/wasmer/pull/4322) fix: Prevent panicking in VirtualTaskManagerExt::spawn_and_block_on
+  - [#4411](https://github.com/wasmerio/wasmer/pull/4411) chore: Fix clippy lints for headless CLI build
+  - [#4410](https://github.com/wasmerio/wasmer/pull/4410) fix(cli): publish: Fix panic + Make waiting for build results more modular
+  - [#4402](https://github.com/wasmerio/wasmer/pull/4402) Fixed some compilation errors introduced by #4204 that assume `tokio::task::block_in_place()` always exists
+  - [#3448](https://github.com/wasmerio/wasmer/pull/3448) Fix make install-capi-lib
+  - [#4393](https://github.com/wasmerio/wasmer/pull/4393) fix(api): Provide stub impls for new LinearMemory methods
+  - [#4391](https://github.com/wasmerio/wasmer/pull/4391) Fixed an issue where the caching compiled modules were not saving properly
+  - [#4386](https://github.com/wasmerio/wasmer/pull/4386) chore: Fix clippy lints in API crate
+  - [#4387](https://github.com/wasmerio/wasmer/pull/4387) fix: Don't log the `FmtSpan::ENTER` event because it generates unnecessary logs
+
+
+
+## 4.2.5 - 23/12/2023
+
+This release includes substantial improvements to Wasmer's startup time when loading cached modules. Also includes a couple of filesystem-related fixes and updates the Edge application templates.
+
+## Added
+
+  - [#4370](https://github.com/wasmerio/wasmer/pull/4370) feat(wasix): Add optional chunk timeout to ReqwestHttpClient
+  - [#4369](https://github.com/wasmerio/wasmer/pull/4369) WASIX: Add QueryError::Timeout
+  - [#4336](https://github.com/wasmerio/wasmer/pull/4336) fix(docs): add cpp in Chinese
+
+## Changed
+
+  - [#4372](https://github.com/wasmerio/wasmer/pull/4372) use faster hash algorithm when loading and saving a module
+  - [#4367](https://github.com/wasmerio/wasmer/pull/4367) deps: Bump edge cli to 0.1.4
+  - [#4366](https://github.com/wasmerio/wasmer/pull/4366) Always use the download URL provided by the Wasmer registry instead of going through the frontend redirect
+  - [#4350](https://github.com/wasmerio/wasmer/pull/4350) Optimize sleep_now for TokioTaskManager
+  - [#4351](https://github.com/wasmerio/wasmer/pull/4351) Remove the wasmer-web crate and all tests
+  - [#4229](https://github.com/wasmerio/wasmer/pull/4229) Use `cargo nextest` when running tests in CI
+  - [#4339](https://github.com/wasmerio/wasmer/pull/4339) deps: Bump edge-cli version
+
+## Fixed
+
+  - [#4368](https://github.com/wasmerio/wasmer/pull/4368) fix(wasix): http client: use reasonable default connect timeout
+  - [#4365](https://github.com/wasmerio/wasmer/pull/4365) lib/api/src/js/store.rs: fix typo
+  - [#4356](https://github.com/wasmerio/wasmer/pull/4356) Fixed a subtract-with-overflow in `StaticFile::poll_read_ready()`
+  - [#4355](https://github.com/wasmerio/wasmer/pull/4355) Fix the `virtual_fs::StaticFile` implementation
+  - [#4348](https://github.com/wasmerio/wasmer/pull/4348) fix sync
+
+
+
+## 4.2.4 - 30/11/2023
+
+This release allows publishing private packages and fixes the issue of the file system being accessible by WASI modules in the abscence of directory mapping. Also improves startup speed, and fixes multiple issues around the WASI filesystem, packages and apps.
+
+## Added
+
+  - [#4334](https://github.com/wasmerio/wasmer/pull/4334) Add `application/wasm` to list of accepted content-types for webcs
+  - [#4328](https://github.com/wasmerio/wasmer/pull/4328) Add `--wait` and `--timeout` flags to `wamer publish`
+  - [#4315](https://github.com/wasmerio/wasmer/pull/4315) Add TTY aware output to the wasmer package and wasmer container commands
+  - [#4287](https://github.com/wasmerio/wasmer/pull/4287) feat(cli): Add package commands
+  - [#4247](https://github.com/wasmerio/wasmer/pull/4247) Add support for publishing private packages
+  - [#4291](https://github.com/wasmerio/wasmer/pull/4291) feat(cli): add pnpm support
+
+## Changed
+
+  - [#4333](https://github.com/wasmerio/wasmer/pull/4333) deps: Bump edge-cli
+  - [#4332](https://github.com/wasmerio/wasmer/pull/4332) use rusty_pool instead of rayon
+  - [#4321](https://github.com/wasmerio/wasmer/pull/4321) deps(cli): Upgrade Edge CLI
+  - [#4326](https://github.com/wasmerio/wasmer/pull/4326) Always re-execute a registry query when cache lookups fail
+  - [#4317](https://github.com/wasmerio/wasmer/pull/4317) Bump min enumset version to 1.1.0
+  - [#4300](https://github.com/wasmerio/wasmer/pull/4300) Use authentication when running a package
+  - [#4294](https://github.com/wasmerio/wasmer/pull/4294) Terminate after flushing file descriptors
+  - [#4273](https://github.com/wasmerio/wasmer/pull/4273) Update memoffset to 0.9.0
+
+## Fixed
+
+  - [#4307](https://github.com/wasmerio/wasmer/pull/4307) Fix for the non-flushing of file descriptors and a nasty deadlock
+  - [#4331](https://github.com/wasmerio/wasmer/pull/4331) Fix visibility validation to work when publishing a new package
+  - [#4314](https://github.com/wasmerio/wasmer/pull/4314) fix(cli): Prevent temporary file issues in "package download"
+  - [#4296](https://github.com/wasmerio/wasmer/pull/4296) fix: prevent potential UB by deriving repr C for union
+  - [#4192](https://github.com/wasmerio/wasmer/pull/4192) More fixes to support Wasmer JS
+
+
+
+## 4.2.3 - 26/10/2023
+
+This new version fixes a bug in module bindings path.
+
+## Added
+
+
+## Changed
+
+
+## Fixed
+
+  - [#4272](https://github.com/wasmerio/wasmer/pull/4272) fix: Fix async runtime mismatch in virtual "wasmer run" command
+  - [#4276](https://github.com/wasmerio/wasmer/pull/4276) fix: module path using stripping a prefix
+  - [#4241](https://github.com/wasmerio/wasmer/pull/4241) Fix FreeBSD ucontext_t issues
+  - [#4246](https://github.com/wasmerio/wasmer/pull/4246) Fix Cargo.lock for 4.2.2 release
+
+
+
+## 4.2.2 - 04/10/2023
+New wasmer version that utilizes the more recent LLVM15 to compile WASM modules. Also adds new application templates for Wasmer Edge.
+
+## Added
+
+
+## Changed
+
+  - [#4239](https://github.com/wasmerio/wasmer/pull/4239) Wasmer Deploy CLI with js and py worker templates
+  - [#4238](https://github.com/wasmerio/wasmer/pull/4238) Using hard coded package version number in test...
+  - [#4206](https://github.com/wasmerio/wasmer/pull/4206) Remove StdioMode::Reserved variant
+  - [#4234](https://github.com/wasmerio/wasmer/pull/4234) Migration to LLVM15
+  - [#4236](https://github.com/wasmerio/wasmer/pull/4236) Updated tugstsenite
+
+## Fixed
+
+
+
+
+## 4.2.1 - 28/09/2023
+New release of wasmer with improved WASIX compatibility. MSRV was bumped to 1.70 for this release. 
+
+Now it is possible for packages to execute atoms from their dependencies, enabling e.g. python packages to not include the binary but use the one from the official python package.
+
+## Added
+
+  - [#4213](https://github.com/wasmerio/wasmer/pull/4213) feat(wasix): Add BuiltinPackageLoader::insert_cached
+  - [#4202](https://github.com/wasmerio/wasmer/pull/4202) Add support for `JoinFlags::NON_BLOCKING` to `proc_join`
+
+## Changed
+
+  - [#4223](https://github.com/wasmerio/wasmer/pull/4223) Allow packages to have commands that use a dependency's atom
+  - [#4224](https://github.com/wasmerio/wasmer/pull/4224) Use write instead of send for pipe, to accomodate socketpair
+  - [#4221](https://github.com/wasmerio/wasmer/pull/4221) Bump the MSRV from 1.69 to 1.70
+  - [#4214](https://github.com/wasmerio/wasmer/pull/4214) Rephrase the docstring for `--forward-host-env` flag on `wasmer run`
+  - [#4215](https://github.com/wasmerio/wasmer/pull/4215) Ignore `fd_close(3)` to avoid breaking POSIX programs that blindly close all file descriptors
+  - [#4204](https://github.com/wasmerio/wasmer/pull/4204) Stability improvements
+
+## Fixed
+
+  - [#4211](https://github.com/wasmerio/wasmer/pull/4211) Fixes for sockets
+  - [#4193](https://github.com/wasmerio/wasmer/pull/4193) Fix sockets
+  - [#4205](https://github.com/wasmerio/wasmer/pull/4205) Fix File System Merging Problems
+
+
+
+## 4.2.0 - 05/09/2023
+New release of wasmer, with a new 0-copy module deserialization for shorter startup time, some fixes to avoid misaligned pointer acces, and faster internal stack handling, among some other fixes.
+
+## Added
+
+  - [#4199](https://github.com/wasmerio/wasmer/pull/4199) Added some Socket filtype return for fdstat syscall
+  - [#4186](https://github.com/wasmerio/wasmer/pull/4186) Add stdin/stdout/stderr streams to `WasiRunner` and only use async threading when requested
+
+## Changed
+
+  - [#4170](https://github.com/wasmerio/wasmer/pull/4170) deps: Bump Edge client CLI to 0.1.25
+  - [#4179](https://github.com/wasmerio/wasmer/pull/4179) Faster compiles for debug by using release version of cranelift
+  - [#4196](https://github.com/wasmerio/wasmer/pull/4196) Replace stack pool mutex with lock-free queue
+  - [#4180](https://github.com/wasmerio/wasmer/pull/4180) NativeEngineExt::deserialize now returns Module
+  - [#4190](https://github.com/wasmerio/wasmer/pull/4190) Early check that a cached artifact is compatible with current CPU Features
+  - [#4167](https://github.com/wasmerio/wasmer/pull/4167) Make sure vmoffset are aligned to pointer size (for #4059)
+  - [#4184](https://github.com/wasmerio/wasmer/pull/4184) Allow `VirtualTaskManager` to explicitly transfer a module to a blocking task on the threadpool
+  - [#4176](https://github.com/wasmerio/wasmer/pull/4176) Js integrity checks
+  - [#4171](https://github.com/wasmerio/wasmer/pull/4171) Revive "0-copy module deserialization"
+  - [#4173](https://github.com/wasmerio/wasmer/pull/4173) deps: Bump Edge CLI version
+
+## Fixed
+
+  - [#4198](https://github.com/wasmerio/wasmer/pull/4198) chore: fix unavailable document url
+  - [#4191](https://github.com/wasmerio/wasmer/pull/4191) Fix invalid access to wasi instance handles in wasix proc_spawn
+  - [#4165](https://github.com/wasmerio/wasmer/pull/4165) Fix writing to middle of files and improve performance
+
+
+
+## 4.1.2 - 21/08/2023
+Another maintenance release, bringing some networking improvements, and centralising all wasmer caches under the same folder.
+
+
+## Added
+
+  - [#4127](https://github.com/wasmerio/wasmer/pull/4127) Add regression test for path_rename
+
+## Changed
+
+  - [#4164](https://github.com/wasmerio/wasmer/pull/4164) deps: Bump Edge client CLI to 0.1.22
+  - [#4163](https://github.com/wasmerio/wasmer/pull/4163) Bumped virtual-net crate to 0.5.0
+  - [#4156](https://github.com/wasmerio/wasmer/pull/4156) Disable auto-format of toml files in VS Code
+  - [#4141](https://github.com/wasmerio/wasmer/pull/4141) Web http client
+  - [#4152](https://github.com/wasmerio/wasmer/pull/4152) Test virtual-net bincode and mpsc only on linux
+  - [#4115](https://github.com/wasmerio/wasmer/pull/4115) Browser cfg, smaller WASM, VPN and HTTPS redirect
+  - [#4138](https://github.com/wasmerio/wasmer/pull/4138) Upgrade wasmer-wasix to the newest version of wasm-bindgen
+  - [#4135](https://github.com/wasmerio/wasmer/pull/4135) Update to time 0.3
+  - [#4109](https://github.com/wasmerio/wasmer/pull/4109) Update MSRV to 1.69
+  - [#4130](https://github.com/wasmerio/wasmer/pull/4130) Update to tracing-subscriber 0.3
+
+## Fixed
+
+  - [#4160](https://github.com/wasmerio/wasmer/pull/4160) fix: Make the "wasmer cache" command use the same cache directory as the rest of the CLI
+  - [#4148](https://github.com/wasmerio/wasmer/pull/4148) fix(cli): Prevent panics in "wasmer login" after API failures
+
+
+
+## 4.1.1 - 03/08/2023
+Bug-fix release, fixing rename in wasi(x), using newer Rust and some macOS ARM64 speicifc issues, among other things.
+
+## Added
+
+  - [#4120](https://github.com/wasmerio/wasmer/pull/4120) Added proper definition of ucontext for macos/aarch64 to avoid unaligned issue
+  - [#4107](https://github.com/wasmerio/wasmer/pull/4107) Added a forced shutdown on tokio runtimes as the STDIN blocks the shu…
+  - [#4108](https://github.com/wasmerio/wasmer/pull/4108) Add a temporary workaround for nanasess/setup-chromedriver#190
+
+## Changed
+
+  - [#4123](https://github.com/wasmerio/wasmer/pull/4123) Upgrade Edge CLI dependency
+  - [#4109](https://github.com/wasmerio/wasmer/pull/4109) Update MSRV to 1.69
+  - [#4111](https://github.com/wasmerio/wasmer/pull/4111) Update login.rs
+  - [#4102](https://github.com/wasmerio/wasmer/pull/4102) Update to criterion 0.5
+
+## Fixed
+
+  - [#4121](https://github.com/wasmerio/wasmer/pull/4121) Fix path_rename syscall failing
+  - [#4117](https://github.com/wasmerio/wasmer/pull/4117) Fixed an issue where inheritance was inverted
+  - [#4096](https://github.com/wasmerio/wasmer/pull/4096) Fix benchmark
+
+
+
+## 4.1.0 - 24/07/2023
+This version added some more improvements and fixes, with a faster async execution, a new login flow and muliple bugfix to the `--mapdir` command among other things.
+More detail in the blog post about the 4.1 Release: https://wasmer.io/posts/wasmer-4.1
+
+## Added
+
+  - [#4081](https://github.com/wasmerio/wasmer/pull/4081) Add WebcHash::parse_hex helper
+  - [#4046](https://github.com/wasmerio/wasmer/pull/4046) Add C API function to create Module from Engine instead of Store
+
+## Changed
+
+  - [#4095](https://github.com/wasmerio/wasmer/pull/4095) Bumped the webc version
+  - [#4038](https://github.com/wasmerio/wasmer/pull/4038) Clean up the integration tests
+  - [#4085](https://github.com/wasmerio/wasmer/pull/4085) Switch to lazily loading a Wasmer package directly from disk
+  - [#4084](https://github.com/wasmerio/wasmer/pull/4084) Remove unused atty dependency
+  - [#4057](https://github.com/wasmerio/wasmer/pull/4057) login with browser using nonce
+  - [#4073](https://github.com/wasmerio/wasmer/pull/4073) deps(wasmer-wasix): Remove two unused dependencies
+  - [#4068](https://github.com/wasmerio/wasmer/pull/4068) Enable tokio's "net" feature in the virtual-net crate
+  - [#4065](https://github.com/wasmerio/wasmer/pull/4065) deps: Upgrade edge CLI version
+  - [#4064](https://github.com/wasmerio/wasmer/pull/4064) Enable the `cfg_doc` feature on docs.rs
+  - [#4052](https://github.com/wasmerio/wasmer/pull/4052) Selenium-style tests for wasmer.sh
+  - [#4061](https://github.com/wasmerio/wasmer/pull/4061) Use is-terminal to check tty
+  - [#4056](https://github.com/wasmerio/wasmer/pull/4056) Update hermit-abi crate, used version was yanked
+  - [#4055](https://github.com/wasmerio/wasmer/pull/4055) Use a no-op package loader by default in PluggableRuntime
+  - [#4011](https://github.com/wasmerio/wasmer/pull/4011) Move Artifact Register FrameInfo
+  - [#4042](https://github.com/wasmerio/wasmer/pull/4042) Disable unused cbindgen feature
+  - [#4044](https://github.com/wasmerio/wasmer/pull/4044) Update tempfile crate
+  - [#4041](https://github.com/wasmerio/wasmer/pull/4041) Canonicalize host folder on mapdir
+  - [#4040](https://github.com/wasmerio/wasmer/pull/4040) Removed error message when a deserializzation error occurs in Artifact
+  - [#4032](https://github.com/wasmerio/wasmer/pull/4032) Make the CLI respect the `--token` flag
+  - [#4030](https://github.com/wasmerio/wasmer/pull/4030) Remove rustup build dependency
+  - [#4031](https://github.com/wasmerio/wasmer/pull/4031) Speed up the module cache 6x by removing LZW compression
+
+## Fixed
+
+  - [#4096](https://github.com/wasmerio/wasmer/pull/4096) Fix benchmark
+  - [#4050](https://github.com/wasmerio/wasmer/pull/4050) `epoll` with fs fixes
+  - [#4074](https://github.com/wasmerio/wasmer/pull/4074) fix(wasix): Expose FileSystemMapping struct
+  - [#4063](https://github.com/wasmerio/wasmer/pull/4063) Fix docstring for MemoryView struct
+  - [#4047](https://github.com/wasmerio/wasmer/pull/4047) Fixed create exe when zig is not present
+  - [#3970](https://github.com/wasmerio/wasmer/pull/3970) Fixes for wasmer.sh
+  - [#4035](https://github.com/wasmerio/wasmer/pull/4035) Fix help text for `use_system_linker` option in `create_exe` CLI command
+
+
+
+## 4.0.0 - 22/06/2023
+
+Some more behind-the-scene unification and bug fixe since the last beta, mostly on the CLI, but make sure to check all the other changes of the previous beta and alpha release if you came from last stable version.
+
+## Added
+
+  - [#4013](https://github.com/wasmerio/wasmer/pull/4013) Added a `WasmerEnv` abstraction to the CLI
+
+## Changed
+
+  - [#4021](https://github.com/wasmerio/wasmer/pull/4021) Put all cached artifacts under the `~/.wasmer/cache/` directory
+  - [#4018](https://github.com/wasmerio/wasmer/pull/4018) Canonicalize the host path passed to `--mapdir`
+  - [#4019](https://github.com/wasmerio/wasmer/pull/4019) Make sure `ExecutableTarget::from_file()` for `*.wasm` files checks the module cache
+  - [#4022](https://github.com/wasmerio/wasmer/pull/4022) [CI] Defined wich nightly to use to avoid not ready error
+  - [#4001](https://github.com/wasmerio/wasmer/pull/4001) deps: Bump edge CLI
+  - [#4012](https://github.com/wasmerio/wasmer/pull/4012) update links in Wasmer's README
+  - [#3985](https://github.com/wasmerio/wasmer/pull/3985) Display human-friendly progress when starting `wasmer run`
+  - [#4004](https://github.com/wasmerio/wasmer/pull/4004) Ignoring archived package versions when querying the registry
+  - [#3980](https://github.com/wasmerio/wasmer/pull/3980) Re-work logging and command-line argument parsing
+  - [#3983](https://github.com/wasmerio/wasmer/pull/3983) Introduce WAPM query caching to reduce `wasmer run`'s startup delay
+  - [#4002](https://github.com/wasmerio/wasmer/pull/4002) [RISCV64][CI] Use simpler way to install riscv64 packages
+
+## Fixed
+
+
+
+
+## 4.0.0-beta.3 - 15/06/2023
+
+More fixes and improvement to the virtual filesystem, and behind the scene work to unify wasmer tools for this new beta.
+RISC-V will now be built on newest Bookworm Debian release.
+
+## Added
+
+  - [#3990](https://github.com/wasmerio/wasmer/pull/3990) fix(cli): Fix deploy command and add some aliases
+
+## Changed
+
+  - [#3998](https://github.com/wasmerio/wasmer/pull/3998) deps: Upgrade edge cli
+  - [#3989](https://github.com/wasmerio/wasmer/pull/3989) OverlayFS now has COW
+  - [#3991](https://github.com/wasmerio/wasmer/pull/3991) Renamed most appearances of Wapm to Wasmer
+  - [#3992](https://github.com/wasmerio/wasmer/pull/3992) [CI][RISCV64] Try to use bookworm debian instead of sid
+
+## Fixed
+
+
+
+
+## 4.0.0-beta.2 - 09/06/2023
+
+This version added a missing `sock_accept` function to WASI preview1, and also greatly improved the filesystem mappings for the resolver, improving the ease of use of the abilty to run packages with the `wasmer run` command.
+
+## Added
+
+  - [#3913](https://github.com/wasmerio/wasmer/pull/3913) Add filesystem mappings to the resolver
+  - [#3971](https://github.com/wasmerio/wasmer/pull/3971) Added the missing sock_accept for preview1
+  - [#3957](https://github.com/wasmerio/wasmer/pull/3957) Added a test for small Stack (for #3808)
+  - [#3956](https://github.com/wasmerio/wasmer/pull/3956) feat(virtual-fs): Add FsError::StorageFull variant
+
+## Changed
+
+  - [#3710](https://github.com/wasmerio/wasmer/pull/3710) Implemented an asyncify based implementation of asynchronous threading
+  - [#3950](https://github.com/wasmerio/wasmer/pull/3950) tests: Remove debug_output option from snapshot tests.
+  - [#3961](https://github.com/wasmerio/wasmer/pull/3961) chore: Rename wasi dir to wasiX
+  - [#3967](https://github.com/wasmerio/wasmer/pull/3967) Use logs instead of timing to determine if the package cache was hit
+  - [#3955](https://github.com/wasmerio/wasmer/pull/3955) chore(cli): Remove redundant CLI feature flags
+  - [#3953](https://github.com/wasmerio/wasmer/pull/3953) feat: Allow custom manifest file paths in "wasmer publish"
+  - [#3433](https://github.com/wasmerio/wasmer/pull/3433) Module.deserialize - accept AsEngineRef
+  - [#3946](https://github.com/wasmerio/wasmer/pull/3946) Allow deserialized WAPM JSON even if some version have some NULL infos
+  - [#3944](https://github.com/wasmerio/wasmer/pull/3944) Port create-exe and the wasmer C API over to the webc compatibility layer
+
+## Fixed
+
+  - [#3975](https://github.com/wasmerio/wasmer/pull/3975) CLI: Fix deploy Command
+  - [#3969](https://github.com/wasmerio/wasmer/pull/3969) fix: Fix incorrect archive construction in wasmer publish
+
+
+
+## 4.0.0-beta.1 - 01/06/2023
+
+This version introduce WASIX! The superset of WASI. Go to https://wasix.org for more details.
+This version also merged `wasmer run` and `wasmer run-unstable`. Both command still exists but are now exactly the same. `run-unstable` will be removed later, so switch to `wasmer run` if you were using it.
+
+## Added
+
+  - [#3818](https://github.com/wasmerio/wasmer/pull/3818) Added a quickfix for mounting relative directories
+
+## Changed
+
+  - [#3924](https://github.com/wasmerio/wasmer/pull/3924) Rename "wasmer run-unstable" to "wasmer run"
+  - [#3938](https://github.com/wasmerio/wasmer/pull/3938) Use unchecked deserialization for `_unchecked` module functions
+  - [#3918](https://github.com/wasmerio/wasmer/pull/3918) Workspace metadata
+  - [#3919](https://github.com/wasmerio/wasmer/pull/3919) Handle non-200 status codes when downloading packages
+  - [#3917](https://github.com/wasmerio/wasmer/pull/3917) Rename WasiRuntime to Runtime
+
+## Fixed
+
+  - [#3933](https://github.com/wasmerio/wasmer/pull/3933) Fix deserialize calls in doc comments
+  - [#3936](https://github.com/wasmerio/wasmer/pull/3936) Fix for excessive allocation
+  - [#3920](https://github.com/wasmerio/wasmer/pull/3920) Fix filesystem access when running python with `wasmer run-unstable .`
+  - [#3867](https://github.com/wasmerio/wasmer/pull/3867) lib/wasi: try quick fix for WasiFS::get_inode_at_path
+
+
+
+## 4.0.0-alpha.1 - 25/05/2023
+
+A new major release, with a few breaking changes and the removal of many deprecated functions. Also, some methods previously available from on `Engine` has been moved to the `NativeEngineExt` trait.
+Deserialize has changed, with the default version using artifact layout validation. The old function has been renamed to `_unchecked` variant. The speed impact is usually negligeable , but the old function are still present if needed
+Many bugfixes and improvements on `wasmer run` and `wasmer run-unstable` (that will be merged into just `wasmer run` soon). `--allow-multiple-wasi-versions` CLI flag is now removed that is now removed and active by default. Logic for `wasmer config set registry.url` that has been fixed to work with `localhost:1234`
+
+## Added
+
+  - [#3879](https://github.com/wasmerio/wasmer/pull/3879) Add compiler features to wai-bindgen-wasmer
+  - [#1212](https://github.com/wasmerio/wasmer/pull/1212) Add support for GDB JIT debugging
+
+## Changed
+
+  - [#3852](https://github.com/wasmerio/wasmer/pull/3852) Re-work package resolution and make runners use it
+  - [#3910](https://github.com/wasmerio/wasmer/pull/3910) Removed all deprecated functions
+  - [#3900](https://github.com/wasmerio/wasmer/pull/3900) lib/virtual-net: tokio::net::lookup_host requires host:port format
+  - [#3906](https://github.com/wasmerio/wasmer/pull/3906) WASIX updates after superset changes
+  - [#3907](https://github.com/wasmerio/wasmer/pull/3907) Choose subversion of tracing crate in wasix
+  - [#3873](https://github.com/wasmerio/wasmer/pull/3873) Initial implementation for poll on pipe
+  - [#3904](https://github.com/wasmerio/wasmer/pull/3904) Changed tunables to have a VMConfig settings
+  - [#3902](https://github.com/wasmerio/wasmer/pull/3902) TmpFs Memory Usage Tracking and Limiting
+  - [#3894](https://github.com/wasmerio/wasmer/pull/3894) Rework Module deserialization functions
+  - [#3899](https://github.com/wasmerio/wasmer/pull/3899) enable integration tests with debug binary
+  - [#3889](https://github.com/wasmerio/wasmer/pull/3889) Bump llvm
+  - [#3881](https://github.com/wasmerio/wasmer/pull/3881) Use `js-default` feature in wai-bindgen-wasmer
+  - [#3874](https://github.com/wasmerio/wasmer/pull/3874) refactor!: Memory API Modifications (try_clone/copy, duplicate_in_store)
+  - [#3763](https://github.com/wasmerio/wasmer/pull/3763) Implement NativeWasmTypeInto for u32 and u64
+  - [#3866](https://github.com/wasmerio/wasmer/pull/3866) Align vfs and vnet directories with crate names
+  - [#3864](https://github.com/wasmerio/wasmer/pull/3864) feat(cli): Integrate deploy commands
+  - [#3771](https://github.com/wasmerio/wasmer/pull/3771) Asynchronous threading phase2
+  - [#3710](https://github.com/wasmerio/wasmer/pull/3710) Implemented an asyncify based implementation of asynchronous threading
+  - [#3859](https://github.com/wasmerio/wasmer/pull/3859) Support static linking on Windows
+  - [#3856](https://github.com/wasmerio/wasmer/pull/3856) Switch FileSystemCache to use checked artifact deserialization
+  - [#3854](https://github.com/wasmerio/wasmer/pull/3854) deps: Upgrade clap to v4
+  - [#3849](https://github.com/wasmerio/wasmer/pull/3849) Support MinGW
+  - [#3841](https://github.com/wasmerio/wasmer/pull/3841) Introduce a module cache abstraction
+  - [#3400](https://github.com/wasmerio/wasmer/pull/3400) Use the wasm_bindgen_downcast crate for downcasting JsValues
+  - [#3831](https://github.com/wasmerio/wasmer/pull/3831) Introduce a package resolver
+  - [#3843](https://github.com/wasmerio/wasmer/pull/3843) Adapted the publishing script
+
+## Fixed
+
+  - [#3867](https://github.com/wasmerio/wasmer/pull/3867) lib/wasi: try quick fix for WasiFS::get_inode_at_path
+  - [#3891](https://github.com/wasmerio/wasmer/pull/3891) Fix typos in docs
+  - [#3898](https://github.com/wasmerio/wasmer/pull/3898) fix: Use fallback home directory detection in config commands.
+  - [#3861](https://github.com/wasmerio/wasmer/pull/3861) fuzz: fix build error
+  - [#3853](https://github.com/wasmerio/wasmer/pull/3853) Fix cargo update
+
+
+
+## 3.3.0 - 03/05/2023
+
+Along a few important bugfixes, this version introduce JavaScriptCore support, with full WASI support.
+
+## Added
+
+  - [#3825](https://github.com/wasmerio/wasmer/pull/3825) Added support for JavascriptCore
+  - [#3837](https://github.com/wasmerio/wasmer/pull/3837) Cleaned up the GraphQL endpoint logic and added tests
+  - [#3833](https://github.com/wasmerio/wasmer/pull/3833) Fix Missing WaiterError export + Add notify/wait to fd_mmap memory
+  - [#3819](https://github.com/wasmerio/wasmer/pull/3819) ci: add docs.ts test builds
+  - [#3782](https://github.com/wasmerio/wasmer/pull/3782) Add FreeBSD x86 support
+
+## Changed
+
+  - [#3838](https://github.com/wasmerio/wasmer/pull/3838) Re-export `wasmer::EngineRef`
+  - [#3820](https://github.com/wasmerio/wasmer/pull/3820) fd_write: Flush on every write to a file
+  - [#3813](https://github.com/wasmerio/wasmer/pull/3813) Better errors
+
+## Fixed
+
+  - [#3796](https://github.com/wasmerio/wasmer/pull/3796) Fix returning negative i64 values on web target
+  - [#3836](https://github.com/wasmerio/wasmer/pull/3836) Fixed Chinese README example
+  - [#3827](https://github.com/wasmerio/wasmer/pull/3827) Made test-build-docs-rs tests docs generation for all crates under libs, and fixed broken ones
+  - [#3796](https://github.com/wasmerio/wasmer/pull/3796) Fix returning negative i64 values on web target
+
+
+
+## 3.2.1 - 21/04/2023
+
+Some quick fixes for this maintenance release, mainly oriented towards Docs.
+
+## Added
+
+  - [#3782](https://github.com/wasmerio/wasmer/pull/3782) Add FreeBSD x86 support
+
+## Changed
+
+  - [#3786](https://github.com/wasmerio/wasmer/pull/3786) Made Stack Size parametrable (for #3760)
+  - [#3805](https://github.com/wasmerio/wasmer/pull/3805) Wasi runner args
+  - [#3795](https://github.com/wasmerio/wasmer/pull/3795) Make sure the compile function passed to runners is Send+Sync
+  - [#3777](https://github.com/wasmerio/wasmer/pull/3777) Use webc's compat layer in more places
+
+## Fixed
+
+  - [#3806](https://github.com/wasmerio/wasmer/pull/3806) Fixed FunctionEnv migration doc to 3.0
+  - [#3804](https://github.com/wasmerio/wasmer/pull/3804) Fixed doc comment in memory_view.rs
+  - [#3791](https://github.com/wasmerio/wasmer/pull/3791) Fix doc api
+
+
+
+## 3.2.0 - 18/04/2023
+
+A lot of new features since last stable version:
+RISCV Support, new Runners (WCGI), API convergence for JS/SYS, and WASI eXtended.
+
+ * RISCV support, on both Cranelift and LLVM Compiler.
+ * New Runners, with WCGI as a new one
+ * Most WAPM command are now available on the wasmer CLI directly
+ * Using Wasmer on `sys` or `js` backend is more transparent now, with now support for running wasmer on`JavaScriptCore`
+
+ * The WASI implementation has undergone a major refactoring, and will continue evolve significantly over the coming months.
+    - The old `wasmer_wasi` crate was deprecated.
+
+    - To continue using WASI, please switch to the new `wasmer_wasix` crate, which follows a different versioning scheme than the main Wasmer releases.
+    Major changes:
+    - An async runtime is now required. The runtime is pluggable, but only tokio is officially supported at the moment.
+    - The virtual file system layer was renamed from `wasmer-vfs` to `virtual-fs`, and now is built around an async interface that builds on top of `tokio::{AsyncRead/Write}`
+
+    This refactor will unlock many exciting new features that will be announced soon!
+    Just be aware that you will have to expect some instability and frequent releases with potential breaking changes until our new implementation settles. down.
+
+## Added
+
+  - [#3706](https://github.com/wasmerio/wasmer/pull/3706) [CI] Add RISCV in test and build
+  - [#3765](https://github.com/wasmerio/wasmer/pull/3765) Added basic support to inode in filestat_get (for #3583 and #3239)
+  - [#3751](https://github.com/wasmerio/wasmer/pull/3751) Added some unit testing to singlepass compiler
+  - [#3752](https://github.com/wasmerio/wasmer/pull/3752) Added new snapshots tests that use a fixed MIO and TOKIO
+  - [#3759](https://github.com/wasmerio/wasmer/pull/3759) Added the wasmer.sh website to the main repo and a CI/CD build test
+  - [#3747](https://github.com/wasmerio/wasmer/pull/3747) Added missing crate version bump
+
+## Changed
+
+  - [#3778](https://github.com/wasmerio/wasmer/pull/3778) Upgrade to webc v5.0.0
+  - [#3775](https://github.com/wasmerio/wasmer/pull/3775) Ran Cargo update before release
+  - [#3774](https://github.com/wasmerio/wasmer/pull/3774) Wasi threads
+  - [#3772](https://github.com/wasmerio/wasmer/pull/3772) [DOC] Removed paragraph about default-compiler, as it's doesn't exist anymore
+  - [#3766](https://github.com/wasmerio/wasmer/pull/3766) deps: Upgrade memoffset
+  - [#3690](https://github.com/wasmerio/wasmer/pull/3690) Introduce a WebcVolumeFileSystem that works for any WEBC version
+  - [#3424](https://github.com/wasmerio/wasmer/pull/3424) Use "wasmer --version --verbose" in the issue template
+  - [#3757](https://github.com/wasmerio/wasmer/pull/3757) WASI without VM internals
+  - [#3758](https://github.com/wasmerio/wasmer/pull/3758) More and better snapshot tests
+  - [#3756](https://github.com/wasmerio/wasmer/pull/3756) Aarch64 stackprobe
+  - [#3753](https://github.com/wasmerio/wasmer/pull/3753) Upgrade webc from webc 5.0.0-rc.5 to webc 5.0.0-rc.6
+
+## Fixed
+
+  - [#3767](https://github.com/wasmerio/wasmer/pull/3767) Fix Snapshot0 fd_filestat_get and path_filestat_get
+  - [#3723](https://github.com/wasmerio/wasmer/pull/3723) Fix Wait/Notify opcode, the waiters hashmap is now on the Memory itself
+  - [#3749](https://github.com/wasmerio/wasmer/pull/3749) Fixed publish script with latest needed changes
+  - [#3750](https://github.com/wasmerio/wasmer/pull/3750) Fixes Chinese docs links (for #3746)
+  - [#3761](https://github.com/wasmerio/wasmer/pull/3761) Fix error in Korean translation
+
+
+
+## 3.2.0-beta.2 - 05/04/2023
+
+Bug fixes for this beta release, and some exciting new possibilities with the `run-unstable` function from the CLI tools.
+ - New wcgi runner
+ - Caching of runners
+ - Many fixes to wasix
+
+Known issue: RISC-V build is currently broken and will be fixes on next version
+
+## Added
+
+  - [#3731](https://github.com/wasmerio/wasmer/pull/3731) Added missing ASM instructions for wasix on singlepass
+
+## Changed
+
+  - [#3743](https://github.com/wasmerio/wasmer/pull/3743) Bumped crates version pre-beta.2 release
+  - [#3742](https://github.com/wasmerio/wasmer/pull/3742) Update versions of wcgi
+  - [#3739](https://github.com/wasmerio/wasmer/pull/3739) Use cache in runners
+  - [#3735](https://github.com/wasmerio/wasmer/pull/3735) [CI] More WAPM_DEV_TOKEN check for CI
+  - [#3734](https://github.com/wasmerio/wasmer/pull/3734) Updated spin to 0.9.8
+  - [#3733](https://github.com/wasmerio/wasmer/pull/3733) [CI] Use early exit for wasmer_init_works_1 and wasmer_init_works_2 when WAPM_DEV_TOKEN is empty
+  - [#3693](https://github.com/wasmerio/wasmer/pull/3693) Validate Module Artifacts (CLI + WASIX ModuleCache)
+  - [#3724](https://github.com/wasmerio/wasmer/pull/3724) ci: Cancel previous workflow runs when new commits are pushed
+  - [#3722](https://github.com/wasmerio/wasmer/pull/3722) Revert #3715
+  - [#3718](https://github.com/wasmerio/wasmer/pull/3718) Apply CGI environment variables in the correct order
+  - [#3716](https://github.com/wasmerio/wasmer/pull/3716) Move Package Build/Publish Logic to wasmer-registry
+
+## Fixed
+
+  - [#3740](https://github.com/wasmerio/wasmer/pull/3740) Fix fuzz build
+  - [#3741](https://github.com/wasmerio/wasmer/pull/3741) Fixed an issue where blocking polls were being treated as nonblocking
+  - [#3737](https://github.com/wasmerio/wasmer/pull/3737) Fixed FileSystem createdir when parent_inode is an ArcDirectory
+  - [#3736](https://github.com/wasmerio/wasmer/pull/3736) Fixed Vectored IO when a partial operation occurs
+  - [#3726](https://github.com/wasmerio/wasmer/pull/3726) fix CI-Badge on README.md
+  - [#3687](https://github.com/wasmerio/wasmer/pull/3687) Master with fixes
+  - [#3719](https://github.com/wasmerio/wasmer/pull/3719) Fixes a bug which causes libc to thrash the futex_wake_all
+  - [#3715](https://github.com/wasmerio/wasmer/pull/3715) Fix annotation deserializing for the Wasi and Wcgi runners
+  - [#3704](https://github.com/wasmerio/wasmer/pull/3704) Fix the absolute/relative path weirdness when setting up WASI-based runner filesystems
+  - [#3705](https://github.com/wasmerio/wasmer/pull/3705) Fixes post 3.2.0-beta.1 release (but needed for the crates publication)
+
+
+
+## 3.2.0-beta.1 - 22/03/2023
+
+Lots of new things in the release!
+
+  - WASIX, the new WASI eXtended library, that alows WASM to use Threads, Network, and more in both Runtime and inside a Browser.
+  - RISC-V support, on both LLVM and Cranelift compiler.
+  - Improved CLI, with more commands and more WAPM integration.
+  - Lots of behind the scene refactoring, with sys/js convergence on the API side, and a lot of crate changes.
+
+## Added
+
+  - [#3700](https://github.com/wasmerio/wasmer/pull/3700) Added back all removed function for Engine to avoid API breaking changes
+  - [#3654](https://github.com/wasmerio/wasmer/pull/3654) [SINGLEPASS] Add more ROR emitter to ARM64 backend (for #3647)
+  - [#3664](https://github.com/wasmerio/wasmer/pull/3664) feat(wasi): Add CapabilityThreading with max thread count
+  - [#3556](https://github.com/wasmerio/wasmer/pull/3556) Use standard API for js and sys for Module. Added Engine in js
+  - [#3635](https://github.com/wasmerio/wasmer/pull/3635) Added some fixes for the browser version to work again
+  - [#3626](https://github.com/wasmerio/wasmer/pull/3626) add basic coredump generation
+  - [#3631](https://github.com/wasmerio/wasmer/pull/3631) [CI] Add opened type for pull_request on test.yaml
+  - [#3612](https://github.com/wasmerio/wasmer/pull/3612) Added conveniance function FunctionEnvMut::data_and_store_mut
+  - [#3536](https://github.com/wasmerio/wasmer/pull/3536) Add documentation for create-exe syntax
+  - [#3512](https://github.com/wasmerio/wasmer/pull/3512) Add unit test for verifying that caching works when running packages twice
+  - [#3490](https://github.com/wasmerio/wasmer/pull/3490) Fix JS sample code by adding "&mut store"
+
+## Changed
+
+  - [#3244](https://github.com/wasmerio/wasmer/pull/3244) Feat riscv llvm and cranelift
+  - [#3650](https://github.com/wasmerio/wasmer/pull/3650) Wasmer run-unstable
+  - [#3692](https://github.com/wasmerio/wasmer/pull/3692) PluggableRuntime Cleanup
+  - [#3681](https://github.com/wasmerio/wasmer/pull/3681) (feat) Ability to supply your own shared tokio runtime
+  - [#3689](https://github.com/wasmerio/wasmer/pull/3689) Increased CURRENT_VERSION to 3
+  - [#3691](https://github.com/wasmerio/wasmer/pull/3691) Don't error out on webc/wasi run when exiting normaly
+  - [#3683](https://github.com/wasmerio/wasmer/pull/3683) Renamed some crates and changed their version to 0.1.0
+  - [#3677](https://github.com/wasmerio/wasmer/pull/3677) Overlay FileSystem
+  - [#3580](https://github.com/wasmerio/wasmer/pull/3580) Make memoryView lifetime linked to StoreRef instead of Memory
+  - [#3682](https://github.com/wasmerio/wasmer/pull/3682) Update wasmparser to v0.95
+  - [#3676](https://github.com/wasmerio/wasmer/pull/3676) Switch `wasmer_vfs::host_fs` tests over to using temp directories
+  - [#3670](https://github.com/wasmerio/wasmer/pull/3670) Bumped cranelift to 0.91.1 following a critical security alert
+  - [#3666](https://github.com/wasmerio/wasmer/pull/3666) refactor(wasi): Move capabilities into root submodule
+  - [#3644](https://github.com/wasmerio/wasmer/pull/3644) Improvements to the tracing and logging in wasmer
+  - [#3656](https://github.com/wasmerio/wasmer/pull/3656) Re-enable (most) WASIX Snapshot Tests
+  - [#3658](https://github.com/wasmerio/wasmer/pull/3658) [CI] This should setup LLVM on Windows correctly this time
+  - [#3655](https://github.com/wasmerio/wasmer/pull/3655) [CI] Manually setup LLVM because Custom build doesn't include llvm-config.exe
+  - [#3599](https://github.com/wasmerio/wasmer/pull/3599) Move the `wcgi-runner` into Wasmer
+  - [#3646](https://github.com/wasmerio/wasmer/pull/3646) deps: Remove tempdir dependency
+  - [#3641](https://github.com/wasmerio/wasmer/pull/3641) Upgrade LLVM to 14.0
+  - [#3640](https://github.com/wasmerio/wasmer/pull/3640) Zero memory copies on IO
+  - [#3636](https://github.com/wasmerio/wasmer/pull/3636) Removed choice for object-format in create-exe and create-obj commands
+  - [#3637](https://github.com/wasmerio/wasmer/pull/3637) Remove unused import in lib.rs example
+  - [#3632](https://github.com/wasmerio/wasmer/pull/3632) [CI] Another attempt to get Test on external PR
+  - [#3628](https://github.com/wasmerio/wasmer/pull/3628) Registry: Implement App Publishing and Token Generation
+  - [#3627](https://github.com/wasmerio/wasmer/pull/3627) wasi: Remove vbus leftovers and improve task joining
+  - [#3620](https://github.com/wasmerio/wasmer/pull/3620) ci: Remove deleted vbus crate from build workflow
+  - [#3422](https://github.com/wasmerio/wasmer/pull/3422) WASIX
+  - [#3539](https://github.com/wasmerio/wasmer/pull/3539) Document release process and update release script
+  - [#3593](https://github.com/wasmerio/wasmer/pull/3593) Update rkyv 0.7.40 and prettytable-rs to 0.10.0
+  - [#3585](https://github.com/wasmerio/wasmer/pull/3585) CI: Purge Cache with Scheduled Action
+  - [#3590](https://github.com/wasmerio/wasmer/pull/3590) Optimize getting byteLength in MemoryView::new
+  - [#3586](https://github.com/wasmerio/wasmer/pull/3586) Make AsStoreRef and friends work for anything that implements Deref
+  - [#3582](https://github.com/wasmerio/wasmer/pull/3582) bump inkwell to 0.1.1
+  - [#3577](https://github.com/wasmerio/wasmer/pull/3577) Use Cloudflare as CI Cache
+  - [#3353](https://github.com/wasmerio/wasmer/pull/3353) Speed up CI
+  - [#3564](https://github.com/wasmerio/wasmer/pull/3564) Updated Cranelift to 0.91
+  - [#3537](https://github.com/wasmerio/wasmer/pull/3537) bump inkwell to 0.1.0
+  - [#3562](https://github.com/wasmerio/wasmer/pull/3562) Improved handling of wasmer-headless generation and use on local run
+  - [#3563](https://github.com/wasmerio/wasmer/pull/3563) Revert "bump inkwell to 0.1.0"
+  - [#3558](https://github.com/wasmerio/wasmer/pull/3558) Reduce libwasmer-headless size
+  - [#3552](https://github.com/wasmerio/wasmer/pull/3552) create-exe: link with libwasmer-headless
+  - [#3547](https://github.com/wasmerio/wasmer/pull/3547) Remove setting memory for WASI compatibility
+  - [#3531](https://github.com/wasmerio/wasmer/pull/3531) Reenable create-exe tests
+  - [#3534](https://github.com/wasmerio/wasmer/pull/3534) Use JS VM store instead of artificially replicate it
+  - [#3532](https://github.com/wasmerio/wasmer/pull/3532) VMInstance cannot be Clone
+
+## Fixed
+
+  - [#3663](https://github.com/wasmerio/wasmer/pull/3663) Dash fixes and pthreads
+  - [#3684](https://github.com/wasmerio/wasmer/pull/3684) Fix: module cache delta overflow
+  - [#3680](https://github.com/wasmerio/wasmer/pull/3680) Fix for the vectored IO
+  - [#3668](https://github.com/wasmerio/wasmer/pull/3668) Fix doc build
+  - [#3665](https://github.com/wasmerio/wasmer/pull/3665) Fix doc, threads are enabled by default now
+  - [#3662](https://github.com/wasmerio/wasmer/pull/3662) Why is it so difficult to type LLVM_SYS_140_PREFIX
+  - [#3661](https://github.com/wasmerio/wasmer/pull/3661) [CI] New attempt at fixing the Windows build on the CI
+  - [#3659](https://github.com/wasmerio/wasmer/pull/3659) Fixed building with with just the sys feature
+  - [#3648](https://github.com/wasmerio/wasmer/pull/3648) Fix CI and llvm detection
+  - [#3643](https://github.com/wasmerio/wasmer/pull/3643) fix(wasi): Memory leak due to cyclical WasiControlPlane references
+  - [#3639](https://github.com/wasmerio/wasmer/pull/3639) wasi: Thread Lifecycle Fix
+  - [#3630](https://github.com/wasmerio/wasmer/pull/3630) Fix linter
+  - [#3591](https://github.com/wasmerio/wasmer/pull/3591) fix: experimental io
+  - [#3629](https://github.com/wasmerio/wasmer/pull/3629) Webc Inheritance Fixes
+  - [#3598](https://github.com/wasmerio/wasmer/pull/3598) Wasix multithreading fix
+  - [#3601](https://github.com/wasmerio/wasmer/pull/3601) Update CI script to fix deprecation notices
+  - [#3623](https://github.com/wasmerio/wasmer/pull/3623) ci: Fix build.yaml workflow
+  - [#3581](https://github.com/wasmerio/wasmer/pull/3581) Fix WASI example that initialized wasi_config 2 times
+  - [#3584](https://github.com/wasmerio/wasmer/pull/3584) Wasix major fixes and tweaks
+  - [#3557](https://github.com/wasmerio/wasmer/pull/3557) Fix make-test-integration CLI producing files when running locally
+  - [#3566](https://github.com/wasmerio/wasmer/pull/3566) Fix create-exe with create-obj when using dashes in atom names
+  - [#3573](https://github.com/wasmerio/wasmer/pull/3573) Fix/compile not in memory
+  - [#3569](https://github.com/wasmerio/wasmer/pull/3569) Fix error message due to wapm.dev backend change
+  - [#3551](https://github.com/wasmerio/wasmer/pull/3551) Fix markup in Japanese README
+  - [#3493](https://github.com/wasmerio/wasmer/pull/3493) Fixed some memory leak issue with InstanceHandle
+  - [#3523](https://github.com/wasmerio/wasmer/pull/3523) Fix Windows-GNU distribution
+
+
+
+## 3.2.0-alpha.1 - 23/01/2023
+
+## Added
+
+  - [#3477](https://github.com/wasmerio/wasmer/pull/3477) Added support for Wasm Module custom sections in js
+  - [#3462](https://github.com/wasmerio/wasmer/pull/3462) [SINGLEPASS] Added a special case on SSE4.2 backend when dst == src1
+
+## Changed
+
+  - [#3511](https://github.com/wasmerio/wasmer/pull/3511) Incremented CURRENT_VERSION, so all cache will be invalidate and be rebuilt with the 3.2 version
+  - [#3498](https://github.com/wasmerio/wasmer/pull/3498) Wasix Control Plane - Thread Limit + Cleanup
+  - [#3465](https://github.com/wasmerio/wasmer/pull/3465) Remove assert in sse_round_fn and handle case where src2 is in memory
+  - [#3494](https://github.com/wasmerio/wasmer/pull/3494) Update wasmer-toml version
+  - [#3426](https://github.com/wasmerio/wasmer/pull/3426) WASIX Preparation
+  - [#3480](https://github.com/wasmerio/wasmer/pull/3480) Ignore Create-exe with serialize test, something is wrong with the generated exe
+  - [#3471](https://github.com/wasmerio/wasmer/pull/3471) Rename `WasiState::new()` to `WasiState::builder()`
+  - [#3430](https://github.com/wasmerio/wasmer/pull/3430) Implement support for multiple commands in one native executable
+  - [#3455](https://github.com/wasmerio/wasmer/pull/3455) Remove hardcoded rust-toolchain and use panic=abort on windows-gnu
+  - [#3353](https://github.com/wasmerio/wasmer/pull/3353) Speed up CI
+  - [#3433](https://github.com/wasmerio/wasmer/pull/3433) Module.deserialize - accept AsEngineRef
+  - [#3428](https://github.com/wasmerio/wasmer/pull/3428) Implement wasmer config
+  - [#3432](https://github.com/wasmerio/wasmer/pull/3432) Amend changes to wasmer init
+  - [#3439](https://github.com/wasmerio/wasmer/pull/3439) Use GNU/Linux frame registration code for FreeBSD too
+  - [#3324](https://github.com/wasmerio/wasmer/pull/3324) Implement wasmer init and wasmer publish
+  - [#3431](https://github.com/wasmerio/wasmer/pull/3431) Revert "Implement wasmer init and wasmer publish"
+
+## Fixed
+
+  - [#3483](https://github.com/wasmerio/wasmer/pull/3483) Fix feature flags for make-build-wasmer-headless
+  - [#3496](https://github.com/wasmerio/wasmer/pull/3496) Fixed create-exe tests for object-format serialized
+  - [#3479](https://github.com/wasmerio/wasmer/pull/3479) This should fix CI build of CAPI Headless
+  - [#3473](https://github.com/wasmerio/wasmer/pull/3473) Fix wasm publish validation
+  - [#3467](https://github.com/wasmerio/wasmer/pull/3467) Fix wasmer-wasi-js compilation
+  - [#3443](https://github.com/wasmerio/wasmer/pull/3443) Fix fuzz errors
+  - [#3456](https://github.com/wasmerio/wasmer/pull/3456) Fix wasmer-rust readme example
+  - [#3440](https://github.com/wasmerio/wasmer/pull/3440) Fix CI for external collaborator PRs
+  - [#3427](https://github.com/wasmerio/wasmer/pull/3427) Fix cargo-deny failing on webc crate
+  - [#3423](https://github.com/wasmerio/wasmer/pull/3423) Fix minor typo
+  - [#3419](https://github.com/wasmerio/wasmer/pull/3419) Fix CHANGELOG generation to list by PR merged date, not created date
+
+
+
+## Fixed
+
+  - [#3439](https://github.com/wasmerio/wasmer/pull/3439) Use GNU/Linux frame registration code for FreeBSD too
+  - [#3448](https://github.com/wasmerio/wasmer/pull/3448) Fix `make install-capi-lib` install paths
+
+## 3.1.0 - 12/12/2022
+
+## Added
+
+  - [#3403](https://github.com/wasmerio/wasmer/pull/3403) Add wasm_importtype_copy to C API
+
+## Changed
+
+  - [#3416](https://github.com/wasmerio/wasmer/pull/3416) Download and install packages via .tar.gz URLs and improve installation error message
+  - [#3402](https://github.com/wasmerio/wasmer/pull/3402) Do not run first command of wapm file and print all commands instead
+  - [#3400](https://github.com/wasmerio/wasmer/pull/3400) Use the wasm_bindgen_downcast crate for downcasting JsValues
+  - [#3363](https://github.com/wasmerio/wasmer/pull/3363) Store Used CpuFeature in Artifact instead of Present CpuFeatures for Singlepass
+  - [#3378](https://github.com/wasmerio/wasmer/pull/3378) Introduced EngineRef and AsEngineRef trait
+  - [#3386](https://github.com/wasmerio/wasmer/pull/3386) Restore Support For All Wasi Clock Types
+  - [#3153](https://github.com/wasmerio/wasmer/pull/3153) SharedMemory & Atomics
+
+## Fixed
+
+  - [#3415](https://github.com/wasmerio/wasmer/pull/3415) Fix singlepass for Aarch64
+  - [#3395](https://github.com/wasmerio/wasmer/pull/3395) Fix create-exe to be able to cross-compile on Windows
+  - [#3396](https://github.com/wasmerio/wasmer/pull/3396) Fix build doc and minimum-sys build
+
+## 3.0.2 - 25/11/2022
+
+## Added
+
+  - [#3364](https://github.com/wasmerio/wasmer/pull/3364) Added the actual LZCNT / TZCNT implementation
+
+## Changed
+
+  - [#3365](https://github.com/wasmerio/wasmer/pull/3365) Improve FreeBSD support
+  - [#3368](https://github.com/wasmerio/wasmer/pull/3368) Remove wasi conditional compilation from wasmer-registry
+  - [#3367](https://github.com/wasmerio/wasmer/pull/3367) Change LLVM detection in Makefile
+
+## Fixed
+
+  - [#3370](https://github.com/wasmerio/wasmer/pull/3370) Fix wasmer run not interpreting URLs correctly + display fixes
+  - [#3371](https://github.com/wasmerio/wasmer/pull/3371) Fix cargo binstall
+
+
+## 3.0.1 - 23/11/2022
+
+## Added
+
+  - [#3361](https://github.com/wasmerio/wasmer/pull/3361) Give users feedback when they are running "wasmer add ..."
+
+## Changed
+
+  - [#3360](https://github.com/wasmerio/wasmer/pull/3360) Introduce a "wasmer_registry::queries" module with all GraphQL queries
+  - [#3355](https://github.com/wasmerio/wasmer/pull/3355) Fetch the pirita download URL
+  - [#3344](https://github.com/wasmerio/wasmer/pull/3344) Revert #3145
+  - [#3302](https://github.com/wasmerio/wasmer/pull/3302) Some Refactor of Singlepass compiler to have better error and cpu features handling
+  - [#3296](https://github.com/wasmerio/wasmer/pull/3296) Use the right collection when parsing type section
+  - [#3292](https://github.com/wasmerio/wasmer/pull/3292) Precompute offsets in VMOffsets
+  - [#3290](https://github.com/wasmerio/wasmer/pull/3290) Limit the use of clone when handling Compilation object
+  - [#3316](https://github.com/wasmerio/wasmer/pull/3316) Implement wasmer whoami
+  - [#3341](https://github.com/wasmerio/wasmer/pull/3341) Update CHANGELOG.md
+
+## Fixed
+
+  - [#3342](https://github.com/wasmerio/wasmer/pull/3342) Fixes for 3.0.0 release
+
+## 3.0.0 - 20/11/2022
+
+## Added
+
+  - [#3339](https://github.com/wasmerio/wasmer/pull/3339) Fixes for wasmer login / wasmer add
+  - [#3337](https://github.com/wasmerio/wasmer/pull/3337) Add automation script to automate deploying releases on GitHub
+  - [#3338](https://github.com/wasmerio/wasmer/pull/3338) Re-add codecov to get coverage reports
+
+## Changed
+
+  - [#3295](https://github.com/wasmerio/wasmer/pull/3295) Implement wasmer run {url}
+
+## Fixed
+
+
+## 3.0.0-rc.3 - 2022/11/18
+
+## Added
+
+  - [#3314](https://github.com/wasmerio/wasmer/pull/3314) Add windows-gnu workflow
+
+## Changed
+
+  - [#3317](https://github.com/wasmerio/wasmer/pull/3317) Port "wapm install" to Wasmer
+  - [#3318](https://github.com/wasmerio/wasmer/pull/3318) Bump the MSRV to 1.63
+  - [#3319](https://github.com/wasmerio/wasmer/pull/3319) Disable 'Test integration CLI' on CI for the Windows platform as it's not working at all
+  - [#3297](https://github.com/wasmerio/wasmer/pull/3297) Implement wasmer login
+  - [#3311](https://github.com/wasmerio/wasmer/pull/3311) Export Module::IoCompileError as it's an error returned by an exported function
+  - [#2800](https://github.com/wasmerio/wasmer/pull/2800) RISC-V support
+  - [#3293](https://github.com/wasmerio/wasmer/pull/3293) Removed call to to_vec() on assembler.finalise()
+  - [#3288](https://github.com/wasmerio/wasmer/pull/3288) Rollback all the TARGET_DIR changes
+  - [#3284](https://github.com/wasmerio/wasmer/pull/3284) Makefile now handle TARGET_DIR env. var. for build too
+  - [#3276](https://github.com/wasmerio/wasmer/pull/3276) Remove unnecessary checks to test internet connection
+  - [#3266](https://github.com/wasmerio/wasmer/pull/3266) Return ENotCapable error when accessing unknown files on root (for #3263 and #3264)
+  - [#3275](https://github.com/wasmerio/wasmer/pull/3275) Disable printing "local package ... not found" in release mode
+  - [#3273](https://github.com/wasmerio/wasmer/pull/3273) Undo Makefile commit
+
+## Fixed
+
+  - [#3299](https://github.com/wasmerio/wasmer/pull/3299) Fix "create-exe" for windows-x86_64 target
+  - [#3294](https://github.com/wasmerio/wasmer/pull/3294) Fix test sys yaml syntax
+  - [#3287](https://github.com/wasmerio/wasmer/pull/3287) Fix Makefile with TARGET_DIR end with release folder, removing it
+  - [#3286](https://github.com/wasmerio/wasmer/pull/3286) Fix Makefile with TARGET_DIR end with release folder
+  - [#3285](https://github.com/wasmerio/wasmer/pull/3285) Fix CI to setup TARGET_DIR to target/release directly
+  - [#3277](https://github.com/wasmerio/wasmer/pull/3277) Fix red CI on master
+
+
+## 3.0.0-rc.2 - 2022/11/02
+
+## Added
+
+
+## Changed
+
+  - [#3258](https://github.com/wasmerio/wasmer/pull/3258) Migrate pirita / native executables feature from wasmer-private
+
+## Fixed
+
+  - [#3268](https://github.com/wasmerio/wasmer/pull/3268) Fix fd_right nightly test to avoid foo.txt file leftover
+  - [#3260](https://github.com/wasmerio/wasmer/pull/3260) Fix bug in wasmer run
+  - [#3257](https://github.com/wasmerio/wasmer/pull/3257) Fix linux-aarch64 build
+
+
+## 3.0.0-rc.1 - 2022/10/25
+
+## Added
+
+  - [#3222](https://github.com/wasmerio/wasmer/pull/3222) Add function to retrieve function name from wasm_frame_t
+  - [#3240](https://github.com/wasmerio/wasmer/pull/3240) Fix filesystem rights on WASI, add integration test for file permissions
+  - [#3238](https://github.com/wasmerio/wasmer/pull/3238) Fixed main README ocaml homepage link and added ocaml in other language README
+  - [#3145](https://github.com/wasmerio/wasmer/pull/3145) C-API: add functions to overwrite stdin / stdout / stderr handlers
+
+## Changed
+
+  - [#3215](https://github.com/wasmerio/wasmer/pull/3215) Update wasmer --version logic, integrate wapm-cli
+  - [#3248](https://github.com/wasmerio/wasmer/pull/3248) Move loupe CHANGELOG entry from 2.3.0 to 3.x
+  - [#3230](https://github.com/wasmerio/wasmer/pull/3230) Remove test if dest file exist on path_rename wasi syscall (for #3228)
+  - [#3061](https://github.com/wasmerio/wasmer/pull/3061) Removed trailing zero in WASI::fd_prestat_dir_name name return (for #3025)
+  - [#3223](https://github.com/wasmerio/wasmer/pull/3223) Delete lib/wasi-types-generated directory
+  - [#3178](https://github.com/wasmerio/wasmer/pull/3178) Feat enhanced tinytunable test
+  - [#3177](https://github.com/wasmerio/wasmer/pull/3177) Auto-generate wasi-types from .wit files
+  - [#3218](https://github.com/wasmerio/wasmer/pull/3218) Seal `HostFunctionKind`
+
+## Fixed
+
+  - [#3221](https://github.com/wasmerio/wasmer/pull/3221) Fix #3197
+  - [#3229](https://github.com/wasmerio/wasmer/pull/3229) Fixed version to nightly-2022-10-09 for the CI build Minimal Wasmer Headless again
+  - [#3227](https://github.com/wasmerio/wasmer/pull/3227) Fixed version to nightly-2022-10-09 for the CI build Minimal Wasmer Headless
+  - [#3226](https://github.com/wasmerio/wasmer/pull/3226) Fixed version to nightly-2002-10-09 for the CI build Minimal Wasmer Headless
+  - [#3211](https://github.com/wasmerio/wasmer/pull/3211) fix popcnt for aarch64
+  - [#3204](https://github.com/wasmerio/wasmer/pull/3204) Fixed a typo in README
+
+
+## 3.0.0-beta.2 - 2022/09/26
+
+## Added
+
+  - [#3176](https://github.com/wasmerio/wasmer/pull/3176) Add support for `cargo-binstall`
+  - [#3141](https://github.com/wasmerio/wasmer/pull/3141) The API breaking changes from future WASIX/Network/Threading addition
+  - [#3119](https://github.com/wasmerio/wasmer/pull/3119) Added LinearMemory trait
+  - [#3117](https://github.com/wasmerio/wasmer/pull/3117) Add tests for wasmer-cli create-{exe,obj} commands
+  - [#3101](https://github.com/wasmerio/wasmer/pull/3101) CI/build.yaml: add libwasmer headless in default distribution
+  - [#3090](https://github.com/wasmerio/wasmer/pull/3090) Added version to the wasmer cli
+  - [#3089](https://github.com/wasmerio/wasmer/pull/3089) Add wasi_* C-API function changes in migration guide for 3.0.0
+  - [#3076](https://github.com/wasmerio/wasmer/pull/3076) Add support for cross-compiling in create-exe with zig cc WIP
+  - [#3072](https://github.com/wasmerio/wasmer/pull/3072) Add back `Function::*_with_env(…)`
+  - [#3048](https://github.com/wasmerio/wasmer/pull/3048) Add cloudcompiler.yaml
+  - [#3068](https://github.com/wasmerio/wasmer/pull/3068) create-{exe,obj}: add documentations and header file generation for create-obj
+  - [#3065](https://github.com/wasmerio/wasmer/pull/3065) Added '.' and '..' special folder t WASI fd_readdir return (for #3033)
+
+## Changed
+
+  - [#3184](https://github.com/wasmerio/wasmer/pull/3184) Test libwasmer.dll on Windows
+  - [#3164](https://github.com/wasmerio/wasmer/pull/3164) Synchronize between -sys and -js tests
+  - [#3165](https://github.com/wasmerio/wasmer/pull/3165) Initial port of make test-js-core (port wasmer API to core)
+  - [#3138](https://github.com/wasmerio/wasmer/pull/3138) Js imports revamp
+  - [#3142](https://github.com/wasmerio/wasmer/pull/3142) Bump rust toolchain
+  - [#3116](https://github.com/wasmerio/wasmer/pull/3116) Multithreading, full networking and RPC for WebAssembly
+  - [#3130](https://github.com/wasmerio/wasmer/pull/3130) Remove panics from Artifact::deserialize
+  - [#3134](https://github.com/wasmerio/wasmer/pull/3134) Bring libwasmer-headless.a from 22MiB to 7.2MiB (on my machine)
+  - [#3131](https://github.com/wasmerio/wasmer/pull/3131) Update for migration-to-3.0.0 for MemoryView changes
+  - [#3123](https://github.com/wasmerio/wasmer/pull/3123) Lower libwasmer headless size
+  - [#3132](https://github.com/wasmerio/wasmer/pull/3132) Revert "Lower libwasmer headless size"
+  - [#3128](https://github.com/wasmerio/wasmer/pull/3128) scripts/publish.py: validate crates version before publishing
+  - [#3126](https://github.com/wasmerio/wasmer/pull/3126) scripts/publish.py: replace toposort dependency with python std graphlib module
+  - [#3122](https://github.com/wasmerio/wasmer/pull/3122) Update Cargo.lock dependencies
+  - [#3118](https://github.com/wasmerio/wasmer/pull/3118) Refactor Artifact enum into a struct
+  - [#3114](https://github.com/wasmerio/wasmer/pull/3114) Implemented shared memory for Wasmer in preparation for multithreading
+  - [#3104](https://github.com/wasmerio/wasmer/pull/3104) Re-enabled ExternRef tests
+  - [#3103](https://github.com/wasmerio/wasmer/pull/3103) create-exe: prefer libwasmer headless when cross-compiling
+  - [#3097](https://github.com/wasmerio/wasmer/pull/3097) MemoryView lifetime tied to memory and not StoreRef
+  - [#3095](https://github.com/wasmerio/wasmer/pull/3095) create-exe: list supported cross-compilation target triples in help …
+  - [#3096](https://github.com/wasmerio/wasmer/pull/3096) create-exe: use cached wasmer tarballs for network fetches
+  - [#3083](https://github.com/wasmerio/wasmer/pull/3083) Disable wasm build in build CI
+  - [#3081](https://github.com/wasmerio/wasmer/pull/3081) 3.0.0-beta release
+  - [#3079](https://github.com/wasmerio/wasmer/pull/3079) Migrate to clap from structopt
+  - [#3075](https://github.com/wasmerio/wasmer/pull/3075) Remove __wbindgen_thread_id
+  - [#3074](https://github.com/wasmerio/wasmer/pull/3074) Update chrono to 0.4.20, avoiding RUSTSEC-2020-0159
+  - [#3070](https://github.com/wasmerio/wasmer/pull/3070) wasmer-cli: Allow create-exe to receive a static object as input
+  - [#3069](https://github.com/wasmerio/wasmer/pull/3069) Remove native feature entry from docs.rs metadata
+  - [#3057](https://github.com/wasmerio/wasmer/pull/3057) wasmer-cli: create-obj command
+  - [#3060](https://github.com/wasmerio/wasmer/pull/3060) CI: Unset rustup override after usage instead of setting it to stable
+
+## Fixed
+
+  - [#3192](https://github.com/wasmerio/wasmer/pull/3192) fix the typos
+  - [#3185](https://github.com/wasmerio/wasmer/pull/3185) Fix `wasmer compile` command for non-x86 target
+  - [#3129](https://github.com/wasmerio/wasmer/pull/3129) Fix differences between -sys and -js API
+  - [#3137](https://github.com/wasmerio/wasmer/pull/3137) Fix cache path not being present during installation of cross-tarball
+  - [#3115](https://github.com/wasmerio/wasmer/pull/3115) Fix static object signature deserialization
+  - [#3093](https://github.com/wasmerio/wasmer/pull/3093) Fixed a potential issue when renaming a file
+  - [#3088](https://github.com/wasmerio/wasmer/pull/3088) Fixed an issue when renaming a file from a preopened dir directly (for 3084)
+  - [#3078](https://github.com/wasmerio/wasmer/pull/3078) Fix errors from "make lint"
+  - [#3052](https://github.com/wasmerio/wasmer/pull/3052) Fixed a memory corruption issue with JS memory operations that were r…
+  - [#3058](https://github.com/wasmerio/wasmer/pull/3058) Fix trap tracking
+
+
+## 3.0.0-alpha.4 - 2022/07/28
+
+## Added
+
+  - [#3035](https://github.com/wasmerio/wasmer/pull/3035) Added a simple divide by zero trap wast test (for #1899)
+  - [#3008](https://github.com/wasmerio/wasmer/pull/3008) Add check-public-api.yaml workflow
+  - [#3021](https://github.com/wasmerio/wasmer/pull/3021) Added back some needed relocation for arm64 llvm compiler
+  - [#2982](https://github.com/wasmerio/wasmer/pull/2982) Add a `rustfmt.toml` file to the repository
+  - [#2953](https://github.com/wasmerio/wasmer/pull/2953) Makefile: add `check` target
+  - [#2952](https://github.com/wasmerio/wasmer/pull/2952) CI: add make build-wasmer-wasm test
+
+## Changed
+
+  - [#3051](https://github.com/wasmerio/wasmer/pull/3051) Updated Crenelift to v0.86.1
+  - [#3038](https://github.com/wasmerio/wasmer/pull/3038) Re-introduce create-exe to wasmer-cli v3.0
+  - [#3049](https://github.com/wasmerio/wasmer/pull/3049) Disable traps::trap_display_multi_module test for Windows+singlepass
+  - [#3047](https://github.com/wasmerio/wasmer/pull/3047) Improved EngineBuilder API
+  - [#3046](https://github.com/wasmerio/wasmer/pull/3046) Merge Backend into EngineBuilder and refactor feature flags
+  - [#3039](https://github.com/wasmerio/wasmer/pull/3039) Improved hashing/ids of function envs
+  - [#3029](https://github.com/wasmerio/wasmer/pull/3029) Remove Engine, Artifact traits, merge all Engines into one, make everything rkyv serialazable
+  - [#2892](https://github.com/wasmerio/wasmer/pull/2892) Implement new Context API for Wasmer 3.0
+  - [#3031](https://github.com/wasmerio/wasmer/pull/3031) Update docs/migration_to_3.0.0.md
+  - [#3030](https://github.com/wasmerio/wasmer/pull/3030) Remove cranelift dependency from wasmer-wasi
+  - [#3028](https://github.com/wasmerio/wasmer/pull/3028) Ctx store rename
+  - [#3023](https://github.com/wasmerio/wasmer/pull/3023) Changed CI rust install action to dtolnay one
+  - [#3013](https://github.com/wasmerio/wasmer/pull/3013) Context api refactor
+  - [#2999](https://github.com/wasmerio/wasmer/pull/2999) Support --invoke option for emscripten files without _start function
+  - [#3003](https://github.com/wasmerio/wasmer/pull/3003) Remove RuntimeError::raise from public API
+  - [#3000](https://github.com/wasmerio/wasmer/pull/3000) Allow debugging of EXC_BAD_INSTRUCTION on macOS
+  - [#2946](https://github.com/wasmerio/wasmer/pull/2946) Removing dylib and staticlib engines in favor of a single Universal Engine
+  - [#2996](https://github.com/wasmerio/wasmer/pull/2996) Migrated al examples to new Context API
+  - [#2973](https://github.com/wasmerio/wasmer/pull/2973) Port C API to new Context API
+  - [#2974](https://github.com/wasmerio/wasmer/pull/2974) Context api tests
+  - [#2988](https://github.com/wasmerio/wasmer/pull/2988) Have make targets install-capi-lib,install-pkgconfig work without building the wasmer binary
+  - [#2976](https://github.com/wasmerio/wasmer/pull/2976) Upgrade enumset minimum version to one that compiles
+  - [#2969](https://github.com/wasmerio/wasmer/pull/2969) Port JS API to new Context API
+  - [#2966](https://github.com/wasmerio/wasmer/pull/2966) Singlepass nopanic
+  - [#2949](https://github.com/wasmerio/wasmer/pull/2949) Switch back to using custom LLVM builds on CI
+  - [#2963](https://github.com/wasmerio/wasmer/pull/2963) Remove libxcb and libwayland dependencies from wasmer-cli release build
+  - [#2957](https://github.com/wasmerio/wasmer/pull/2957) Enable multi-value handling in Singlepass compiler
+  - [#2941](https://github.com/wasmerio/wasmer/pull/2941) Implementation of WASIX and a fully networking for Web Assembly
+  - [#2947](https://github.com/wasmerio/wasmer/pull/2947) - Converted the WASI js test into a generic stdio test that works for…
+  - [#2940](https://github.com/wasmerio/wasmer/pull/2940) Merge `wasmer3` back to `master` branch
+  - [#2939](https://github.com/wasmerio/wasmer/pull/2939) Rename NativeFunc to TypedFunction
+
+## Fixed
+
+  - [#3045](https://github.com/wasmerio/wasmer/pull/3045) Fixed WASI fd_read syscall when reading multiple iovs and read is partial (for #2904)
+  - [#2997](https://github.com/wasmerio/wasmer/pull/2997) Fix "run --invoke [function]" to behave the same as "run"
+  - [#3027](https://github.com/wasmerio/wasmer/pull/3027) Fixed residual package-doc issues
+  - [#3026](https://github.com/wasmerio/wasmer/pull/3026) test-js.yaml: fix typo
+  - [#3017](https://github.com/wasmerio/wasmer/pull/3017) Fixed translation in README.md
+  - [#3001](https://github.com/wasmerio/wasmer/pull/3001) Fix context capi ci errors
+  - [#2967](https://github.com/wasmerio/wasmer/pull/2967) Fix singlepass on arm64 that was trying to emit a sub opcode with a constant as destination (for #2959)
+  - [#2954](https://github.com/wasmerio/wasmer/pull/2954) Some fixes to x86_64 Singlepass compiler, when using atomics
+  - [#2950](https://github.com/wasmerio/wasmer/pull/2950) compiler-cranelift: Fix typo in enum variant
+  - [#2948](https://github.com/wasmerio/wasmer/pull/2948) Fix regression on gen_import_call_trampoline_arm64()
+  - [#2943](https://github.com/wasmerio/wasmer/pull/2943) Fix build error on some archs by using c_char instead of i8
+  - [#2944](https://github.com/wasmerio/wasmer/pull/2944) Fix duplicate entries in the CHANGELOG
+  - [#2942](https://github.com/wasmerio/wasmer/pull/2942) Fix clippy lints
+
+## 2.3.0 - 2022/06/06
+
+### Added
+- [#2862](https://github.com/wasmerio/wasmer/pull/2862) Added CI builds for linux-aarch64 target.
+- [#2811](https://github.com/wasmerio/wasmer/pull/2811) Added support for EH Frames in singlepass
+- [#2851](https://github.com/wasmerio/wasmer/pull/2851) Allow Wasmer to compile to Wasm/WASI
+
+### Changed
+- [#2807](https://github.com/wasmerio/wasmer/pull/2807) Run Wasm code in a separate stack
+- [#2802](https://github.com/wasmerio/wasmer/pull/2802) Support Dylib engine with Singlepass
+- [#2836](https://github.com/wasmerio/wasmer/pull/2836) Improve TrapInformation data stored at runtime
+- [#2864](https://github.com/wasmerio/wasmer/pull/2864) `wasmer-cli`: remove wasi-experimental-io-devices from default builds
+- [#2933](https://github.com/wasmerio/wasmer/pull/2933) Rename NativeFunc to TypedFunction.
+
+### Fixed
+- [#2829](https://github.com/wasmerio/wasmer/pull/2829) Improve error message oriented from JS object.
+- [#2828](https://github.com/wasmerio/wasmer/pull/2828) Fix JsImportObject resolver.
+- [#2872](https://github.com/wasmerio/wasmer/pull/2872) Fix `WasmerEnv` finalizer
+- [#2821](https://github.com/wasmerio/wasmer/pull/2821) Opt in `sys` feature
+
+## 2.2.1 - 2022/03/15
+
+### Fixed
+- [#2812](https://github.com/wasmerio/wasmer/pull/2812) Fixed another panic due to incorrect drop ordering.
+
+## 2.2.0 - 2022/02/28
+
+### Added
+- [#2775](https://github.com/wasmerio/wasmer/pull/2775) Added support for SSE 4.2 in the Singlepass compiler as an alternative to AVX.
+- [#2805](https://github.com/wasmerio/wasmer/pull/2805) Enabled WASI experimental I/O devices by default in releases.
+
+### Fixed
+- [#2795](https://github.com/wasmerio/wasmer/pull/2795) Fixed a bug in the Singlepass compiler introduced in #2775.
+- [#2806](https://github.com/wasmerio/wasmer/pull/2806) Fixed a panic due to incorrect drop ordering of `Module` fields.
+
+## 2.2.0-rc2 - 2022/02/15
+
+### Fixed
+- [#2778](https://github.com/wasmerio/wasmer/pull/2778) Fixed f32_load/f64_load in Singlepass. Also fixed issues with out-of-range conditional branches.
+- [#2786](https://github.com/wasmerio/wasmer/pull/2786) Fixed a potential integer overflow in WasmPtr memory access methods.
+- [#2787](https://github.com/wasmerio/wasmer/pull/2787) Fixed a codegen regression in the Singlepass compiler due to non-determinism of `HashSet` iteration.
+
+## 2.2.0-rc1 - 2022/01/28
+
+### Added
+- [#2750](https://github.com/wasmerio/wasmer/pull/2750) Added Aarch64 support to Singlepass (both Linux and macOS).
+- [#2753](https://github.com/wasmerio/wasmer/pull/2753) Re-add "dylib" to the list of default features.
+
+### Changed
+- [#2747](https://github.com/wasmerio/wasmer/pull/2747) Use a standard header for metadata in all serialized modules.
+- [#2759](https://github.com/wasmerio/wasmer/pull/2759) Use exact version for Wasmer crate dependencies.
+
+### Fixed
+- [#2769](https://github.com/wasmerio/wasmer/pull/2769) Fixed deadlock in emscripten dynamic calls.
+- [#2742](https://github.com/wasmerio/wasmer/pull/2742) Fixed WASMER_METADATA alignment in the dylib engine.
+- [#2746](https://github.com/wasmerio/wasmer/pull/2746) Fixed invoking `wasmer binfmt register` from `$PATH`.
+- [#2748](https://github.com/wasmerio/wasmer/pull/2748) Use trampolines for all libcalls in engine-universal and engine-dylib.
+- [#2766](https://github.com/wasmerio/wasmer/pull/2766) Remove an attempt to reserve a GPR when no GPR clobbering is occurring.
+- [#2768](https://github.com/wasmerio/wasmer/pull/2768) Fixed serialization of FrameInfo on Dylib engine.
+
+## 2.1.1 - 2021/12/20
+
+### Added
+- [#2726](https://github.com/wasmerio/wasmer/pull/2726) Added `externs_vec` method to `ImportObject`.
+- [#2724](https://github.com/wasmerio/wasmer/pull/2724) Added access to the raw `Instance` JS object in Wsasmer-js.
+
+### CHanged
+- [#2711](https://github.com/wasmerio/wasmer/pull/2711) Make C-API and Wasi dependencies more lean
+- [#2706](https://github.com/wasmerio/wasmer/pull/2706) Refactored the Singlepass compiler in preparation for AArch64 support (no user visible changes).
+### Fixed
+- [#2717](https://github.com/wasmerio/wasmer/pull/2717) Allow `Exports` to be modified after being cloned.
+- [#2719](https://github.com/wasmerio/wasmer/pull/2719) Fixed `wasm_importtype_new`'s Rust signature to not assume boxed vectors.
+- [#2723](https://github.com/wasmerio/wasmer/pull/2723) Fixed a bug in parameter passing in the Singlepass compiler.
+- [#2768](https://github.com/wasmerio/wasmer/pull/2768) Fixed issue with Frame Info on dylib engine.
+
+## 2.1.0 - 2021/11/30
+
+### Added
+- [#2574](https://github.com/wasmerio/wasmer/pull/2574) Added Windows support to Singlepass.
+- [#2535](https://github.com/wasmerio/wasmer/pull/2435) Added iOS support for Wasmer. This relies on the `dylib-engine`.
+- [#2460](https://github.com/wasmerio/wasmer/pull/2460) Wasmer can now compile to Javascript via `wasm-bindgen`. Use the `js-default` (and no default features) feature to try it!.
+- [#2491](https://github.com/wasmerio/wasmer/pull/2491) Added support for WASI to Wasmer-js.
+- [#2436](https://github.com/wasmerio/wasmer/pull/2436) Added the x86-32 bit variant support to LLVM compiler.
+- [#2499](https://github.com/wasmerio/wasmer/pull/2499) Added a subcommand to linux wasmer-cli to register wasmer with binfmt_misc
+- [#2511](https://github.com/wasmerio/wasmer/pull/2511) Added support for calling dynamic functions defined on the host
+- [#2491](https://github.com/wasmerio/wasmer/pull/2491) Added support for WASI in Wasmer-js
+- [#2592](https://github.com/wasmerio/wasmer/pull/2592) Added `ImportObject::get_namespace_exports` to allow modifying the contents of an existing namespace in an `ImportObject`.
+- [#2694](https://github.com/wasmerio/wasmer/pull/2694) wasmer-js: Allow an `ImportObject` to be extended with a JS object.
+- [#2698](https://github.com/wasmerio/wasmer/pull/2698) Provide WASI imports when invoking an explicit export from the CLI.
+- [#2701](https://github.com/wasmerio/wasmer/pull/2701) Improved VFS API for usage from JS
+
+### Changed
+- [#2460](https://github.com/wasmerio/wasmer/pull/2460) **breaking change** `wasmer` API usage with `no-default-features` requires now the `sys` feature to preserve old behavior.
+- [#2476](https://github.com/wasmerio/wasmer/pull/2476) Removed unncessary abstraction `ModuleInfoTranslate` from `wasmer-compiler`.
+- [#2442](https://github.com/wasmerio/wasmer/pull/2442) **breaking change** Improved `WasmPtr`, added `WasmCell` for host/guest interaction. `WasmPtr::deref` will now return `WasmCell<'a, T>` instead of `&'a Cell<T>`, `WasmPtr::deref_mut` is now deleted from the API.
+- [#2427](https://github.com/wasmerio/wasmer/pull/2427) Update `loupe` to 0.1.3.
+- [#2685](https://github.com/wasmerio/wasmer/pull/2685) The minimum LLVM version for the LLVM compiler is now 12. LLVM 13 is used by default.
+- [#2569](https://github.com/wasmerio/wasmer/pull/2569) Add `Send` and `Sync` to uses of the `LikeNamespace` trait object.
+- [#2692](https://github.com/wasmerio/wasmer/pull/2692) Made module serialization deterministic.
+- [#2693](https://github.com/wasmerio/wasmer/pull/2693) Validate CPU features when loading a deserialized module.
+
+### Fixed
+- [#2599](https://github.com/wasmerio/wasmer/pull/2599) Fixed Universal engine for Linux/Aarch64 target.
+- [#2587](https://github.com/wasmerio/wasmer/pull/2587) Fixed deriving `WasmerEnv` when aliasing `Result`.
+- [#2518](https://github.com/wasmerio/wasmer/pull/2518) Remove temporary file used to creating an artifact when creating a Dylib engine artifact.
+- [#2494](https://github.com/wasmerio/wasmer/pull/2494) Fixed `WasmerEnv` access when using `call_indirect` with the Singlepass compiler.
+- [#2479](https://github.com/wasmerio/wasmer/pull/2479) Improved `wasmer validate` error message on non-wasm inputs.
+- [#2454](https://github.com/wasmerio/wasmer/issues/2454) Won't set `WASMER_CACHE_DIR` for Windows.
+- [#2426](https://github.com/wasmerio/wasmer/pull/2426) Fix the `wax` script generation.
+- [#2635](https://github.com/wasmerio/wasmer/pull/2635) Fix cross-compilation for singlepass.
+- [#2672](https://github.com/wasmerio/wasmer/pull/2672) Use `ENOENT` instead of `EINVAL` in some WASI syscalls for a non-existent file
+- [#2547](https://github.com/wasmerio/wasmer/pull/2547) Delete temporary files created by the dylib engine.
+- [#2548](https://github.com/wasmerio/wasmer/pull/2548) Fix stack probing on x86_64 linux with the cranelift compiler.
+- [#2557](https://github.com/wasmerio/wasmer/pull/2557) [#2559](https://github.com/wasmerio/wasmer/pull/2559) Fix WASI dir path renaming.
+- [#2560](https://github.com/wasmerio/wasmer/pull/2560) Fix signal handling on M1 MacOS.
+- [#2474](https://github.com/wasmerio/wasmer/pull/2474) Fix permissions on `WASMER_CACHE_DIR` on Windows.
+- [#2528](https://github.com/wasmerio/wasmer/pull/2528) [#2525](https://github.com/wasmerio/wasmer/pull/2525) [#2523](https://github.com/wasmerio/wasmer/pull/2523) [#2522](https://github.com/wasmerio/wasmer/pull/2522) [#2545](https://github.com/wasmerio/wasmer/pull/2545) [#2550](https://github.com/wasmerio/wasmer/pull/2550) [#2551](https://github.com/wasmerio/wasmer/pull/2551)  Fix various bugs in the new VFS implementation.
+- [#2552](https://github.com/wasmerio/wasmer/pull/2552) Fix stack guard handling on Windows.
+- [#2585](https://github.com/wasmerio/wasmer/pull/2585) Fix build with 64-bit MinGW toolchain.
+- [#2587](https://github.com/wasmerio/wasmer/pull/2587) Fix absolute import of `Result` in derive.
+- [#2599](https://github.com/wasmerio/wasmer/pull/2599) Fix AArch64 support in the LLVM compiler.
+- [#2655](https://github.com/wasmerio/wasmer/pull/2655) Fix argument parsing of `--dir` and `--mapdir`.
+- [#2666](https://github.com/wasmerio/wasmer/pull/2666) Fix performance on Windows by using static memories by default.
+- [#2667](https://github.com/wasmerio/wasmer/pull/2667) Fix error code for path_rename of a non-existant file
+- [#2672](https://github.com/wasmerio/wasmer/pull/2672) Fix error code returned by some wasi fs syscalls for a non-existent file
+- [#2673](https://github.com/wasmerio/wasmer/pull/2673) Fix BrTable codegen on the LLVM compiler
+- [#2674](https://github.com/wasmerio/wasmer/pull/2674) Add missing `__WASI_RIGHT_FD_DATASYNC` for preopened directories
+- [#2677](https://github.com/wasmerio/wasmer/pull/2677) Support 32-bit memories with 65536 pages
+- [#2681](https://github.com/wasmerio/wasmer/pull/2681) Fix slow compilation in singlepass by using dynasm's `VecAssembler`.
+- [#2690](https://github.com/wasmerio/wasmer/pull/2690) Fix memory leak when obtaining the stack bounds of a thread
+- [#2699](https://github.com/wasmerio/wasmer/pull/2699) Partially fix unbounded memory leak from the FuncDataRegistry
+
+## 2.0.0 - 2021/06/16
+
+### Added
+- [#2411](https://github.com/wasmerio/wasmer/pull/2411) Extract types from `wasi` to a new `wasi-types` crate.
+- [#2390](https://github.com/wasmerio/wasmer/pull/2390) Make `wasmer-vm` to compile on Windows 32bits.
+- [#2402](https://github.com/wasmerio/wasmer/pull/2402) Add more examples and more doctests for `wasmer-middlewares`.
+
+### Changed
+- [#2399](https://github.com/wasmerio/wasmer/pull/2399) Add the Dart integration in the `README.md`.
+
+### Fixed
+- [#2386](https://github.com/wasmerio/wasmer/pull/2386) Handle properly when a module has no exported functions in the CLI.
+
+## 2.0.0-rc2 - 2021/06/03
+
+### Fixed
+- [#2383](https://github.com/wasmerio/wasmer/pull/2383) Fix bugs in the Wasmer CLI tool with the way `--version` and the name of the CLI tool itself were printed.
+
+## 2.0.0-rc1 - 2021/06/02
+
+### Added
+- [#2348](https://github.com/wasmerio/wasmer/pull/2348) Make Wasmer available on `aarch64-linux-android`.
+- [#2315](https://github.com/wasmerio/wasmer/pull/2315) Make the Cranelift compiler working with the Native engine.
+- [#2306](https://github.com/wasmerio/wasmer/pull/2306) Add support for the latest version of the Wasm SIMD proposal to compiler LLVM.
+- [#2296](https://github.com/wasmerio/wasmer/pull/2296) Add support for the bulk memory proposal in compiler Singlepass and compiler LLVM.
+- [#2291](https://github.com/wasmerio/wasmer/pull/2291) Type check tables when importing.
+- [#2262](https://github.com/wasmerio/wasmer/pull/2262) Make parallelism optional for the Singlepass compiler.
+- [#2249](https://github.com/wasmerio/wasmer/pull/2249) Make Cranelift unwind feature optional.
+- [#2208](https://github.com/wasmerio/wasmer/pull/2208) Add a new CHANGELOG.md specific to our C API to make it easier for users primarily consuming our C API to keep up to date with changes that affect them.
+- [#2154](https://github.com/wasmerio/wasmer/pull/2154) Implement Reference Types in the LLVM compiler.
+- [#2003](https://github.com/wasmerio/wasmer/pull/2003) Wasmer works with musl, and is built, tested and packaged for musl.
+- [#2250](https://github.com/wasmerio/wasmer/pull/2250) Use `rkyv` for the JIT/Universal engine.
+- [#2190](https://github.com/wasmerio/wasmer/pull/2190) Use `rkyv` to read native `Module` artifact.
+- [#2186](https://github.com/wasmerio/wasmer/pull/2186) Update and improve the Fuzz Testing infrastructure.
+- [#2161](https://github.com/wasmerio/wasmer/pull/2161) Make NaN canonicalization configurable.
+- [#2116](https://github.com/wasmerio/wasmer/pull/2116) Add a package for Windows that is not an installer, but all the `lib` and `include` files as for macOS and Linux.
+- [#2123](https://github.com/wasmerio/wasmer/pull/2123) Use `ENABLE_{{compiler_name}}=(0|1)` to resp. force to disable or enable a compiler when running the `Makefile`, e.g. `ENABLE_LLVM=1 make build-wasmer`.
+- [#2123](https://github.com/wasmerio/wasmer/pull/2123) `libwasmer` comes with all available compilers per target instead of Cranelift only.
+- [#2135](https://github.com/wasmerio/wasmer/pull/2135) [Documentation](./PACKAGING.md) for Linux distribution maintainers
+- [#2104](https://github.com/wasmerio/wasmer/pull/2104) Update WAsm core spectests and wasmparser.
+
+### Changed
+- [#2369](https://github.com/wasmerio/wasmer/pull/2369) Remove the deprecated `--backend` option in the CLI.
+- [#2368](https://github.com/wasmerio/wasmer/pull/2368) Remove the deprecated code in the `wasmer-wasi` crate.
+- [#2367](https://github.com/wasmerio/wasmer/pull/2367) Remove the `deprecated` features and associated code in the `wasmer` crate.
+- [#2366](https://github.com/wasmerio/wasmer/pull/2366) Remove the deprecated crates.
+- [#2364](https://github.com/wasmerio/wasmer/pull/2364) Rename `wasmer-engine-object-file` to `wasmer-engine-staticlib`.
+- [#2356](https://github.com/wasmerio/wasmer/pull/2356) Rename `wasmer-engine-native` to `wasmer-engine-dylib`.
+- [#2340](https://github.com/wasmerio/wasmer/pull/2340) Rename `wasmer-engine-jit` to `wasmer-engine-universal`.
+- [#2307](https://github.com/wasmerio/wasmer/pull/2307) Update Cranelift, implement low hanging fruit SIMD opcodes.
+- [#2305](https://github.com/wasmerio/wasmer/pull/2305) Clean up and improve the trap API, more deterministic errors etc.
+- [#2299](https://github.com/wasmerio/wasmer/pull/2299) Unused trap codes (due to Wasm spec changes), `HeapSetterOutOfBounds` and `TableSetterOutOfBounds` were removed from `wasmer_vm::TrapCode` and the numbering of the remaining variants has been adjusted.
+- [#2293](https://github.com/wasmerio/wasmer/pull/2293) The `Memory::ty` trait method now returns `MemoryType` by value. `wasmer_vm::LinearMemory` now recomputes `MemoryType`'s `minimum` field when accessing its type. This behavior is what's expected by the latest spectests. `wasmer::Memory::ty` has also been updated to follow suit, it now returns `MemoryType` by value.
+- [#2286](https://github.com/wasmerio/wasmer/pull/2286) Replace the `goblin` crate by the `object` crate.
+- [#2281](https://github.com/wasmerio/wasmer/pull/2281) Refactor the `wasmer_vm` crate to remove unnecessary structs, reuse data when available etc.
+- [#2251](https://github.com/wasmerio/wasmer/pull/2251) Wasmer CLI will now execute WASI modules with multiple WASI namespaces in them by default. Use `--allow-multiple-wasi-versions` to suppress the warning and use `--deny-multiple-wasi-versions` to make it an error.
+- [#2201](https://github.com/wasmerio/wasmer/pull/2201) Implement `loupe::MemoryUsage` for `wasmer::Instance`.
+- [#2200](https://github.com/wasmerio/wasmer/pull/2200) Implement `loupe::MemoryUsage` for `wasmer::Module`.
+- [#2199](https://github.com/wasmerio/wasmer/pull/2199) Implement `loupe::MemoryUsage` for `wasmer::Store`.
+- [#2195](https://github.com/wasmerio/wasmer/pull/2195) Remove dependency to `cranelift-entity`.
+- [#2140](https://github.com/wasmerio/wasmer/pull/2140) Reduce the number of dependencies in the `wasmer.dll` shared library by statically compiling CRT.
+- [#2113](https://github.com/wasmerio/wasmer/pull/2113) Bump minimum supported Rust version to 1.49
+- [#2144](https://github.com/wasmerio/wasmer/pull/2144) Bump cranelift version to 0.70
+- [#2149](https://github.com/wasmerio/wasmer/pull/2144) `wasmer-engine-native` looks for clang-11 instead of clang-10.
+- [#2157](https://github.com/wasmerio/wasmer/pull/2157) Simplify the code behind `WasmPtr`
+
+### Fixed
+- [#2397](https://github.com/wasmerio/wasmer/pull/2397) Fix WASI rename temporary file issue.
+- [#2391](https://github.com/wasmerio/wasmer/pull/2391) Fix Singlepass emit bug, [#2347](https://github.com/wasmerio/wasmer/issues/2347) and [#2159](https://github.com/wasmerio/wasmer/issues/2159)
+- [#2327](https://github.com/wasmerio/wasmer/pull/2327) Fix memory leak preventing internal instance memory from being freed when a WasmerEnv contained an exported extern (e.g. Memory, etc.).
+- [#2247](https://github.com/wasmerio/wasmer/pull/2247) Internal WasiFS logic updated to be closer to what WASI libc does when finding a preopened fd for a path.
+- [#2241](https://github.com/wasmerio/wasmer/pull/2241) Fix Undefined Behavior in setting memory in emscripten `EmEnv`.
+- [#2224](https://github.com/wasmerio/wasmer/pull/2224) Enable SIMD based on actual Wasm features in the Cranelift compiler.
+- [#2217](https://github.com/wasmerio/wasmer/pull/2217) Fix bug in `i64.rotr X 0` in the LLVM compiler.
+- [#2290](https://github.com/wasmerio/wasmer/pull/2290) Handle Wasm modules with no imports in the CLI.
+- [#2108](https://github.com/wasmerio/wasmer/pull/2108) The Object Native Engine generates code that now compiles correctly with C++.
+- [#2125](https://github.com/wasmerio/wasmer/pull/2125) Fix RUSTSEC-2021-0023.
+- [#2155](https://github.com/wasmerio/wasmer/pull/2155) Fix the implementation of shift and rotate in the LLVM compiler.
+- [#2101](https://github.com/wasmerio/wasmer/pull/2101) cflags emitted by `wasmer config --pkg-config` are now correct.
+
+## 1.0.2 - 2021-02-04
+
+### Added
+- [#2053](https://github.com/wasmerio/wasmer/pull/2053) Implement the non-standard `wasi_get_unordered_imports` function in the C API.
+- [#2072](https://github.com/wasmerio/wasmer/pull/2072) Add `wasm_config_set_target`, along with `wasm_target_t`, `wasm_triple_t` and `wasm_cpu_features_t` in the unstable C API.
+- [#2059](https://github.com/wasmerio/wasmer/pull/2059) Ability to capture `stdout` and `stderr` with WASI in the C API.
+- [#2040](https://github.com/wasmerio/wasmer/pull/2040) Add `InstanceHandle::vmoffsets` to expose the offsets of the `vmctx` region.
+- [#2026](https://github.com/wasmerio/wasmer/pull/2026) Expose trap code of a `RuntimeError`, if it's a `Trap`.
+- [#2054](https://github.com/wasmerio/wasmer/pull/2054) Add `wasm_config_delete` to the Wasm C API.
+- [#2072](https://github.com/wasmerio/wasmer/pull/2072) Added cross-compilation to Wasm C API.
+
+### Changed
+- [#2085](https://github.com/wasmerio/wasmer/pull/2085) Update to latest inkwell and LLVM 11.
+- [#2037](https://github.com/wasmerio/wasmer/pull/2037) Improved parallelism of LLVM with the Native/Object engine
+- [#2012](https://github.com/wasmerio/wasmer/pull/2012) Refactor Singlepass init stack assembly (more performant now)
+- [#2036](https://github.com/wasmerio/wasmer/pull/2036) Optimize memory allocated for Function type definitions
+- [#2083](https://github.com/wasmerio/wasmer/pull/2083) Mark `wasi_env_set_instance` and `wasi_env_set_memory` as deprecated. You may simply remove the calls with no side-effect.
+- [#2056](https://github.com/wasmerio/wasmer/pull/2056) Change back to depend on the `enumset` crate instead of `wasmer_enumset`
+
+### Fixed
+- [#2066](https://github.com/wasmerio/wasmer/pull/2066) Include 'extern "C"' in our C headers when included by C++ code.
+- [#2090](https://github.com/wasmerio/wasmer/pull/2090) `wasi_env_t` needs to be freed with `wasi_env_delete` in the C API.
+- [#2084](https://github.com/wasmerio/wasmer/pull/2084) Avoid calling the function environment finalizer more than once when the environment has been cloned in the C API.
+- [#2069](https://github.com/wasmerio/wasmer/pull/2069) Use the new documentation for `include/README.md` in the Wasmer package.
+- [#2042](https://github.com/wasmerio/wasmer/pull/2042) Parse more exotic environment variables in `wasmer run`.
+- [#2041](https://github.com/wasmerio/wasmer/pull/2041) Documentation diagrams now have a solid white background rather than a transparent background.
+- [#2070](https://github.com/wasmerio/wasmer/pull/2070) Do not drain the entire captured stream at first read with `wasi_env_read_stdout` or `_stderr` in the C API.
+- [#2058](https://github.com/wasmerio/wasmer/pull/2058) Expose WASI versions to C correctly.
+- [#2044](https://github.com/wasmerio/wasmer/pull/2044) Do not build C headers on docs.rs.
+
+## 1.0.1 - 2021-01-12
+
+This release includes a breaking change in the API (changing the trait `enumset::EnumsetType` to `wasmer_enumset::EnumSetType` and changing `enumset::EnumSet` in signatures to `wasmer_enumset::EnumSet` to work around a breaking change introduced by `syn`) but is being released as a minor version because `1.0.0` is also in a broken state due to a breaking change introduced by `syn` which affects `enumset` and thus `wasmer`.
+
+This change is unlikely to affect any users of `wasmer`, but if it does please change uses of the `enumset` crate to the `wasmer_enumset` crate where possible.
+
+### Added
+- [#2010](https://github.com/wasmerio/wasmer/pull/2010) A new, experimental, minified build of `wasmer` called `wasmer-headless` will now be included with releases. `wasmer-headless` is the `wasmer` VM without any compilers attached, so it can only run precompiled Wasm modules.
+- [#2005](https://github.com/wasmerio/wasmer/pull/2005) Added the arguments `alias` and `optional` to `WasmerEnv` derive's `export` attribute.
+
+### Changed
+- [#2006](https://github.com/wasmerio/wasmer/pull/2006) Use `wasmer_enumset`, a fork of the `enumset` crate to work around a breaking change in `syn`
+- [#1985](https://github.com/wasmerio/wasmer/pull/1985) Bump minimum supported Rust version to 1.48
+
+### Fixed
+- [#2007](https://github.com/wasmerio/wasmer/pull/2007) Fix packaging of wapm on Windows
+- [#2005](https://github.com/wasmerio/wasmer/pull/2005) Emscripten is now working again.
+
+## 1.0.0 - 2021-01-05
+
+### Added
+
+- [#1969](https://github.com/wasmerio/wasmer/pull/1969) Added D integration to the README
+
+### Changed
+- [#1979](https://github.com/wasmerio/wasmer/pull/1979) `WasmPtr::get_utf8_string` was renamed to `WasmPtr::get_utf8_str` and made `unsafe`.
+
+### Fixed
+- [#1979](https://github.com/wasmerio/wasmer/pull/1979) `WasmPtr::get_utf8_string` now returns a `String`, fixing a soundness issue in certain circumstances. The old functionality is available under a new `unsafe` function, `WasmPtr::get_utf8_str`.
+
+## 1.0.0-rc1 - 2020-12-23
+
+### Added
+
+* [#1894](https://github.com/wasmerio/wasmer/pull/1894) Added exports `wasmer::{CraneliftOptLevel, LLVMOptLevel}` to allow using `Cranelift::opt_level` and `LLVM::opt_level` directly via the `wasmer` crate
+
+### Changed
+
+* [#1941](https://github.com/wasmerio/wasmer/pull/1941) Turn `get_remaining_points`/`set_remaining_points` of the `Metering` middleware into free functions to allow using them in an ahead-of-time compilation setup
+* [#1955](https://github.com/wasmerio/wasmer/pull/1955) Set `jit` as a default feature of the `wasmer-wasm-c-api` crate
+* [#1944](https://github.com/wasmerio/wasmer/pull/1944) Require `WasmerEnv` to be `Send + Sync` even in dynamic functions.
+* [#1963](https://github.com/wasmerio/wasmer/pull/1963) Removed `to_wasm_error` in favour of `impl From<BinaryReaderError> for WasmError`
+* [#1962](https://github.com/wasmerio/wasmer/pull/1962) Replace `wasmparser::Result<()>` with `Result<(), MiddlewareError>` in middleware, allowing implementors to return errors in `FunctionMiddleware::feed`
+
+### Fixed
+
+- [#1949](https://github.com/wasmerio/wasmer/pull/1949) `wasm_<type>_vec_delete` functions no longer crash when the given vector is uninitialized, in the Wasmer C API
+- [#1949](https://github.com/wasmerio/wasmer/pull/1949) The `wasm_frame_vec_t`, `wasm_functype_vec_t`, `wasm_globaltype_vec_t`, `wasm_memorytype_vec_t`, and `wasm_tabletype_vec_t` are now boxed vectors in the Wasmer C API
+
+## 1.0.0-beta2 - 2020-12-16
+
+### Added
+
+* [#1916](https://github.com/wasmerio/wasmer/pull/1916) Add the `WASMER_VERSION*` constants with the `wasmer_version*` functions in the Wasmer C API
+* [#1867](https://github.com/wasmerio/wasmer/pull/1867) Added `Metering::get_remaining_points` and `Metering::set_remaining_points`
+* [#1881](https://github.com/wasmerio/wasmer/pull/1881) Added `UnsupportedTarget` error to `CompileError`
+* [#1908](https://github.com/wasmerio/wasmer/pull/1908) Implemented `TryFrom<Value<T>>` for `i32`/`u32`/`i64`/`u64`/`f32`/`f64`
+* [#1927](https://github.com/wasmerio/wasmer/pull/1927) Added mmap support in `Engine::deserialize_from_file` to speed up artifact loading
+* [#1911](https://github.com/wasmerio/wasmer/pull/1911) Generalized signature type in `Function::new` and `Function::new_with_env` to accept owned and reference `FunctionType` as well as array pairs. This allows users to define signatures as constants. Implemented `From<([Type; $N], [Type; $M])>` for `FunctionType` to support this.
+
+### Changed
+
+- [#1865](https://github.com/wasmerio/wasmer/pull/1865) Require that implementors of `WasmerEnv` also implement `Send`, `Sync`, and `Clone`.
+- [#1851](https://github.com/wasmerio/wasmer/pull/1851) Improve test suite and documentation of the Wasmer C API
+- [#1874](https://github.com/wasmerio/wasmer/pull/1874) Set `CompilerConfig` to be owned (following wasm-c-api)
+- [#1880](https://github.com/wasmerio/wasmer/pull/1880) Remove cmake dependency for tests
+- [#1924](https://github.com/wasmerio/wasmer/pull/1924) Rename reference implementation `wasmer::Tunables` to `wasmer::BaseTunables`. Export trait `wasmer_engine::Tunables` as `wasmer::Tunables`.
+
+### Fixed
+
+- [#1865](https://github.com/wasmerio/wasmer/pull/1865) Fix memory leaks with host function environments.
+- [#1870](https://github.com/wasmerio/wasmer/pull/1870) Fixed Trap instruction address maps in Singlepass
+* [#1914](https://github.com/wasmerio/wasmer/pull/1914) Implemented `TryFrom<Bytes> for Pages` instead of `From<Bytes> for Pages` to properly handle overflow errors
+
+## 1.0.0-beta1 - 2020-12-01
+
+### Added
+
+- [#1839](https://github.com/wasmerio/wasmer/pull/1839) Added support for Metering Middleware
+- [#1837](https://github.com/wasmerio/wasmer/pull/1837) It is now possible to use exports of an `Instance` even after the `Instance` has been freed
+- [#1831](https://github.com/wasmerio/wasmer/pull/1831) Added support for Apple Silicon chips (`arm64-apple-darwin`)
+- [#1739](https://github.com/wasmerio/wasmer/pull/1739) Improved function environment setup via `WasmerEnv` proc macro.
+- [#1649](https://github.com/wasmerio/wasmer/pull/1649) Add outline of migration to 1.0.0 docs.
+
+### Changed
+
+- [#1739](https://github.com/wasmerio/wasmer/pull/1739) Environments passed to host function- must now implement the `WasmerEnv` trait. You can implement it on your existing type with `#[derive(WasmerEnv)]`.
+- [#1838](https://github.com/wasmerio/wasmer/pull/1838) Deprecate `WasiEnv::state_mut`: prefer `WasiEnv::state` instead.
+- [#1663](https://github.com/wasmerio/wasmer/pull/1663) Function environments passed to host functions now must be passed by `&` instead of `&mut`. This is a breaking change. This change fixes a race condition when a host function is called from multiple threads. If you need mutability in your environment, consider using `std::sync::Mutex` or other synchronization primitives.
+- [#1830](https://github.com/wasmerio/wasmer/pull/1830) Minimum supported Rust version bumped to 1.47.0
+- [#1810](https://github.com/wasmerio/wasmer/pull/1810) Make the `state` field of `WasiEnv` public
+
+### Fixed
+
+- [#1857](https://github.com/wasmerio/wasmer/pull/1857) Fix dynamic function with new Environment API
+- [#1855](https://github.com/wasmerio/wasmer/pull/1855) Fix memory leak when using `wat2wasm` in the C API, the function now takes its output parameter by pointer rather than returning an allocated `wasm_byte_vec_t`.
+- [#1841](https://github.com/wasmerio/wasmer/pull/1841) We will now panic when attempting to use a native function with a captured env as a host function. Previously this would silently do the wrong thing. See [#1840](https://github.com/wasmerio/wasmer/pull/1840) for info about Wasmer's support of closures as host functions.
+- [#1764](https://github.com/wasmerio/wasmer/pull/1764) Fix bug in WASI `path_rename` allowing renamed files to be 1 directory below a preopened directory.
+
+## 1.0.0-alpha5 - 2020-11-06
+
+### Added
+
+- [#1761](https://github.com/wasmerio/wasmer/pull/1761) Implement the `wasm_trap_t**` argument of `wasm_instance_new` in the Wasm C API.
+- [#1687](https://github.com/wasmerio/wasmer/pull/1687) Add basic table example; fix ownership of local memory and local table metadata in the VM.
+- [#1751](https://github.com/wasmerio/wasmer/pull/1751) Implement `wasm_trap_t` inside a function declared with `wasm_func_new_with_env` in the Wasm C API.
+- [#1741](https://github.com/wasmerio/wasmer/pull/1741) Implement `wasm_memory_type` in the Wasm C API.
+- [#1736](https://github.com/wasmerio/wasmer/pull/1736) Implement `wasm_global_type` in the Wasm C API.
+- [#1699](https://github.com/wasmerio/wasmer/pull/1699) Update `wasm.h` to its latest version.
+- [#1685](https://github.com/wasmerio/wasmer/pull/1685) Implement `wasm_exporttype_delete` in the Wasm C API.
+- [#1725](https://github.com/wasmerio/wasmer/pull/1725) Implement `wasm_func_type` in the Wasm C API.
+- [#1715](https://github.com/wasmerio/wasmer/pull/1715) Register errors from `wasm_module_serialize` in the Wasm C API.
+- [#1709](https://github.com/wasmerio/wasmer/pull/1709) Implement `wasm_module_name` and `wasm_module_set_name` in the Wasm(er) C API.
+- [#1700](https://github.com/wasmerio/wasmer/pull/1700) Implement `wasm_externtype_copy` in the Wasm C API.
+- [#1785](https://github.com/wasmerio/wasmer/pull/1785) Add more examples on the Rust API.
+- [#1783](https://github.com/wasmerio/wasmer/pull/1783) Handle initialized but empty results in `wasm_func_call` in the Wasm C API.
+- [#1780](https://github.com/wasmerio/wasmer/pull/1780) Implement new SIMD zero-extend loads in compiler-llvm.
+- [#1754](https://github.com/wasmerio/wasmer/pull/1754) Implement aarch64 ABI for compiler-llvm.
+- [#1693](https://github.com/wasmerio/wasmer/pull/1693) Add `wasmer create-exe` subcommand.
+
+### Changed
+
+- [#1772](https://github.com/wasmerio/wasmer/pull/1772) Remove lifetime parameter from `NativeFunc`.
+- [#1762](https://github.com/wasmerio/wasmer/pull/1762) Allow the `=` sign in a WASI environment variable value.
+- [#1710](https://github.com/wasmerio/wasmer/pull/1710) Memory for function call trampolines is now owned by the Artifact.
+- [#1781](https://github.com/wasmerio/wasmer/pull/1781) Cranelift upgrade to 0.67.
+- [#1777](https://github.com/wasmerio/wasmer/pull/1777) Wasmparser update to 0.65.
+- [#1775](https://github.com/wasmerio/wasmer/pull/1775) Improve LimitingTunables implementation.
+- [#1720](https://github.com/wasmerio/wasmer/pull/1720) Autodetect llvm regardless of architecture.
+
+### Fixed
+
+- [#1718](https://github.com/wasmerio/wasmer/pull/1718) Fix panic in the API in some situations when the memory's min bound was greater than the memory's max bound.
+- [#1731](https://github.com/wasmerio/wasmer/pull/1731) In compiler-llvm always load before store, to trigger any traps before any bytes are written.
+
+## 1.0.0-alpha4 - 2020-10-08
+
+### Added
+- [#1635](https://github.com/wasmerio/wasmer/pull/1635) Implement `wat2wasm` in the Wasm C API.
+- [#1636](https://github.com/wasmerio/wasmer/pull/1636) Implement `wasm_module_validate` in the Wasm C API.
+- [#1657](https://github.com/wasmerio/wasmer/pull/1657) Implement `wasm_trap_t` and `wasm_frame_t` for Wasm C API; add examples in Rust and C of exiting early with a host function.
+
+### Fixed
+- [#1690](https://github.com/wasmerio/wasmer/pull/1690) Fix `wasm_memorytype_limits` where `min` and `max` represents pages, not bytes. Additionally, fixes the max limit sentinel value.
+- [#1671](https://github.com/wasmerio/wasmer/pull/1671) Fix probestack firing inappropriately, and sometimes over/under allocating stack.
+- [#1660](https://github.com/wasmerio/wasmer/pull/1660) Fix issue preventing map-dir aliases starting with `/` from working properly.
+- [#1624](https://github.com/wasmerio/wasmer/pull/1624) Add Value::I32/Value::I64 converters from unsigned ints.
+
+### Changed
+- [#1682](https://github.com/wasmerio/wasmer/pull/1682) Improve error reporting when making a memory with invalid settings.
+- [#1691](https://github.com/wasmerio/wasmer/pull/1691) Bump minimum supported Rust version to 1.46.0
+- [#1645](https://github.com/wasmerio/wasmer/pull/1645) Move the install script to https://github.com/wasmerio/wasmer-install
+
+## 1.0.0-alpha3 - 2020-09-14
+
+### Fixed
+
+- [#1620](https://github.com/wasmerio/wasmer/pull/1620) Fix bug causing the Wapm binary to not be packaged with the release
+- [#1619](https://github.com/wasmerio/wasmer/pull/1619) Improve error message in engine-native when C compiler is missing
+
+## 1.0.0-alpha02.0 - 2020-09-11
+
+### Added
+
+- [#1566](https://github.com/wasmerio/wasmer/pull/1566) Add support for opening special Unix files to the WASI FS
+
+### Fixed
+
+- [#1602](https://github.com/wasmerio/wasmer/pull/1602) Fix panic when calling host functions with negative numbers in certain situations
+- [#1590](https://github.com/wasmerio/wasmer/pull/1590) Fix soundness issue in API of vm::Global
+
+## TODO: 1.0.0-alpha01.0
+
+- Wasmer refactor lands
+
+## 0.17.1 - 2020-06-24
+
+### Changed
+- [#1439](https://github.com/wasmerio/wasmer/pull/1439) Move `wasmer-interface-types` into its own repository
+
+### Fixed
+
+- [#1554](https://github.com/wasmerio/wasmer/pull/1554) Update supported stable Rust version to 1.45.2.
+- [#1552](https://github.com/wasmerio/wasmer/pull/1552) Disable `sigint` handler by default.
+
+## 0.17.0 - 2020-05-11
+
+### Added
+- [#1331](https://github.com/wasmerio/wasmer/pull/1331) Implement the `record` type and instrutions for WIT
+- [#1345](https://github.com/wasmerio/wasmer/pull/1345) Adding ARM testing in Azure Pipelines
+- [#1329](https://github.com/wasmerio/wasmer/pull/1329) New numbers and strings instructions for WIT
+- [#1285](https://github.com/wasmerio/wasmer/pull/1285) Greatly improve errors in `wasmer-interface-types`
+- [#1303](https://github.com/wasmerio/wasmer/pull/1303) NaN canonicalization for singlepass backend.
+- [#1313](https://github.com/wasmerio/wasmer/pull/1313) Add new high-level public API through `wasmer` crate. Includes many updates including:
+  - Minor improvement: `imports!` macro now handles no trailing comma as well as a trailing comma in namespaces and between namespaces.
+  - New methods on `Module`: `exports`, `imports`, and `custom_sections`.
+  - New way to get exports from an instance with `let func_name: Func<i32, i64> = instance.exports.get("func_name");`.
+  - Improved `Table` APIs including `set` which now allows setting functions directly.  TODO: update this more if `Table::get` gets made public in this PR
+  - TODO: finish the list of changes here
+- [#1305](https://github.com/wasmerio/wasmer/pull/1305) Handle panics from DynamicFunc.
+- [#1300](https://github.com/wasmerio/wasmer/pull/1300) Add support for multiple versions of WASI tests: wasitests now test all versions of WASI.
+- [#1292](https://github.com/wasmerio/wasmer/pull/1292) Experimental Support for Android (x86_64 and AArch64)
+
+### Fixed
+- [#1283](https://github.com/wasmerio/wasmer/pull/1283) Workaround for floating point arguments and return values in `DynamicFunc`s.
+
+### Changed
+- [#1401](https://github.com/wasmerio/wasmer/pull/1401) Make breaking change to `RuntimeError`: `RuntimeError` is now more explicit about its possible error values allowing for better insight into why a call into Wasm failed.
+- [#1382](https://github.com/wasmerio/wasmer/pull/1382) Refactored test infranstructure (part 2)
+- [#1380](https://github.com/wasmerio/wasmer/pull/1380) Refactored test infranstructure (part 1)
+- [#1357](https://github.com/wasmerio/wasmer/pull/1357) Refactored bin commands into separate files
+- [#1335](https://github.com/wasmerio/wasmer/pull/1335) Change mutability of `memory` to `const` in `wasmer_memory_data_length` in the C API
+- [#1332](https://github.com/wasmerio/wasmer/pull/1332) Add option to `CompilerConfig` to force compiler IR verification off even when `debug_assertions` are enabled. This can be used to make debug builds faster, which may be important if you're creating a library that wraps Wasmer and depend on the speed of debug builds.
+- [#1320](https://github.com/wasmerio/wasmer/pull/1320) Change `custom_sections` field in `ModuleInfo` to be more standards compliant by allowing multiple custom sections with the same name. To get the old behavior with the new API, you can add `.last().unwrap()` to accesses. For example, `module_info.custom_sections["custom_section_name"].last().unwrap()`.
+- [#1301](https://github.com/wasmerio/wasmer/pull/1301) Update supported stable Rust version to 1.41.1.
+
+## 0.16.2 - 2020-03-11
+
+### Fixed
+
+- [#1294](https://github.com/wasmerio/wasmer/pull/1294) Fix bug related to system calls in WASI that rely on reading from WasmPtrs as arrays of length 0. `WasmPtr` will now succeed on length 0 arrays again.
+
+## 0.16.1 - 2020-03-11
+
+### Fixed
+
+- [#1291](https://github.com/wasmerio/wasmer/pull/1291) Fix installation packaging script to package the `wax` command.
+
+## 0.16.0 - 2020-03-11
+
+### Added
+- [#1286](https://github.com/wasmerio/wasmer/pull/1286) Updated Windows Wasmer icons. Add wax
+- [#1284](https://github.com/wasmerio/wasmer/pull/1284) Implement string and memory instructions in `wasmer-interface-types`
+
+### Fixed
+- [#1272](https://github.com/wasmerio/wasmer/pull/1272) Fix off-by-one error bug when accessing memory with a `WasmPtr` that contains the last valid byte of memory. Also changes the behavior of `WasmPtr<T, Array>` with a length of 0 and `WasmPtr<T>` where `std::mem::size_of::<T>()` is 0 to always return `None`
+
+## 0.15.0 - 2020-03-04
+
+- [#1263](https://github.com/wasmerio/wasmer/pull/1263) Changed the behavior of some WASI syscalls to now handle preopened directories more properly. Changed default `--debug` logging to only show Wasmer-related messages.
+- [#1217](https://github.com/wasmerio/wasmer/pull/1217) Polymorphic host functions based on dynamic trampoline generation.
+- [#1252](https://github.com/wasmerio/wasmer/pull/1252) Allow `/` in wasi `--mapdir` wasm path.
+- [#1212](https://github.com/wasmerio/wasmer/pull/1212) Add support for GDB JIT debugging:
+  - Add `--generate-debug-info` and `-g` flags to `wasmer run` to generate debug information during compilation. The debug info is passed via the GDB JIT interface to a debugger to allow source-level debugging of Wasm files. Currently only available on clif-backend.
+  - Break public middleware APIs: there is now a `source_loc` parameter that should be passed through if applicable.
+  - Break compiler trait methods such as `feed_local`, `feed_event` as well as `ModuleCodeGenerator::finalize`.
+
+## 0.14.1 - 2020-02-24
+
+- [#1245](https://github.com/wasmerio/wasmer/pull/1245) Use Ubuntu 16.04 in CI so that we use an earlier version of GLIBC.
+- [#1234](https://github.com/wasmerio/wasmer/pull/1234) Check for unused excluded spectest failures.
+- [#1232](https://github.com/wasmerio/wasmer/pull/1232) `wasmer-interface-types` has a WAT decoder.
+
+## 0.14.0 - 2020-02-20
+
+- [#1233](https://github.com/wasmerio/wasmer/pull/1233) Improved Wasmer C API release artifacts.
+- [#1216](https://github.com/wasmerio/wasmer/pull/1216) `wasmer-interface-types` receives a binary encoder.
+- [#1228](https://github.com/wasmerio/wasmer/pull/1228) Singlepass cleanup: Resolve several FIXMEs and remove protect_unix.
+- [#1218](https://github.com/wasmerio/wasmer/pull/1218) Enable Cranelift verifier in debug mode. Fix bug with table indices being the wrong type.
+- [#787](https://github.com/wasmerio/wasmer/pull/787) New crate `wasmer-interface-types` to implement WebAssembly Interface Types.
+- [#1213](https://github.com/wasmerio/wasmer/pull/1213) Fixed WASI `fdstat` to detect `isatty` properly.
+- [#1192](https://github.com/wasmerio/wasmer/pull/1192) Use `ExceptionCode` for error representation.
+- [#1191](https://github.com/wasmerio/wasmer/pull/1191) Fix singlepass miscompilation on `Operator::CallIndirect`.
+- [#1180](https://github.com/wasmerio/wasmer/pull/1180) Fix compilation for target `x86_64-unknown-linux-musl`.
+- [#1170](https://github.com/wasmerio/wasmer/pull/1170) Improve the WasiFs builder API with convenience methods for overriding stdin, stdout, and stderr as well as a new sub-builder for controlling the permissions and properties of preopened directories.  Also breaks that implementations of `WasiFile` must be `Send` -- please file an issue if this change causes you any issues.
+- [#1161](https://github.com/wasmerio/wasmer/pull/1161) Require imported functions to be `Send`. This is a breaking change that fixes a soundness issue in the API.
+- [#1140](https://github.com/wasmerio/wasmer/pull/1140) Use [`blake3`](https://github.com/BLAKE3-team/BLAKE3) as default hashing algorithm for caching.
+- [#1129](https://github.com/wasmerio/wasmer/pull/1129) Standard exception types for singlepass backend.
+
+## 0.13.1 - 2020-01-16
+- Fix bug in wapm related to the `package.wasmer_extra_flags` entry in the manifest
+
+## 0.13.0 - 2020-01-15
+
+Special thanks to [@repi](https://github.com/repi) and [@srenatus](https://github.com/srenatus) for their contributions!
+
+- [#1153](https://github.com/wasmerio/wasmer/pull/1153) Added Wasmex, an Elixir language integration, to the README
+- [#1133](https://github.com/wasmerio/wasmer/pull/1133) New `wasmer_trap` function in the C API, to properly error from within a host function
+- [#1147](https://github.com/wasmerio/wasmer/pull/1147) Remove `log` and `trace` macros from `wasmer-runtime-core`, remove `debug` and `trace` features from `wasmer-*` crates, use the `log` crate for logging and use `fern` in the Wasmer CLI binary to output log messages.  Colorized output will be enabled automatically if printing to a terminal, to force colorization on or off, set the `WASMER_COLOR` environment variable to `true` or `false`.
+- [#1128](https://github.com/wasmerio/wasmer/pull/1128) Fix a crash when a host function is missing and the `allow_missing_functions` flag is enabled
+- [#1099](https://github.com/wasmerio/wasmer/pull/1099) Remove `backend::Backend` from `wasmer_runtime_core`
+- [#1097](https://github.com/wasmerio/wasmer/pull/1097) Move inline breakpoint outside of runtime backend
+- [#1095](https://github.com/wasmerio/wasmer/pull/1095) Update to cranelift 0.52.
+- [#1092](https://github.com/wasmerio/wasmer/pull/1092) Add `get_utf8_string_with_nul` to `WasmPtr` to read nul-terminated strings from memory.
+- [#1071](https://github.com/wasmerio/wasmer/pull/1071) Add support for non-trapping float-to-int conversions, enabled by default.
+
+## 0.12.0 - 2019-12-18
+
+Special thanks to [@ethanfrey](https://github.com/ethanfrey), [@AdamSLevy](https://github.com/AdamSLevy), [@Jasper-Bekkers](https://github.com/Jasper-Bekkers), [@srenatus](https://github.com/srenatus) for their contributions!
+
+- [#1078](https://github.com/wasmerio/wasmer/pull/1078) Increase the maximum number of parameters `Func` can take
+- [#1062](https://github.com/wasmerio/wasmer/pull/1062) Expose some opt-in Emscripten functions to the C API
+- [#1032](https://github.com/wasmerio/wasmer/pull/1032) Change the signature of the Emscripten `abort` function to work with Emscripten 1.38.30
+- [#1060](https://github.com/wasmerio/wasmer/pull/1060) Test the capi with all the backends
+- [#1069](https://github.com/wasmerio/wasmer/pull/1069) Add function `get_memory_and_data` to `Ctx` to help prevent undefined behavior and mutable aliasing. It allows accessing memory while borrowing data mutably for the `Ctx` lifetime. This new function is now being used in `wasmer-wasi`.
+- [#1058](https://github.com/wasmerio/wasmer/pull/1058) Fix minor panic issue when `wasmer::compile_with` called with llvm backend.
+- [#858](https://github.com/wasmerio/wasmer/pull/858) Minor panic fix when wasmer binary with `loader` option run a module without exported `_start` function.
+- [#1056](https://github.com/wasmerio/wasmer/pull/1056) Improved `--invoke` args parsing (supporting `i32`, `i64`, `f32` and `f32`) in Wasmer CLI
+- [#1054](https://github.com/wasmerio/wasmer/pull/1054) Improve `--invoke` output in Wasmer CLI
+- [#1053](https://github.com/wasmerio/wasmer/pull/1053) For RuntimeError and breakpoints, use Box<Any + Send> instead of Box<Any>.
+- [#1052](https://github.com/wasmerio/wasmer/pull/1052) Fix minor panic and improve Error handling in singlepass backend.
+- [#1050](https://github.com/wasmerio/wasmer/pull/1050) Attach C & C++ headers to releases.
+- [#1033](https://github.com/wasmerio/wasmer/pull/1033) Set cranelift backend as default compiler backend again, require at least one backend to be enabled for Wasmer CLI
+- [#1044](https://github.com/wasmerio/wasmer/pull/1044) Enable AArch64 support in the LLVM backend.
+- [#1030](https://github.com/wasmerio/wasmer/pull/1030) Ability to generate `ImportObject` for a specific version WASI version with the C API.
+- [#1028](https://github.com/wasmerio/wasmer/pull/1028) Introduce strict/non-strict modes for `get_wasi_version`
+- [#1029](https://github.com/wasmerio/wasmer/pull/1029) Add the “floating” `WasiVersion::Latest` version.
+- [#1006](https://github.com/wasmerio/wasmer/pull/1006) Fix minor panic issue when `wasmer::compile_with` called with llvm backend
+- [#1009](https://github.com/wasmerio/wasmer/pull/1009) Enable LLVM verifier for all tests, add new llvm-backend-tests crate.
+- [#1022](https://github.com/wasmerio/wasmer/pull/1022) Add caching support for Singlepass backend.
+- [#1004](https://github.com/wasmerio/wasmer/pull/1004) Add the Auto backend to enable to adapt backend usage depending on wasm file executed.
+- [#1068](https://github.com/wasmerio/wasmer/pull/1068) Various cleanups for the singlepass backend on AArch64.
+
+## 0.11.0 - 2019-11-22
+
+- [#713](https://github.com/wasmerio/wasmer/pull/713) Add AArch64 support for singlepass.
+- [#995](https://github.com/wasmerio/wasmer/pull/995) Detect when a global is read without being initialized (emit a proper error instead of panicking)
+- [#996](https://github.com/wasmerio/wasmer/pull/997) Refactored spectests, emtests and wasitests to use default compiler logic
+- [#992](https://github.com/wasmerio/wasmer/pull/992) Updates WAPM version to 0.4.1, fix arguments issue introduced in #990
+- [#990](https://github.com/wasmerio/wasmer/pull/990) Default wasmer CLI to `run`.  Wasmer will now attempt to parse unrecognized command line options as if they were applied to the run command: `wasmer mywasm.wasm --dir=.` now works!
+- [#987](https://github.com/wasmerio/wasmer/pull/987) Fix `runtime-c-api` header files when compiled by gnuc.
+- [#957](https://github.com/wasmerio/wasmer/pull/957) Change the meaning of `wasmer_wasix::is_wasi_module` to detect any type of WASI module, add support for new wasi snapshot_preview1
+- [#934](https://github.com/wasmerio/wasmer/pull/934) Simplify float expressions in the LLVM backend.
+
+## 0.10.2 - 2019-11-18
+
+- [#968](https://github.com/wasmerio/wasmer/pull/968) Added `--invoke` option to the command
+- [#964](https://github.com/wasmerio/wasmer/pull/964) Enable cross-compilation for specific target
+- [#971](https://github.com/wasmerio/wasmer/pull/971) In LLVM backend, use unaligned loads and stores for non-atomic accesses to wasmer memory.
+- [#960](https://github.com/wasmerio/wasmer/pull/960) Fix `runtime-c-api` header files when compiled by clang.
+- [#925](https://github.com/wasmerio/wasmer/pull/925) Host functions can be closures with a captured environment.
+- [#917](https://github.com/wasmerio/wasmer/pull/917) Host functions (aka imported functions) may not have `&mut vm::Ctx` as first argument, i.e. the presence of the `&mut vm::Ctx` argument is optional.
+- [#915](https://github.com/wasmerio/wasmer/pull/915) All backends share the same definition of `Trampoline` (defined in `wasmer-runtime-core`).
+
+## 0.10.1 - 2019-11-11
+
+- [#952](https://github.com/wasmerio/wasmer/pull/952) Use C preprocessor to properly hide trampoline functions on Windows and non-x86_64 targets.
+
+## 0.10.0 - 2019-11-11
+
+Special thanks to [@newpavlov](https://github.com/newpavlov) and [@Maxgy](https://github.com/Maxgy) for their contributions!
+
+- [#942](https://github.com/wasmerio/wasmer/pull/942) Deny missing docs in runtime core and add missing docs
+- [#939](https://github.com/wasmerio/wasmer/pull/939) Fix bug causing attempts to append to files with WASI to delete the contents of the file
+- [#940](https://github.com/wasmerio/wasmer/pull/940) Update supported Rust version to 1.38+
+- [#923](https://github.com/wasmerio/wasmer/pull/923) Fix memory leak in the C API caused by an incorrect cast in `wasmer_trampoline_buffer_destroy`
+- [#921](https://github.com/wasmerio/wasmer/pull/921) In LLVM backend, annotate all memory accesses with TBAA metadata.
+- [#883](https://github.com/wasmerio/wasmer/pull/883) Allow floating point operations to have arbitrary inputs, even including SNaNs.
+- [#856](https://github.com/wasmerio/wasmer/pull/856) Expose methods in the runtime C API to get a WASI import object
+
+## 0.9.0 - 2019-10-23
+
+Special thanks to @alocquet for their contributions!
+
+- [#898](https://github.com/wasmerio/wasmer/pull/898) State tracking is now disabled by default in the LLVM backend. It can be enabled with `--track-state`.
+- [#861](https://github.com/wasmerio/wasmer/pull/861) Add descriptions to `unimplemented!` macro in various places
+- [#897](https://github.com/wasmerio/wasmer/pull/897) Removes special casing of stdin, stdout, and stderr in WASI.  Closing these files now works.  Removes `stdin`, `stdout`, and `stderr` from `WasiFS`, replaced by the methods `stdout`, `stdout_mut`, and so on.
+- [#863](https://github.com/wasmerio/wasmer/pull/863) Fix min and max for cases involving NaN and negative zero when using the LLVM backend.
+
+## 0.8.0 - 2019-10-02
+
+Special thanks to @jdanford for their contributions!
+
+- [#850](https://github.com/wasmerio/wasmer/pull/850) New `WasiStateBuilder` API. small, add misc. breaking changes to existing API (for example, changing the preopen dirs arg on `wasi::generate_import_object` from `Vec<String>` to `Vec<Pathbuf>`)
+- [#852](https://github.com/wasmerio/wasmer/pull/852) Make minor grammar/capitalization fixes to README.md
+- [#841](https://github.com/wasmerio/wasmer/pull/841) Slightly improve rustdoc documentation and small updates to outdated info in readme files
+- [#836](https://github.com/wasmerio/wasmer/pull/836) Update Cranelift fork version to `0.44.0`
+- [#839](https://github.com/wasmerio/wasmer/pull/839) Change supported version to stable Rust 1.37+
+- [#834](https://github.com/wasmerio/wasmer/pull/834) Fix panic when unwraping `wasmer` arguments
+- [#835](https://github.com/wasmerio/wasmer/pull/835) Add parallel execution example (independent instances created from the same `ImportObject` and `Module` run with rayon)
+- [#834](https://github.com/wasmerio/wasmer/pull/834) Fix panic when parsing numerical arguments for no-ABI targets run with the wasmer binary
+- [#833](https://github.com/wasmerio/wasmer/pull/833) Add doc example of using ImportObject's new `maybe_with_namespace` method
+- [#832](https://github.com/wasmerio/wasmer/pull/832) Delete unused runtime ABI
+- [#809](https://github.com/wasmerio/wasmer/pull/809) Fix bugs leading to panics in `LocalBacking`.
+- [#831](https://github.com/wasmerio/wasmer/pull/831) Add support for atomic operations, excluding wait and notify, to singlepass.
+- [#822](https://github.com/wasmerio/wasmer/pull/822) Update Cranelift fork version to `0.43.1`
+- [#829](https://github.com/wasmerio/wasmer/pull/829) Fix deps on `make bench-*` commands; benchmarks don't compile other backends now
+- [#807](https://github.com/wasmerio/wasmer/pull/807) Implement Send for `Instance`, breaking change on `ImportObject`, remove method `get_namespace` replaced with `with_namespace` and `maybe_with_namespace`
+- [#817](https://github.com/wasmerio/wasmer/pull/817) Add document for tracking features across backends and language integrations, [docs/feature_matrix.md]
+- [#823](https://github.com/wasmerio/wasmer/issues/823) Improved Emscripten / WASI integration
+- [#821](https://github.com/wasmerio/wasmer/issues/821) Remove patch version on most deps Cargo manifests.  This gives Wasmer library users more control over which versions of the deps they use.
+- [#820](https://github.com/wasmerio/wasmer/issues/820) Remove null-pointer checks in `WasmPtr` from runtime-core, re-add them in Emscripten
+- [#803](https://github.com/wasmerio/wasmer/issues/803) Add method to `Ctx` to invoke functions by their `TableIndex`
+- [#790](https://github.com/wasmerio/wasmer/pull/790) Fix flaky test failure with LLVM, switch to large code model.
+- [#788](https://github.com/wasmerio/wasmer/pull/788) Use union merge on the changelog file.
+- [#785](https://github.com/wasmerio/wasmer/pull/785) Include Apache license file for spectests.
+- [#786](https://github.com/wasmerio/wasmer/pull/786) In the LLVM backend, lower atomic wasm operations to atomic machine instructions.
+- [#784](https://github.com/wasmerio/wasmer/pull/784) Fix help string for wasmer run.
+
+## 0.7.0 - 2019-09-12
+
+Special thanks to @YaronWittenstein @penberg for their contributions.
+
+- [#776](https://github.com/wasmerio/wasmer/issues/776) Allow WASI preopened fds to be closed
+- [#774](https://github.com/wasmerio/wasmer/issues/774) Add more methods to the `WasiFile` trait
+- [#772](https://github.com/wasmerio/wasmer/issues/772) [#770](https://github.com/wasmerio/wasmer/issues/770) Handle more internal failures by passing back errors
+- [#756](https://github.com/wasmerio/wasmer/issues/756) Allow NULL parameter and 0 arity in `wasmer_export_func_call` C API
+- [#747](https://github.com/wasmerio/wasmer/issues/747) Return error instead of panicking on traps when using the Wasmer binary
+- [#741](https://github.com/wasmerio/wasmer/issues/741) Add validate Wasm fuzz target
+- [#733](https://github.com/wasmerio/wasmer/issues/733) Remove dependency on compiler backends for `middleware-common`
+- [#732](https://github.com/wasmerio/wasmer/issues/732) [#731](https://github.com/wasmerio/wasmer/issues/731) WASI bug fixes and improvements
+- [#726](https://github.com/wasmerio/wasmer/issues/726) Add serialization and deserialization for Wasi State
+- [#716](https://github.com/wasmerio/wasmer/issues/716) Improve portability of install script
+- [#714](https://github.com/wasmerio/wasmer/issues/714) Add Code of Conduct
+- [#708](https://github.com/wasmerio/wasmer/issues/708) Remove unconditional dependency on Cranelift in the C API
+- [#703](https://github.com/wasmerio/wasmer/issues/703) Fix compilation on AArch64 Linux
+- [#702](https://github.com/wasmerio/wasmer/issues/702) Add SharedMemory to Wasmer. Add `--enable-threads` flag, add partial implementation of atomics to LLVM backend.
+- [#698](https://github.com/wasmerio/wasmer/issues/698) [#690](https://github.com/wasmerio/wasmer/issues/690) [#687](https://github.com/wasmerio/wasmer/issues/690) Fix panics in Emscripten
+- [#689](https://github.com/wasmerio/wasmer/issues/689) Replace `wasmer_runtime_code::memory::Atomic` with `std::sync::atomic` atomics, changing its interface
+- [#680](https://github.com/wasmerio/wasmer/issues/680) [#673](https://github.com/wasmerio/wasmer/issues/673) [#669](https://github.com/wasmerio/wasmer/issues/669) [#660](https://github.com/wasmerio/wasmer/issues/660) [#659](https://github.com/wasmerio/wasmer/issues/659) Misc. runtime and singlepass fixes
+- [#677](https://github.com/wasmerio/wasmer/issues/677) [#675](https://github.com/wasmerio/wasmer/issues/675) [#674](https://github.com/wasmerio/wasmer/issues/674) LLVM backend fixes and improvements
+- [#671](https://github.com/wasmerio/wasmer/issues/671) Implement fs polling in `wasi::poll_oneoff` for Unix-like platforms
+- [#656](https://github.com/wasmerio/wasmer/issues/656) Move CI to Azure Pipelines
+- [#650](https://github.com/wasmerio/wasmer/issues/650) Implement `wasi::path_rename`, improve WASI FS public api, and allow open files to exist even when the underlying file is deleted
+- [#643](https://github.com/wasmerio/wasmer/issues/643) Implement `wasi::path_symlink` and improve WASI FS public api IO error reporting
+- [#608](https://github.com/wasmerio/wasmer/issues/608) Implement wasi syscalls `fd_allocate`, `fd_sync`, `fd_pread`, `path_link`, `path_filestat_set_times`; update WASI fs API in a WIP way; reduce coupling of WASI code to host filesystem; make debug messages from WASI more readable; improve rights-checking when calling syscalls; implement reference counting on inodes; misc bug fixes and improvements
+- [#616](https://github.com/wasmerio/wasmer/issues/616) Create the import object separately from instance instantiation in `runtime-c-api`
+- [#620](https://github.com/wasmerio/wasmer/issues/620) Replace one `throw()` with `noexcept` in llvm backend
+- [#618](https://github.com/wasmerio/wasmer/issues/618) Implement `InternalEvent::Breakpoint` in the llvm backend to allow metering in llvm
+- [#615](https://github.com/wasmerio/wasmer/issues/615) Eliminate `FunctionEnvironment` construction in `feed_event()` speeding up to 70% of compilation in clif
+- [#609](https://github.com/wasmerio/wasmer/issues/609) Update dependencies
+- [#602](https://github.com/wasmerio/wasmer/issues/602) C api extract instance context from instance
+- [#590](https://github.com/wasmerio/wasmer/issues/590) Error visibility changes in wasmer-c-api
+- [#589](https://github.com/wasmerio/wasmer/issues/589) Make `wasmer_byte_array` fields `public` in wasmer-c-api
+
+## 0.6.0 - 2019-07-31
+- [#603](https://github.com/wasmerio/wasmer/pull/603) Update Wapm-cli, bump version numbers
+- [#595](https://github.com/wasmerio/wasmer/pull/595) Add unstable public API for interfacing with the WASI file system in plugin-like usecases
+- [#598](https://github.com/wasmerio/wasmer/pull/598) LLVM Backend is now supported in Windows
+- [#599](https://github.com/wasmerio/wasmer/pull/599) Fix llvm backend failures in fat spec tests and simd_binaryen spec test.
+- [#579](https://github.com/wasmerio/wasmer/pull/579) Fix bug in caching with LLVM and Singlepass backends.
+  Add `default-backend-singlepass`, `default-backend-llvm`, and `default-backend-cranelift` features to `wasmer-runtime`
+  to control the `default_compiler()` function (this is a breaking change).  Add `compiler_for_backend` function in `wasmer-runtime`
+- [#561](https://github.com/wasmerio/wasmer/pull/561) Call the `data_finalizer` field on the `Ctx`
+- [#576](https://github.com/wasmerio/wasmer/pull/576) fix `Drop` of uninit `Ctx`
+- [#542](https://github.com/wasmerio/wasmer/pull/542) Add SIMD support to Wasmer (LLVM backend only)
+  - Updates LLVM to version 8.0
+
+## 0.5.7 - 2019-07-23
+- [#575](https://github.com/wasmerio/wasmer/pull/575) Prepare for release; update wapm to 0.3.6
+- [#555](https://github.com/wasmerio/wasmer/pull/555) WASI filesystem rewrite.  Major improvements
+  - adds virtual root showing all preopened directories
+  - improved sandboxing and code-reuse
+  - symlinks work in a lot more situations
+  - many misc. improvements to most syscalls touching the filesystem
+
+## 0.5.6 - 2019-07-16
+- [#565](https://github.com/wasmerio/wasmer/pull/565) Update wapm and bump version to 0.5.6
+- [#563](https://github.com/wasmerio/wasmer/pull/563) Improve wasi testing infrastructure
+  - fixes arg parsing from comments & fixes the mapdir test to have the native code doing the same thing as the WASI code
+  - makes wasitests-generate output stdout/stderr by default & adds function to print stdout and stderr for a command if it fails
+  - compiles wasm with size optimizations & strips generated wasm with wasm-strip
+- [#554](https://github.com/wasmerio/wasmer/pull/554) Finish implementation of `wasi::fd_seek`, fix bug in filestat
+- [#550](https://github.com/wasmerio/wasmer/pull/550) Fix singlepass compilation error with `imul` instruction
+
+
+## 0.5.5 - 2019-07-10
+- [#541](https://github.com/wasmerio/wasmer/pull/541) Fix dependency graph by making separate test crates; ABI implementations should not depend on compilers. Add Cranelift fork as git submodule of clif-backend
+- [#537](https://github.com/wasmerio/wasmer/pull/537) Add hidden flag (`--cache-key`) to use prehashed key into the compiled wasm cache and change compiler backend-specific caching to use directories
+- [#536](https://github.com/wasmerio/wasmer/pull/536) ~Update cache to use compiler backend name in cache key~
+
+## 0.5.4 - 2019-07-06
+- [#529](https://github.com/wasmerio/wasmer/pull/529) Updates the Wasm Interface library, which is used by wapm, with bug fixes and error message improvements
+
+## 0.5.3 - 2019-07-03
+- [#523](https://github.com/wasmerio/wasmer/pull/523) Update wapm version to fix bug related to signed packages in the global namespace and locally-stored public keys
+
+## 0.5.2 - 2019-07-02
+- [#516](https://github.com/wasmerio/wasmer/pull/516) Add workaround for singlepass miscompilation on GetLocal
+- [#521](https://github.com/wasmerio/wasmer/pull/521) Update Wapm-cli, bump version numbers
+- [#518](https://github.com/wasmerio/wasmer/pull/518) Update Cranelift and WasmParser
+- [#514](https://github.com/wasmerio/wasmer/pull/514) [#519](https://github.com/wasmerio/wasmer/pull/519) Improved Emscripten network related calls, added a null check to `WasmPtr`
+- [#515](https://github.com/wasmerio/wasmer/pull/515) Improved Emscripten dyncalls
+- [#513](https://github.com/wasmerio/wasmer/pull/513) Fix emscripten lseek implementation.
+- [#510](https://github.com/wasmerio/wasmer/pull/510) Simplify construction of floating point constants in LLVM backend. Fix LLVM assertion failure due to definition of %ctx.
+
+## 0.5.1 - 2019-06-24
+- [#508](https://github.com/wasmerio/wasmer/pull/508) Update wapm version, includes bug fixes
+
+## 0.5.0 - 2019-06-17
+
+- [#471](https://github.com/wasmerio/wasmer/pull/471) Added missing functions to run Python. Improved Emscripten bindings
+- [#494](https://github.com/wasmerio/wasmer/pull/494) Remove deprecated type aliases from libc in the runtime C API
+- [#493](https://github.com/wasmerio/wasmer/pull/493) `wasmer_module_instantiate` has better error messages in the runtime C API
+- [#474](https://github.com/wasmerio/wasmer/pull/474) Set the install name of the dylib to `@rpath`
+- [#490](https://github.com/wasmerio/wasmer/pull/490) Add MiddlewareChain and StreamingCompiler to runtime
+- [#487](https://github.com/wasmerio/wasmer/pull/487) Fix stack offset check in singlepass backend
+- [#450](https://github.com/wasmerio/wasmer/pull/450) Added Metering
+- [#481](https://github.com/wasmerio/wasmer/pull/481) Added context trampoline into runtime
+- [#484](https://github.com/wasmerio/wasmer/pull/484) Fix bugs in emscripten socket syscalls
+- [#476](https://github.com/wasmerio/wasmer/pull/476) Fix bug with wasi::environ_get, fix off by one error in wasi::environ_sizes_get
+- [#470](https://github.com/wasmerio/wasmer/pull/470) Add mapdir support to Emscripten, implement getdents for Unix
+- [#467](https://github.com/wasmerio/wasmer/pull/467) `wasmer_instantiate` returns better error messages in the runtime C API
+- [#463](https://github.com/wasmerio/wasmer/pull/463) Fix bug in WASI path_open allowing one level above preopened dir to be accessed
+- [#461](https://github.com/wasmerio/wasmer/pull/461) Prevent passing negative lengths in various places in the runtime C API
+- [#459](https://github.com/wasmerio/wasmer/pull/459) Add monotonic and real time clocks for wasi on windows
+- [#447](https://github.com/wasmerio/wasmer/pull/447) Add trace macro (`--features trace`) for more verbose debug statements
+- [#451](https://github.com/wasmerio/wasmer/pull/451) Add `--mapdir=src:dest` flag to rename host directories in the guest context
+- [#457](https://github.com/wasmerio/wasmer/pull/457) Implement file metadata for WASI, fix bugs in WASI clock code for Unix platforms
+
+## 0.4.2 - 2019-05-16
+
+- [#416](https://github.com/wasmerio/wasmer/pull/416) Remote code loading framework
+- [#449](https://github.com/wasmerio/wasmer/pull/449) Fix bugs: opening host files in filestat and opening with write permissions unconditionally in path_open
+- [#442](https://github.com/wasmerio/wasmer/pull/442) Misc. WASI FS fixes and implement readdir
+- [#440](https://github.com/wasmerio/wasmer/pull/440) Fix type mismatch between `wasmer_instance_call` and `wasmer_export_func_*_arity` functions in the runtime C API.
+- [#269](https://github.com/wasmerio/wasmer/pull/269) Add better runtime docs
+- [#432](https://github.com/wasmerio/wasmer/pull/432) Fix returned value of `wasmer_last_error_message` in the runtime C API
+- [#429](https://github.com/wasmerio/wasmer/pull/429) Get wasi::path_filestat_get working for some programs; misc. minor WASI FS improvements
+- [#413](https://github.com/wasmerio/wasmer/pull/413) Update LLVM backend to use new parser codegen traits
+
+## 0.4.1 - 2019-05-06
+
+- [#426](https://github.com/wasmerio/wasmer/pull/426) Update wapm-cli submodule, bump version to 0.4.1
+- [#422](https://github.com/wasmerio/wasmer/pull/422) Improved Emscripten functions to run optipng and pngquant compiled to wasm
+- [#409](https://github.com/wasmerio/wasmer/pull/409) Improved Emscripten functions to run JavascriptCore compiled to wasm
+- [#399](https://github.com/wasmerio/wasmer/pull/399) Add example of using a plugin extended from WASI
+- [#397](https://github.com/wasmerio/wasmer/pull/397) Fix WASI fs abstraction to work on Windows
+- [#390](https://github.com/wasmerio/wasmer/pull/390) Pin released wapm version and add it as a git submodule
+- [#408](https://github.com/wasmerio/wasmer/pull/408) Add images to windows installer and update installer to add wapm bin directory to path
+
+## 0.4.0 - 2019-04-23
+
+- [#383](https://github.com/wasmerio/wasmer/pull/383) Hook up wasi exit code to wasmer cli.
+- [#382](https://github.com/wasmerio/wasmer/pull/382) Improve error message on `--backend` flag to only suggest currently enabled backends
+- [#381](https://github.com/wasmerio/wasmer/pull/381) Allow retrieving propagated user errors.
+- [#379](https://github.com/wasmerio/wasmer/pull/379) Fix small return types from imported functions.
+- [#371](https://github.com/wasmerio/wasmer/pull/371) Add more Debug impl for WASI types
+- [#368](https://github.com/wasmerio/wasmer/pull/368) Fix issue with write buffering
+- [#343](https://github.com/wasmerio/wasmer/pull/343) Implement preopened files for WASI and fix aligment issue when accessing WASI memory
+- [#367](https://github.com/wasmerio/wasmer/pull/367) Add caching support to the LLVM backend.
+- [#366](https://github.com/wasmerio/wasmer/pull/366) Remove `UserTrapper` trait to fix [#365](https://github.com/wasmerio/wasmer/issues/365).
+- [#348](https://github.com/wasmerio/wasmer/pull/348) Refactor internal runtime ↔️ backend abstraction.
+- [#355](https://github.com/wasmerio/wasmer/pull/355) Misc changes to `Cargo.toml`s for publishing
+- [#352](https://github.com/wasmerio/wasmer/pull/352) Bump version numbers to 0.3.0
+- [#351](https://github.com/wasmerio/wasmer/pull/351) Add hidden option to specify wasm program name (can be used to improve error messages)
+- [#350](https://github.com/wasmerio/wasmer/pull/350) Enforce that CHANGELOG.md is updated through CI.
+- [#349](https://github.com/wasmerio/wasmer/pull/349) Add [CHANGELOG.md](https://github.com/wasmerio/wasmer/blob/main/CHANGELOG.md).
+
+## 0.3.0 - 2019-04-12
+
+- [#276](https://github.com/wasmerio/wasmer/pull/276) [#288](https://github.com/wasmerio/wasmer/pull/288) [#344](https://github.com/wasmerio/wasmer/pull/344) Use new singlepass backend (with the `--backend=singlepass` when running Wasmer)
+- [#338](https://github.com/wasmerio/wasmer/pull/338) Actually catch traps/panics/etc when using a typed func.
+- [#325](https://github.com/wasmerio/wasmer/pull/325) Fixed func_index in debug mode
+- [#323](https://github.com/wasmerio/wasmer/pull/323) Add validate subcommand to validate Wasm files
+- [#321](https://github.com/wasmerio/wasmer/pull/321) Upgrade to Cranelift 0.3.0
+- [#319](https://github.com/wasmerio/wasmer/pull/319) Add Export and GlobalDescriptor to Runtime API
+- [#310](https://github.com/wasmerio/wasmer/pull/310) Cleanup warnings
+- [#299](https://github.com/wasmerio/wasmer/pull/299) [#300](https://github.com/wasmerio/wasmer/pull/300) [#301](https://github.com/wasmerio/wasmer/pull/301) [#303](https://github.com/wasmerio/wasmer/pull/303) [#304](https://github.com/wasmerio/wasmer/pull/304) [#305](https://github.com/wasmerio/wasmer/pull/305) [#306](https://github.com/wasmerio/wasmer/pull/306) [#307](https://github.com/wasmerio/wasmer/pull/307) Add support for WASI 🎉
+- [#286](https://github.com/wasmerio/wasmer/pull/286) Add extend to imports
+- [#278](https://github.com/wasmerio/wasmer/pull/278) Add versioning to cache
+- [#250](https://github.com/wasmerio/wasmer/pull/250) Setup bors