--- conflicted
+++ resolved
@@ -6,13 +6,10 @@
 
 ## **[Unreleased]**
 
-<<<<<<< HEAD
 - [#807](https://github.com/wasmerio/wasmer/pull/807) Implement Send for `Instance`, breaking change on `ImportObject`, remove method `get_namespace` replaced with `with_namespace` and `maybe_with_namespace`
-=======
 - [#817](https://github.com/wasmerio/wasmer/pull/817) Add document for tracking features across backends and language integrations, [docs/feature_matrix.md]
 - [#823](https://github.com/wasmerio/wasmer/issues/823) Improved Emscripten / WASI integration
 - [#821](https://github.com/wasmerio/wasmer/issues/821) Remove patch version on most deps Cargo manifests.  This gives Wasmer library users more control over which versions of the deps they use.
->>>>>>> 23c7b201
 - [#820](https://github.com/wasmerio/wasmer/issues/820) Remove null-pointer checks in `WasmPtr` from runtime-core, re-add them in Emscripten
 - [#803](https://github.com/wasmerio/wasmer/issues/803) Add method to `Ctx` to invoke functions by their `TableIndex`
 - [#790](https://github.com/wasmerio/wasmer/pull/790) Fix flaky test failure with LLVM, switch to large code model.
